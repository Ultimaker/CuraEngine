// Copyright (c) 2018 Ultimaker B.V.
// CuraEngine is released under the terms of the AGPLv3 or higher.

#ifndef UTILS_AABB_H
#define UTILS_AABB_H

#include "geometry/Point2LL.h"

namespace cura
{

class PointsSet;
class Polygon;
class Shape;
class Polyline;

/* Axis aligned boundary box */
class AABB
{
public:
    Point2LL min_, max_;

    AABB(); //!< initializes with invalid min and max
    AABB(const Point2LL& min, const Point2LL& max); //!< initializes with given min and max
    AABB(const Shape& shape); //!< Computes the boundary box for the given shape
<<<<<<< HEAD
    AABB(const Polygon& poly); //!< Computes the boundary box for the given polygons
    AABB(const Polyline& line); //!< Computes the boundary box for the given polyline

    void calculate(const Shape& shape); //!< Calculates the aabb for the given shape (throws away old min and max data of this aabb)
    void calculate(const Polygon& poly); //!< Calculates the aabb for the given polygon (throws away old min and max data of this aabb)
    void calculate(const Polyline& poly); //!< Calculates the aabb for the given polyline (throws away old min and max data of this aabb)

=======
    AABB(const PointsSet& poly); //!< Computes the boundary box for the given polygons

    void calculate(const Shape& shape); //!< Calculates the aabb for the given shape (throws away old min and max data of this aabb)
    void calculate(const PointsSet& poly); //!< Calculates the aabb for the given polygon (throws away old min and max data of this aabb)
>>>>>>> eb25b44a

    /*!
     * Whether the bounding box contains the specified point.
     * \param point The point to check whether it is inside the bounding box.
     * \return ``true`` if the bounding box contains the specified point, or
     * ``false`` otherwise.
     */
    bool contains(const Point2LL& point) const;

    /*!
     * Whether this bounding box contains the other bounding box.
     */
    bool contains(const AABB& other) const;

    /*!
     * Returns the area of this bounding box.
     * Note: Area is negative for uninitialized, and 0 for empty.
     */
    coord_t area() const;

    /*!
     * Get the middle of the bounding box.
     */
    Point2LL getMiddle() const;

    /*!
     * If point outside of bounding box: positive distance-squared to the bounding box edges, otherwise negative.
     */
    coord_t distanceSquared(const Point2LL& p) const;

    /*!
     * If other aabb outside of this bounding box: positive distance-squared to the bounding box edges,
     * otherwise negative distance squared for the most inner point included.
     */
    coord_t distanceSquared(const AABB& other) const;

    /*!
     * Check whether this aabb overlaps with another.
     *
     * In the boundary case false is returned.
     *
     * \param other the aabb to check for overlaps with
     * \return Whether the two aabbs overlap
     */
    bool hit(const AABB& other) const;

    /*!
     * \brief Includes the specified point in the bounding box.
     *
     * The bounding box is expanded if the point is not within the bounding box.
     *
     * \param point The point to include in the bounding box.
     */
    void include(const Point2LL& point);

    void include(const PointsSet& polygon);

    /*!
     * \brief Includes the specified bounding box in the bounding box.
     *
     * The bounding box is expanded to include the other bounding box.
     *
     * This performs a union on two bounding boxes.
     *
     * \param other The bounding box to include in this one.
     */
    void include(const AABB& other);

    /*!
     * Expand the borders of the bounding box in each direction with the given amount
     *
     * \param dist The distance by which to expand the borders of the bounding box
     */
    void expand(int dist);

    /*!
     * Generate a square polygon which coincides with this aabb
     * \return the polygon of this aabb
     */
    Polygon toPolygon() const;
};

} // namespace cura
#endif // UTILS_AABB_H<|MERGE_RESOLUTION|>--- conflicted
+++ resolved
@@ -12,7 +12,6 @@
 class PointsSet;
 class Polygon;
 class Shape;
-class Polyline;
 
 /* Axis aligned boundary box */
 class AABB
@@ -23,20 +22,10 @@
     AABB(); //!< initializes with invalid min and max
     AABB(const Point2LL& min, const Point2LL& max); //!< initializes with given min and max
     AABB(const Shape& shape); //!< Computes the boundary box for the given shape
-<<<<<<< HEAD
-    AABB(const Polygon& poly); //!< Computes the boundary box for the given polygons
-    AABB(const Polyline& line); //!< Computes the boundary box for the given polyline
-
-    void calculate(const Shape& shape); //!< Calculates the aabb for the given shape (throws away old min and max data of this aabb)
-    void calculate(const Polygon& poly); //!< Calculates the aabb for the given polygon (throws away old min and max data of this aabb)
-    void calculate(const Polyline& poly); //!< Calculates the aabb for the given polyline (throws away old min and max data of this aabb)
-
-=======
     AABB(const PointsSet& poly); //!< Computes the boundary box for the given polygons
 
     void calculate(const Shape& shape); //!< Calculates the aabb for the given shape (throws away old min and max data of this aabb)
     void calculate(const PointsSet& poly); //!< Calculates the aabb for the given polygon (throws away old min and max data of this aabb)
->>>>>>> eb25b44a
 
     /*!
      * Whether the bounding box contains the specified point.
