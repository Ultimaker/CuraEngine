--- conflicted
+++ resolved
@@ -322,7 +322,6 @@
         const std::map<TreeSupportElement*, TreeSupportElement*>& inverse_tree_order);
 
 
-<<<<<<< HEAD
      /*!
      * \brief Accumulate areas needed later, union all import and add all roof to storage.
      * \param support_layer_storage[in,out] Areas where support should be generated.
@@ -401,14 +400,11 @@
      * \param non_removable_holes[in] Indices of holes that can not be removed, by layer.
      * \param hole_rest_map[in] Ordered by layer, information on which hole index on the layer below a given hole rests on
      */
-    void removeFloatingHoles(std::vector<Polygons>& support_layer_storage,
+    void removeFloatingHoles(std::vector<Shape>& support_layer_storage,
                              std::vector<std::vector<Polygons>>& hole_parts,
                              std::vector<std::set<size_t>>& valid_holes,
                              std::vector<std::set<size_t>>& non_removable_holes,
                              std::vector<std::map<size_t, std::vector<size_t>>>& hole_rest_map);
-=======
-    void filterFloatingLines(std::vector<Shape>& support_layer_storage);
->>>>>>> 807eb6a2
 
     /*!
      * \brief Generates Support Floor, ensures Support Roof can not cut of branches, and saves the branches as support to storage
@@ -419,15 +415,9 @@
      * \param storage[in,out] The storage where the support should be stored.
      */
     void finalizeInterfaceAndSupportAreas(
-<<<<<<< HEAD
-        std::vector<Polygons>& support_layer_storage,
-        std::vector<Polygons>& support_skin_storage,
-        std::vector<Polygons>& support_layer_storage_fractional,
-=======
         std::vector<Shape>& support_layer_storage,
-        std::vector<Shape>& support_roof_storage,
+        std::vector<Shape>& support_skin_storage,
         std::vector<Shape>& support_layer_storage_fractional,
->>>>>>> 807eb6a2
         SliceDataStorage& storage);
 
     /*!
@@ -447,11 +437,7 @@
     /*!
      * \brief Areas that use a higher density pattern of regular support to support the model (fake_roof).
      */
-<<<<<<< HEAD
     std::vector<std::vector<FakeRoofArea>> fake_roof_areas;
-=======
-    std::vector<Shape> additional_required_support_area;
->>>>>>> 807eb6a2
 
     /*!
      * \brief Areas where no support may be. Areas will be subtracted from support areas.
