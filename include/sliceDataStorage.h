--- conflicted
+++ resolved
@@ -227,8 +227,6 @@
      */
     void excludeAreasFromSupportInfillAreas(const Polygons& exclude_polygons, const AABB& exclude_polygons_boundary_box);
 
-<<<<<<< HEAD
-=======
     /* Fill up the infill parts for the support with the given support polygons. The support polygons will be split into parts.
      *
      * \param area The support polygon to fill up with infill parts.
@@ -238,27 +236,19 @@
      * \param use_fractional_config (optional, default to false) If the area should be added as fractional support.
      * \param unionAll (optional, default to false) Wether to 'union all' for the split into parts bit.
      * \param custom_line_distance (optional, default to 0) Distance between lines of the infill pattern. custom_line_distance of 0 means use the default instead.
-     */
->>>>>>> 41aa9019
+     * \param custom_pattern (optional, default to EFillMethod::NONE) Set if a non default infill pattern should be used
+     */
     void fillInfillParts(const Polygons& area,
                          const coord_t support_line_width,
                          const coord_t wall_line_count,
                          const bool use_fractional_config = false,
                          const bool unionAll = false,
-<<<<<<< HEAD
                          const coord_t custom_line_distance = 0,
                          EFillMethod custom_pattern = EFillMethod::NONE)
     {
         for (const PolygonsPart& island_outline : area.splitIntoParts(unionAll))
         {
             support_infill_parts.emplace_back(island_outline, support_line_width, use_fractional_config, wall_line_count, custom_line_distance, custom_pattern);
-=======
-                         const coord_t custom_line_distance = 0)
-    {
-        for (const PolygonsPart& island_outline : area.splitIntoParts(unionAll))
-        {
-            support_infill_parts.emplace_back(island_outline, support_line_width, use_fractional_config, wall_line_count, custom_line_distance);
->>>>>>> 41aa9019
         }
     }
 
