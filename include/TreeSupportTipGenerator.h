// Copyright (c) 2023 UltiMaker
// CuraEngine is released under the terms of the AGPLv3 or higher

#ifndef TREESUPPORTTIPGENERATOR_H
#define TREESUPPORTTIPGENERATOR_H

#include "TreeModelVolumes.h"
#include "TreeSupport.h"
#include "TreeSupportBaseCircle.h"
#include "TreeSupportElement.h"
#include "TreeSupportEnums.h"
#include "TreeSupportSettings.h"
#include "boost/functional/hash.hpp" // For combining hashes
#include "polyclipping/clipper.hpp"
#include "settings/EnumSettings.h"
#include "sliceDataStorage.h"
#include "utils/Coord_t.h"
#include "utils/polygon.h"
#include "TreeSupportCradle.h"

namespace cura
{

class TreeSupportTipGenerator
{
public:
    TreeSupportTipGenerator(const SliceMeshStorage& mesh, TreeModelVolumes& volumes_);

    /*!
     * \brief Generate tips, that will later form branches
     *
     * \param storage[in] Background storage, required for adding roofs.
     * \param mesh[in] The mesh that is currently processed. Contains the overhangs.
     * \param move_bounds[out] The storage for the tips.
     * \param additional_support_areas[out] Areas that should have been roofs, but are now support, as they would not generate any lines as roof. Should already be initialised.
     * \param placed_support_lines_support_areas[out] Support-lines that were already placed represented as the area the lines will take when printed.
     * \param support_free_areas[out] Areas where no support (including roof) of any kind is to be drawn.
     * \param cradle_data_export[out] Generated cradle lines.
     * \return All lines of the \p polylines object, with information for each point regarding in which avoidance it is currently valid in.
     */
    void generateTips(
        SliceDataStorage& storage,
        const SliceMeshStorage& mesh,
        std::vector<std::set<TreeSupportElement*>>& move_bounds,
        std::vector<Polygons>& additional_support_areas,
        std::vector<Polygons>& placed_support_lines_support_areas,
        std::vector<Polygons>& placed_fake_roof_areas,
        std::vector<Polygons>& support_free_areas,
        std::vector<std::vector<TreeSupportCradle*>>& cradle_data_export);

private:
    enum class LineStatus
    {
        INVALID,
        TO_MODEL,
        TO_MODEL_GRACIOUS,
        TO_MODEL_GRACIOUS_SAFE,
        TO_BP,
        TO_BP_SAFE
    };

<<<<<<< HEAD
    struct UnsupportedAreaInformation
    {
        UnsupportedAreaInformation(const Polygons area, size_t index, size_t height, coord_t accumulated_supportable_overhang) :
            area{ area },
            index{ index },
            height{ height },
            accumulated_supportable_overhang { accumulated_supportable_overhang }
        {
        }
        const Polygons area;
        size_t index;
        size_t height;
        coord_t accumulated_supportable_overhang;
    };

    using LineInformation = std::vector<std::pair<Point, TreeSupportTipGenerator::LineStatus>>;
=======
    using LineInformation = std::vector<std::pair<Point2LL, TreeSupportTipGenerator::LineStatus>>;
>>>>>>> 19a8a7c6

    /*!
     * \brief Converts a Polygons object representing a line into the internal format.
     *
     * \param polylines[in] The Polyline that will be converted.
     * \param layer_idx[in] The current layer.
     * \return All lines of the \p polylines object, with information for each point regarding in which avoidance it is currently valid in.
     */
    std::vector<LineInformation> convertLinesToInternal(Polygons polylines, LayerIndex layer_idx);

    /*!
     * \brief Converts lines in internal format into a Polygons object representing these lines.
     *
     * \param lines[in] The lines that will be converted.
     * \return All lines of the \p lines object as a Polygons object.
     */
    Polygons convertInternalToLines(std::vector<TreeSupportTipGenerator::LineInformation> lines);

    /*!
     * \brief Returns a function, evaluating if a point has to be added now. Required for a splitLines call in generateInitialAreas.
     *
     * \param current_layer[in] The layer on which the point lies
     * \return A function that can be called to evaluate a point.
     */
    std::function<bool(std::pair<Point2LL, TreeSupportTipGenerator::LineStatus>)> getEvaluatePointForNextLayerFunction(size_t current_layer);

    /*!
     * \brief Evaluates which points of some lines are not valid one layer below and which are. Assumes all points are valid on the current layer. Validity is evaluated using
     * supplied lambda.
     *
     * \param lines[in] The lines that have to be evaluated.
     * \param evaluatePoint[in] The function used to evaluate the points.
     * \return A pair with which points are still valid in the first slot and which are not in the second slot.
     */
    std::pair<std::vector<LineInformation>, std::vector<LineInformation>> splitLines(
        std::vector<LineInformation> lines,
        std::function<bool(std::pair<Point2LL, TreeSupportTipGenerator::LineStatus>)> evaluatePoint); // assumes all Points on the current line are valid

    /*!
     * \brief Ensures that every line segment is about distance in length. The resulting lines may differ from the original but all points are on the original
     *
     * \param input[in] The lines on which evenly spaced points should be placed.
     * \param distance[in] The distance the points should be from each other.
     * \param min_points[in] The amount of points that have to be placed. If not enough can be placed the distance will be reduced to place this many points.
     * \param enforce_distance[in] If points should not be added if they are closer than distance to other points.
     * \return A Polygons object containing the evenly spaced points. Does not represent an area, more a collection of points on lines.
     */
    Polygons ensureMaximumDistancePolyline(const Polygons& input, coord_t distance, size_t min_points, bool enforce_distance) const;

    /*!
     * \brief Creates a valid CrossInfillProvider
     * Based on AreaSupport::precomputeCrossInfillTree, but calculates for each mesh separately
     * \param mesh[in] The mesh that is currently processed.
     * \param line_distance[in] The distance between the infill lines of the resulting infill
     * \param line_width[in] What is the width of a line used in the infill.
     * \return A valid CrossInfillProvider. Has to be freed manually to avoid a memory leak.
     */
    std::shared_ptr<SierpinskiFillProvider> generateCrossFillProvider(const SliceMeshStorage& mesh, coord_t line_distance, coord_t line_width) const;

    /*!
     * \brief Provides areas that do not have a connection to the buildplate or a certain height.
     * \param layer_idx The layer said area is on.
     * \param idx_of_area_below The index of the area below. Only areas that rest on this area will be returned
     * \return A vector containing the areas, how many layers of material they have below them and the idx of each area usable to get the next one layer above.
     */
    std::vector<UnsupportedAreaInformation> getUnsupportedArea(LayerIndex layer_idx, size_t idx_of_area_below);

    /*!
     * \brief Provides areas that do not have a connection to the buildplate or any other non support material below it.
     * \param layer_idx The layer said area is on.
     * \return A vector containing the areas, how many layers of material they have below them (always 0) and the idx of each area usable to get the next one layer above.
     */
    std::vector<UnsupportedAreaInformation> getFullyUnsupportedArea(LayerIndex layer_idx);

    /*!
     * \brief Calculates which parts of the model to not connect with the buildplate and how many layers of material is below them (height).
     * Results are stored in a cache.
     * Only area up to the required maximum height are stored.
     * \param mesh[in] The mesh that is currently processed.
     */
    void calculateFloatingParts(const SliceMeshStorage& mesh);

    /*!
     * \brief Generate the center points of all generated cradles.
     * \param shadow_data[in] The accumulated model of given pointy overhangs
     * \returns The accumulated model of given pointy overhangs
     */
    std::vector<std::vector<std::vector<Polygons>>> generateCradleCenters(const SliceMeshStorage& mesh);

    /*!
     * \brief Generate lines from center and model information
     * Only area up to the required maximum height are stored.
     * \param shadow_data[in] The accumulated model of given pointy overhangs
     */
    void generateCradleLines(std::vector<std::vector<std::vector<Polygons>>>& shadow_data);

    /*!
     * \brief Ensures cradle-lines do not intersect with each other.
     */
    void cleanCradleLineOverlaps();

    /*!
     * \brief Finishes the cradle areas that represent cradle base and lines and calculates overhang for them.
     * \param shadow_data[in] The accumulated model of given pointy overhangs
     * \param support_free_areas[out] Areas where support will have to be removed, to guarantee that a line is around it.
     */
    void generateCradleLineAreasAndBase(std::vector<std::vector<std::vector<Polygons>>>& shadow_data, std::vector<Polygons>& support_free_areas);


    /*!
     * \brief Generate a cradle to stabilize pointy overhang
     * \param mesh[in] The mesh that is currently processed.
     * \param support_free_areas[out] Areas where no support may be.
     */
    void generateCradle(const SliceMeshStorage& mesh, std::vector<Polygons>& support_free_areas);

    /*!
     * \brief Drops overhang areas further down until they are valid (at most max_overhang_insert_lag layers)
     * \param mesh[in] The mesh that is currently processed.
     * \param result[out] The dropped overhang ares
     * \param roof[in] Whether the result is for roof generation.
     */
    void dropOverhangAreas(const SliceMeshStorage& mesh, std::vector<Polygons>& result, bool roof);

    /*!
     * \brief Calculates which areas should be supported with roof, and saves these in roof support_roof_drawn
     * \param mesh[in] The mesh that is currently processed.
     */
    void calculateRoofAreas(const SliceMeshStorage& mesh);

    /*!
     * \brief Add a point as a tip
     * \param move_bounds[out] The storage for the tips.
     * \param p[in] The point that will be added and its LineStatus.
     * \param dtt[in] The distance to top the added tip will have.
     * \param insert_layer[in] The layer the tip will be on.
     * \param dont_move_until[in] Until which dtt the branch should not move if possible.
     * \param roof[in] Whether the tip supports a roof.
     * \param skip_ovalisation[in] Whether the tip may be ovalized when drawn later.
     * \param additional_ovalization_targets[in] Additional targets the ovalization should reach.
     */
    TreeSupportElement*  addPointAsInfluenceArea(
        std::vector<std::set<TreeSupportElement*>>& move_bounds,
<<<<<<< HEAD
        std::pair<Point, TreeSupportTipGenerator::LineStatus> p, size_t dtt, LayerIndex insert_layer, size_t dont_move_until, bool roof,
        bool cradle, bool skip_ovalisation,
        std::vector<Point> additional_ovalization_targets = std::vector<Point>());
=======
        std::pair<Point2LL, LineStatus> p,
        size_t dtt,
        LayerIndex insert_layer,
        size_t dont_move_until,
        bool roof,
        bool skip_ovalisation,
        std::vector<Point2LL> additional_ovalization_targets = std::vector<Point2LL>());
>>>>>>> 19a8a7c6


    /*!
     * \brief Add all points of a line as a tip
     * \param move_bounds[out] The storage for the tips.
     * \param lines[in] The lines of which points will be added.
     * \param roof_tip_layers[in] Amount of layers the tip should be drawn as roof.
     * \param insert_layer_idx[in] The layer the tip will be on.
     * \param supports_roof[in] Whether the tip supports a roof.
     * \param dont_move_until[in] Until which dtt the branch should not move if possible.
     * \param connect_points [in] If the points of said line should be connected by ovalization.
     */
    void addLinesAsInfluenceAreas(std::vector<std::set<TreeSupportElement *>>& move_bounds,
                                                              std::vector<TreeSupportTipGenerator::LineInformation> lines,
                                                              size_t roof_tip_layers, LayerIndex insert_layer_idx,
                                                              OverhangInformation& overhang_data,
                                                              size_t dont_move_until,
                                                              bool connect_points);

    /*!
     * \brief Remove tips that should not have been added in the first place.
     * \param move_bounds[in,out] The already added tips
     * \param storage[in] Background storage, required for adding roofs.
     * \param additional_support_areas[in] Areas that should have been roofs, but are now support, as they would not generate any lines as roof.
     */
    void removeUselessAddedPoints(std::vector<std::set<TreeSupportElement*>>& move_bounds, SliceDataStorage& storage, std::vector<Polygons>& additional_support_areas);

<<<<<<< HEAD
=======
    /*!
     * \brief Contains config settings to avoid loading them in every function. This was done to improve readability of the code.
     */
    TreeSupportSettings config_;

>>>>>>> 19a8a7c6
    /*!
     * \brief If large areas should be supported by a roof out of regular support lines.
     */
    bool use_fake_roof_;

    /*!
     * \brief Generator for model collision, avoidance and internal guide volumes.
     */
    TreeModelVolumes& volumes_;

    /*!
     * \brief Minimum area an overhang has to have to be supported.
     */
    const double minimum_support_area_;

    /*!
     * \brief Minimum area an overhang has to have to become a roof.
     */
    const double minimum_roof_area_;

    /*!
     * \brief Amount of layers of roof. Zero if roof is disabled
     */
    const size_t support_roof_layers_;

    /*!
     * \brief Distance between tips, so that the tips form a line. Is smaller than Tip Diameter.
     */
    const coord_t connect_length_;

    /*!
     * \brief Distance between tips, if the tips support an overhang.
     */
    const coord_t support_tree_branch_distance_;

    /*!
     * \brief Distance between support roof lines. Is required for generating roof patterns.
     */
    const coord_t support_roof_line_distance_;


    /*!
     * \brief Amount of offset to each overhang for support with regular branches (as opposed to roof).
     */
    const coord_t support_outset_;

    /*!
     * \brief Amount of offset to each overhang for support with roof (as opposed to regular branches).
     */
    const coord_t roof_outset_;

    /*!
     * \brief Whether tips should be printed as roof
     */
    const bool force_tip_to_roof_;

    /*!
     * \brief Whether the maximum distance a branch should from a point they support should be limited. Can be violated if required.
     */
    const bool support_tree_limit_branch_reach_;

    /*!
     * \brief Maximum distance a branch should from a point they support (in the xy plane). Can be violated if required.
     */
    const coord_t support_tree_branch_reach_limit_;

    /*!
     * \brief Distance in layers from the overhang to the first layer with support. This is the z distance in layers+1
     */
    const size_t z_distance_delta_;

    /*!
     * \brief Whether the Support Distance Priority is X/Y Overrides Z
     */
    const bool xy_overrides_;

    /*!
     * \brief Amount of layers further down than required an overhang can be supported, when Support Distance Priority is X/Y Overrides Z
     */
    size_t max_overhang_insert_lag_;

    /*!
     * \brief Area of a tip.
     */
    const double tip_roof_size_;

    /*!
     * \brief Whether only support that can rest on a flat surface should be supported.
     */
    const bool only_gracious_ = SUPPORT_TREE_ONLY_GRACIOUS_TO_MODEL;

    /*!
     * \brief Whether minimum_roof_area is a hard limit. If false the roof will be combined with roof above and below, to see if a part of this roof may be part of a valid roof
     * further up/down.
     */
    const bool force_minimum_roof_area_ = SUPPORT_TREE_MINIMUM_ROOF_AREA_HARD_LIMIT;

    /*!
     * \brief Distance between branches when the branches support a support pattern
     */
    coord_t support_supporting_branch_distance_;

    /*!
     * \brief Required to generate cross infill patterns
     */
    std::shared_ptr<SierpinskiFillProvider> cross_fill_provider_;

    /*!
     * \brief Map that saves locations of already inserted tips. Used to prevent tips far to close together from being added.
     */
    std::vector<std::unordered_set<Point2LL>> already_inserted_;

    /*!
     * \brief Areas that will be saved as support roof
     */
    std::vector<Polygons> support_roof_drawn_;

    /*!
     * \brief Areas that will be saved as support roof, originating from tips being replaced with roof areas.
     */
    std::vector<Polygons> roof_tips_drawn_;

<<<<<<< HEAD
    std::vector<std::vector<TreeSupportCradle*>> cradle_data;

    /*!
     * \brief Amount of layers of the cradle to support pointy overhangs.
     */
    size_t cradle_layers;

    /*!
     * \brief Minimum amount of layers of the cradle to support pointy overhangs.
     */
    size_t cradle_layers_min; // Minimal height of the cradle

    /*!
     * \brief Amount of lines used for the cradle.
     */
    size_t cradle_line_count;

    /*!
     * \brief Length of lines used for the cradle.
     */
    coord_t cradle_length;

    /*!
     * \brief Minimum length of lines used for the cradle. TODO Width is effectively added to length ... fix or document?
     */
    coord_t cradle_length_min;

    /*!
     * \brief Width of lines used for the cradle.
     */
    coord_t cradle_line_width;

    /*!
     * \brief If cradle lines should be drawn as roof.
     */
    bool cradle_lines_roof;

    /*!
     * \brief If the cradle base should be drawn as roof.
     */
    bool cradle_base_roof;

    /*!
     * \brief If the (roof) cradle base should contain all cradle lines at cradle_tip_dtt size.
     */
    bool large_cradle_base;


    /*!
     * \brief Maximum area of an overhang to still receive a cradle. Unit is square-microns!
     */
    double cradle_area_threshold;

    /*!
     * \brief Distance to top of tips that support either the pointy overhang or the cradle lines at the bottom-most layer.
     */
    size_t cradle_tip_dtt;

    /*!
     * \brief If the cradle lines should also be supported by larger tips.
     */
    bool large_cradle_line_tips;

    /*!
     * \brief Distances the cradle lines should be from the model. First value corresponds to cradle line on the same layer as the first model line.
     */
    std::vector<coord_t> cradle_xy_distance;

    /*!
     * \brief Distances in lines between the cradle and the support they are supported by.
     */
    size_t cradle_z_distance_layers;

    std::mutex critical_cradle;
    std::mutex critical_move_bounds;
    std::mutex critical_roof_tips;
    mutable std::vector<std::vector<UnsupportedAreaInformation>> floating_parts_cache_;
    mutable std::vector<std::vector<std::vector<size_t>>> floating_parts_map_;
    std::unique_ptr<std::mutex> critical_floating_parts_cache_ = std::make_unique<std::mutex>();



=======
    std::mutex critical_move_bounds_;
    std::mutex critical_roof_tips_;
>>>>>>> 19a8a7c6
};

} // namespace cura

#endif /* TREESUPPORTTIPGENERATOR_H */<|MERGE_RESOLUTION|>--- conflicted
+++ resolved
@@ -59,7 +59,6 @@
         TO_BP_SAFE
     };
 
-<<<<<<< HEAD
     struct UnsupportedAreaInformation
     {
         UnsupportedAreaInformation(const Polygons area, size_t index, size_t height, coord_t accumulated_supportable_overhang) :
@@ -75,10 +74,7 @@
         coord_t accumulated_supportable_overhang;
     };
 
-    using LineInformation = std::vector<std::pair<Point, TreeSupportTipGenerator::LineStatus>>;
-=======
     using LineInformation = std::vector<std::pair<Point2LL, TreeSupportTipGenerator::LineStatus>>;
->>>>>>> 19a8a7c6
 
     /*!
      * \brief Converts a Polygons object representing a line into the internal format.
@@ -222,19 +218,9 @@
      */
     TreeSupportElement*  addPointAsInfluenceArea(
         std::vector<std::set<TreeSupportElement*>>& move_bounds,
-<<<<<<< HEAD
-        std::pair<Point, TreeSupportTipGenerator::LineStatus> p, size_t dtt, LayerIndex insert_layer, size_t dont_move_until, bool roof,
+        std::pair<Point2LL, TreeSupportTipGenerator::LineStatus> p, size_t dtt, LayerIndex insert_layer, size_t dont_move_until, bool roof,
         bool cradle, bool skip_ovalisation,
-        std::vector<Point> additional_ovalization_targets = std::vector<Point>());
-=======
-        std::pair<Point2LL, LineStatus> p,
-        size_t dtt,
-        LayerIndex insert_layer,
-        size_t dont_move_until,
-        bool roof,
-        bool skip_ovalisation,
         std::vector<Point2LL> additional_ovalization_targets = std::vector<Point2LL>());
->>>>>>> 19a8a7c6
 
 
     /*!
@@ -262,14 +248,11 @@
      */
     void removeUselessAddedPoints(std::vector<std::set<TreeSupportElement*>>& move_bounds, SliceDataStorage& storage, std::vector<Polygons>& additional_support_areas);
 
-<<<<<<< HEAD
-=======
     /*!
      * \brief Contains config settings to avoid loading them in every function. This was done to improve readability of the code.
      */
     TreeSupportSettings config_;
 
->>>>>>> 19a8a7c6
     /*!
      * \brief If large areas should be supported by a roof out of regular support lines.
      */
@@ -392,7 +375,7 @@
      */
     std::vector<Polygons> roof_tips_drawn_;
 
-<<<<<<< HEAD
+
     std::vector<std::vector<TreeSupportCradle*>> cradle_data;
 
     /*!
@@ -467,18 +450,13 @@
     size_t cradle_z_distance_layers;
 
     std::mutex critical_cradle;
-    std::mutex critical_move_bounds;
-    std::mutex critical_roof_tips;
+    std::mutex critical_move_bounds_;
+    std::mutex critical_roof_tips_;
     mutable std::vector<std::vector<UnsupportedAreaInformation>> floating_parts_cache_;
     mutable std::vector<std::vector<std::vector<size_t>>> floating_parts_map_;
     std::unique_ptr<std::mutex> critical_floating_parts_cache_ = std::make_unique<std::mutex>();
 
 
-
-=======
-    std::mutex critical_move_bounds_;
-    std::mutex critical_roof_tips_;
->>>>>>> 19a8a7c6
 };
 
 } // namespace cura
