--- conflicted
+++ resolved
@@ -837,13 +837,6 @@
         const double fan_speed);
 
     /*!
-<<<<<<< HEAD
-     * \brief Calculates whether the given segment is to be treated as overhanging
-     * \param p0 The start point of the segment
-     * \param p1 The end point of the segment
-     */
-    bool segmentIsOnOverhang(const Point2LL& p0, const Point2LL& p1) const;
-=======
      *  @brief Send a GCodePath line to the communication object, applying proper Z offsets
      *  @param path The path to be sent
      *  @param position The start position (which is not included in the path points)
@@ -949,7 +942,13 @@
      * \return The distance from the start of the current wall line to the first bridge segment
      */
     coord_t computeDistanceToBridgeStart(const ExtrusionLine& wall, const size_t current_index, const coord_t min_bridge_line_len) const;
->>>>>>> 662f20eb
+
+    /*!
+     * \brief Calculates whether the given segment is to be treated as overhanging
+     * \param p0 The start point of the segment
+     * \param p1 The end point of the segment
+     */
+    bool segmentIsOnOverhang(const Point3LL &p0, const Point3LL &p1) const;
 };
 
 } // namespace cura
