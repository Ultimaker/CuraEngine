--- conflicted
+++ resolved
@@ -1042,14 +1042,6 @@
      * \return The distance from the start of the current wall line to the first bridge segment
      */
     coord_t computeDistanceToBridgeStart(const ExtrusionLine& wall, const size_t current_index, const coord_t min_bridge_line_len) const;
-<<<<<<< HEAD
-
-    /*!
-     * \brief Calculates whether the given segment is to be treated as overhanging
-     * \param p0 The start point of the segment
-     * \param p1 The end point of the segment
-     */
-    bool segmentIsOnOverhang(const Point3LL& p0, const Point3LL& p1) const;
 
     /*!
      * Compute the Z-hop and travel duration for the given travel path
@@ -1100,8 +1092,6 @@
         const std::optional<TravelAntiOozing>& priming_amounts,
         const Velocity& speed,
         const size_t point_index);
-=======
->>>>>>> 2dec76dc
 };
 
 } // namespace cura
