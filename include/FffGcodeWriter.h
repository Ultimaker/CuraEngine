// Copyright (c) 2023 UltiMaker
// CuraEngine is released under the terms of the AGPLv3 or higher

#ifndef GCODE_WRITER_H
#define GCODE_WRITER_H

#include <fstream>
#include <optional>

#include "ExtruderUse.h"
#include "FanSpeedLayerTime.h"
#include "GCodePathConfig.h"
#include "LayerPlanBuffer.h"
#include "gcodeExport.h"
#include "utils/LayerVector.h"
#include "utils/NoCopy.h"
#include "utils/gettime.h"

namespace cura
{

class AngleDegrees;
class Shape;
class SkinPart;
class SliceDataStorage;
class SliceMeshStorage;
class SliceLayer;
class SliceLayerPart;
struct MeshPathConfigs;

/*!
 * Secondary stage in Fused Filament Fabrication processing: The generated polygons are used in the gcode generation.
 * Some polygons in the SliceDataStorage signify areas which are to be filled with parallel lines,
 * while other polygons signify the contours which should be printed.
 *
 * The main function of this class is FffGcodeWriter::writeGCode().
 */
class FffGcodeWriter : public NoCopy
{
    friend class FffProcessor; // Because FffProcessor exposes finalize (TODO)
private:
    coord_t max_object_height; //!< The maximal height of all previously sliced meshgroups, used to avoid collision when moving to the next meshgroup to print.

    /*
     * Buffer for all layer plans (of type LayerPlan)
     *
     * The layer plans are buffered so that we can start heating up a nozzle several layers before it needs to be used.
     * Another reason is to perform Auto Temperature.
     */
    LayerPlanBuffer layer_plan_buffer;

    /*!
     * The class holding the current state of the gcode being written.
     *
     * It holds information such as the last written position etc.
     */
    GCodeExport gcode;

    /*!
     * The gcode file to write to when using CuraEngine as command line tool.
     */
    std::ofstream output_file;

    //!< For each layer, the extruders to be used in that layer in the order in which they are going to be used
    LayerVector<std::vector<ExtruderUse>> extruder_order_per_layer;

    std::vector<std::vector<size_t>> mesh_order_per_extruder; //!< For each extruder, the order of the meshes (first element is first mesh to be printed)

    /*!
     * For each extruder on which layer the prime will be planned,
     * or a large negative number if it's already planned outside of \ref FffGcodeWriter::processLayer
     *
     * Depending on whether we need to prime on the first layer, or anywhere in the print,
     * the layer numbers are all zero (or less in case of raft)
     * or they are the first layer at which the extruder is needed
     */
    LayerIndex extruder_prime_layer_nr[MAX_EXTRUDERS];

    std::vector<FanSpeedLayerTimeSettings> fan_speed_layer_time_settings_per_extruder; //!< The settings used relating to minimal layer time
                                                                                       //!< and fan speeds. Configured for each extruder.

    std::string slice_uuid; //!< The UUID of the current slice.

public:
    /*
     * \brief Construct a g-code writer.
     *
     * This sets the initial state of the printer correctly in itself, so that
     * it's ready for writing.
     */
    FffGcodeWriter();

    /*!
     * Set the target to write gcode to: to a file.
     *
     * Used when CuraEngine is used as command line tool.
     *
     * \param filename The filename of the file to which to write the gcode.
     */
    bool setTargetFile(const char* filename);

    /*!
     * Set the target to write gcode to: an output stream.
     *
     * Used when CuraEngine is NOT used as command line tool.
     *
     * \param stream The stream to write gcode to.
     */
    void setTargetStream(std::ostream* stream);

    /*!
     * Get the total extruded volume for a specific extruder in mm^3
     *
     * Retractions and unretractions don't contribute to this.
     *
     * \param extruder_nr The extruder number for which to get the total netto extruded volume
     * \return total filament printed in mm^3
     */
    double getTotalFilamentUsed(int extruder_nr);

    /*!
     * Get the total estimated print time in seconds for each feature
     *
     * \return total print time in seconds for each feature
     */
    std::vector<Duration> getTotalPrintTimePerFeature();

    /*!
     * Write all the gcode for the current meshgroup.
     * This is the primary function of this class.
     *
     * \param[in] storage The data storage from which to get the polygons to print and the areas to fill.
     * \param timeKeeper The stop watch to see how long it takes for each of the stages in the slicing process.
     */
    void writeGCode(SliceDataStorage& storage, TimeKeeper& timeKeeper);

private:
    struct ProcessLayerResult
    {
        LayerPlan* layer_plan;
        double total_elapsed_time;
        TimeKeeper::RegisteredTimes stages_times;
    };

    /*!
     * \brief Set the FffGcodeWriter::fan_speed_layer_time_settings by
     * retrieving all settings from the global/per-meshgroup settings.
     */
    void setConfigFanSpeedLayerTime();

    /*!
     * Set the retraction and wipe config globally, per extruder and per mesh.
     *
     * \param[out] storage The data storage to which to save the configurations
     */
    void setConfigRetractionAndWipe(SliceDataStorage& storage);

    /*!
     * Get the extruder with which to start the print.
     *
     * Generally this is the extruder of the adhesion type in use, but in case
     * the platform adhesion type is none, the support extruder is used. If
     * support is also disabled, the extruder with lowest number which is used
     * on the first layer is used as initial extruder.
     *
     * \param[in] storage where to get settings from.
     */
    size_t getStartExtruder(const SliceDataStorage& storage) const;

    /*!
     * Set the infill angles and skin angles in the SliceDataStorage.
     *
     * These lists of angles are cycled through to get the infill angle of a specific layer.
     *
     * \param mesh The mesh for which to determine the infill and skin angles.
     */
    void setInfillAndSkinAngles(SliceMeshStorage& mesh);

    /*!
     * Set the support and interface infill angles in the SliceDataStorage.
     *
     * Default angles depend on which pattern it's using and in certain patterns it
     * alternates between layers.
     *
     * These lists of angles are cycled through to get the support infill angle of a specific layer.
     *
     * \param storage The storage for which to determine the support infill angles.
     */
    void setSupportAngles(SliceDataStorage& storage);

    /*!
     * Move up and over the already printed meshgroups to print the next meshgroup.
     *
     * \param[in] storage where the slice data is stored.
     */
    void processNextMeshGroupCode(const SliceDataStorage& storage);

    /*!
     * Add raft layer plans onto the FffGcodeWriter::layer_plan_buffer
     *
     * \param[in,out] storage where the slice data is stored.
     */
    void processRaft(const SliceDataStorage& storage);

    void startRaftLayer(const SliceDataStorage& storage, LayerPlan& gcode_layer, const LayerIndex layer_nr, size_t layer_extruder, size_t& current_extruder);

    void endRaftLayer(const SliceDataStorage& storage, LayerPlan& gcode_layer, const LayerIndex layer_nr, size_t& current_extruder, const bool append_to_prime_tower = true);

    /*!
     * Convert the polygon data of a layer into a layer plan on the FffGcodeWriter::layer_plan_buffer
     *
     * In case of negative layer numbers, create layers only containing the data from
     * the helper parts (support etc) to fill up the gap between the raft and the model.
     *
     * \param[in] storage where the slice data is stored.
     * \param layer_nr The index of the layer to write the gcode of.
     * \param total_layers The total number of layers.
     * \return The layer plans
     */
    ProcessLayerResult processLayer(const SliceDataStorage& storage, LayerIndex layer_nr, const size_t total_layers) const;

    /*!
     * This function checks whether prime blob should happen for any extruder on the first layer.
     * Priming will always happen, but the actual priming may or may not include a prime blob.
     *
     * Technically, this function checks whether any extruder needs to be primed (with a prime blob)
     * separately just before they are used.
     *
     * \return whether any extruder need to be primed separately just before they are used
     */
    bool getExtruderNeedPrimeBlobDuringFirstLayer(const SliceDataStorage& storage, const size_t extruder_nr) const;

    /*!
     * Add the skirt or the brim to the layer plan \p gcodeLayer if it hasn't already been added yet.
     *
     * This function should be called for only one layer;
     * calling it for multiple layers results in the skirt/brim being printed on multiple layers.
     *
     * \param storage where the slice data is stored.
     * \param gcodeLayer The initial planning of the g-code of the layer.
     * \param extruder_nr The extruder train for which to process the skirt or
     * brim.
     * \param layer_nr The index of the layer to write the gcode of.
     */
    void processSkirtBrim(const SliceDataStorage& storage, LayerPlan& gcodeLayer, unsigned int extruder_nr, LayerIndex layer_nr) const;

    /*!
     * Adds the ooze shield to the layer plan \p gcodeLayer.
     *
     * \param[in] storage where the slice data is stored.
     * \param gcodeLayer The initial planning of the gcode of the layer.
     */
    void processOozeShield(const SliceDataStorage& storage, LayerPlan& gcodeLayer) const;

    /*!
     * Adds the draft protection screen to the layer plan \p gcodeLayer.
     *
     * \param[in] storage where the slice data is stored.
     * \param gcodeLayer The initial planning of the gcode of the layer.
     */
    void processDraftShield(const SliceDataStorage& storage, LayerPlan& gcodeLayer) const;

    /*!
     * Calculate in which order to plan the extruders for each layer
     * Store the order of extruders for each layer in extruder_order_per_layer for normal layers
     * and the order of extruders for raft/filler layers in extruder_order_per_layer_negative_layers.
     *
     * Only extruders which are (most probably) going to be used are planned
     *
     * \note At the planning stage we only have information on areas, not how those are filled.
     * If an area is too small to be filled with anything it will still get specified as being used with the extruder for that area.
     *
     * Computes \ref FffGcodeWriter::extruder_order_per_layer and \ref FffGcodeWriter::extruder_order_per_layer_negative_layers
     *
     * \param[in] storage where the slice data is stored.
     */
    void calculateExtruderOrderPerLayer(const SliceDataStorage& storage);

    /*!
     * Calculate on which layer we should be priming for each extruder.
     *
     * The extruders are primed on the lowest layer at which they are used.
     * \param storage Slice data storage containing information on which layers
     * each extruder is used.
     */
    void calculatePrimeLayerPerExtruder(const SliceDataStorage& storage);

    /*!
     * Gets a list of extruders that are used on the given layer.
     * When it's on the first layer, the prime blob will also be taken into account.
     *
     * \note At the planning stage we only have information on areas, not how those are filled.
     * If an area is too small to be filled with anything it will still get specified as being used with the extruder for that area.
     *
     * \param[in] storage where the slice data is stored.
     * \param current_extruder The current extruder with which we last printed
     * \param global_extruders_used The extruders that are at some point used for the print job
     * \return The order of extruders for a layer beginning with \p current_extruder
     */
    std::vector<ExtruderUse>
        getUsedExtrudersOnLayer(const SliceDataStorage& storage, const size_t start_extruder, const LayerIndex& layer_nr, const std::vector<bool>& global_extruders_used) const;

    /*!
     * Calculate in which order to plan the meshes of a specific extruder
     * Each mesh which has some feature printed with the extruder is included in this order.
     * One mesh can occur in the mesh order of multiple extruders.
     *
     * \param[in] storage where the slice data is stored.
     * \param extruder_nr The extruder for which to determine the order
     * \return A vector of mesh indices ordered on print order for that extruder.
     */
    std::vector<size_t> calculateMeshOrder(const SliceDataStorage& storage, const size_t extruder_nr) const;

    /*!
     * Add a single layer from a single mesh-volume to the layer plan \p gcodeLayer in mesh surface mode.
     *
     * \param mesh The mesh to add to the layer plan \p gcodeLayer.
     * \param mesh_config the line config with which to print a print feature
     * \param gcodeLayer The initial planning of the gcode of the layer.
     */
    void addMeshLayerToGCode_meshSurfaceMode(const SliceMeshStorage& mesh, const MeshPathConfigs& mesh_config, LayerPlan& gcodeLayer) const;

    /*!
     * Add the open polylines from a single layer from a single mesh-volume to the layer plan \p gcodeLayer for mesh the surface modes.
     *
     * \param[in] storage where the slice data is stored.
     * \param mesh The mesh for which to add to the layer plan \p gcodeLayer.
     * \param mesh_config the line config with which to print a print feature
     * \param gcodeLayer The initial planning of the gcode of the layer.
     */
    void addMeshOpenPolyLinesToGCode(const SliceMeshStorage& mesh, const MeshPathConfigs& mesh_config, LayerPlan& gcode_layer) const;

    /*!
     * Add all features of a given extruder from a single layer from a single mesh-volume to the layer plan \p gcode_layer.
     *
     * This adds all features (e.g. walls, skin etc.) of this \p mesh to the gcode which are printed using \p extruder_nr
     *
     * \param[in] storage where the slice data is stored.
     * \param mesh_ptr The mesh to add to the layer plan \p gcode_layer.
     * \param extruder_nr The extruder for which to print all features of the mesh which should be printed with this extruder
     * \param mesh_config the line config with which to print a print feature
     * \param gcode_layer The initial planning of the gcode of the layer.
     */
    void addMeshLayerToGCode(
        const SliceDataStorage& storage,
        const std::shared_ptr<SliceMeshStorage>& mesh_ptr,
        const size_t extruder_nr,
        const MeshPathConfigs& mesh_config,
        LayerPlan& gcode_layer) const;

    /*!
     * Add all features of the given extruder from a single part from a given layer of a mesh-volume to the layer plan \p gcode_layer.
     * This only adds the features which are printed with \p extruder_nr.
     *
     * \param[in] storage where the slice data is stored.
     * \param storage Storage to get global settings from.
     * \param mesh The mesh to add to the layer plan \p gcode_layer.
     * \param extruder_nr The extruder for which to print all features of the mesh which should be printed with this extruder
     * \param mesh_config the line config with which to print a print feature
     * \param part The part to add
     * \param gcode_layer The initial planning of the gcode of the layer.
     */
    void addMeshPartToGCode(
        const SliceDataStorage& storage,
        const SliceMeshStorage& mesh,
        const size_t extruder_nr,
        const MeshPathConfigs& mesh_config,
        const SliceLayerPart& part,
        LayerPlan& gcode_layer) const;

    /*!
     * \brief Add infill for a given part in a layer plan.
     *
     * \param gcodeLayer The initial planning of the gcode of the layer.
     * \param mesh The mesh for which to add to the layer plan \p gcodeLayer.
     * \param extruder_nr The extruder for which to print all features of the
     * mesh which should be printed with this extruder.
     * \param mesh_config the line config with which to print a print feature.
     * \param part The part for which to create gcode.
     * \return Whether this function added anything to the layer plan.
     */
    bool processInfill(
        const SliceDataStorage& storage,
        LayerPlan& gcodeLayer,
        const SliceMeshStorage& mesh,
        const size_t extruder_nr,
        const MeshPathConfigs& mesh_config,
        const SliceLayerPart& part) const;

    /*!
     * \brief Add thicker (multiple layers) sparse infill for a given part in a
     * layer plan.
     *
     * \param gcodeLayer The initial planning of the gcode of the layer.
     * \param mesh The mesh for which to add to the layer plan \p gcodeLayer.
     * \param extruder_nr The extruder for which to print all features of the
     * mesh which should be printed with this extruder.
     * \param mesh_config The line config with which to print a print feature.
     * \param part The part for which to create gcode.
     * \return Whether this function added anything to the layer plan.
     */
    bool processMultiLayerInfill(LayerPlan& gcodeLayer, const SliceMeshStorage& mesh, const size_t extruder_nr, const MeshPathConfigs& mesh_config, const SliceLayerPart& part)
        const;

    /*!
     * \brief Add normal sparse infill for a given part in a layer.
     * \param gcodeLayer The initial planning of the gcode of the layer.
     * \param mesh The mesh for which to add to the layer plan \p gcodeLayer.
     * \param extruder_nr The extruder for which to print all features of the
     * mesh which should be printed with this extruder
     * \param mesh_config The line config with which to print a print feature.
     * \param part The part for which to create gcode.
     * \return Whether this function added anything to the layer plan.
     */
    bool processSingleLayerInfill(
        const SliceDataStorage& storage,
        LayerPlan& gcodeLayer,
        const SliceMeshStorage& mesh,
        const size_t extruder_nr,
        const MeshPathConfigs& mesh_config,
        const SliceLayerPart& part) const;

    /*!
     * Generate the insets for the walls of a given layer part.
     * \param[in] storage where the slice data is stored.
     * \param gcodeLayer The initial planning of the gcode of the layer.
     * \param mesh The mesh for which to add to the layer plan \p gcodeLayer.
     * \param extruder_nr The extruder for which to print all features of the mesh which should be printed with this extruder
     * \param mesh_config the line config with which to print a print feature
     * \param part The part for which to create gcode
     * \return Whether this function added anything to the layer plan
     */
    bool processInsets(
        const SliceDataStorage& storage,
        LayerPlan& gcodeLayer,
        const SliceMeshStorage& mesh,
        const size_t extruder_nr,
        const MeshPathConfigs& mesh_config,
        const SliceLayerPart& part) const;

    /*!
     * Generate the a spiralized wall for a given layer part.
     * \param[in] storage where the slice data is stored.
     * \param[out] gcodeLayer The initial planning of the gcode of the layer.
     * \param mesh_config the line config with which to print a print feature
     * \param part The part for which to create gcode
     * \param mesh The mesh for which to add to the layer plan \p gcodeLayer.
     */
    void
        processSpiralizedWall(const SliceDataStorage& storage, LayerPlan& gcode_layer, const MeshPathConfigs& mesh_config, const SliceLayerPart& part, const SliceMeshStorage& mesh)
            const;

    /*!
     * Add the gcode of the top/bottom skin of the given part and of the perimeter gaps.
     *
     * \param[in] storage where the slice data is stored.
     * \param gcode_layer The initial planning of the gcode of the layer.
     * \param mesh The mesh for which to add to the layer plan \p gcode_layer.
     * \param extruder_nr The extruder for which to print all features of the mesh which should be printed with this extruder
     * \param mesh_config the line config with which to print a print feature
     * \param part The part for which to create gcode
     * \return Whether this function added anything to the layer plan
     */
    bool processSkin(
        const SliceDataStorage& storage,
        LayerPlan& gcode_layer,
        const SliceMeshStorage& mesh,
        const size_t extruder_nr,
        const MeshPathConfigs& mesh_config,
        const SliceLayerPart& part) const;

    /*!
     * Add the gcode of the top/bottom skin of the given skin part and of the perimeter gaps.
     *
     * Perimeter gaps are handled for the current extruder for the following features if they are printed with this extruder.
     * - skin outlines
     * - roofing (if concentric)
     * - top/bottom (if concentric)
     * They are all printed at the end of printing the skin part features which are printed with this extruder.
     *
     * Note that the normal perimeter gaps are printed with the outer wall extruder,
     * while newly generated perimeter gaps
     * are printed with the extruder with which the feature was printed which generated the gaps.
     *
     * \param[in] storage where the slice data is stored.
     * \param gcode_layer The initial planning of the gcode of the layer.
     * \param mesh The mesh for which to add to the layer plan \p gcode_layer.
     * \param extruder_nr The extruder for which to print all features of the mesh which should be printed with this extruder
     * \param mesh_config the line config with which to print a print feature
     * \param skin_part The skin part for which to create gcode
     * \return Whether this function added anything to the layer plan
     */
    bool processSkinPart(
        const SliceDataStorage& storage,
        LayerPlan& gcode_layer,
        const SliceMeshStorage& mesh,
        const size_t extruder_nr,
        const MeshPathConfigs& mesh_config,
        const SkinPart& skin_part) const;

    /*!
     * Add the roofing which is the area inside the innermost skin inset which has air 'directly' above
     *
     * \param[in] storage where the slice data is stored.
     * \param gcode_layer The initial planning of the gcode of the layer.
     * \param mesh The mesh for which to add to the layer plan \p gcode_layer.
     * \param extruder_nr The extruder for which to print all features of the mesh which should be printed with this extruder
     * \param mesh_config the line config with which to print a print feature
     * \param skin_part The skin part for which to create gcode
     * \param[out] added_something Whether this function added anything to the layer plan
     */
    void processRoofing(
        const SliceDataStorage& storage,
        LayerPlan& gcode_layer,
        const SliceMeshStorage& mesh,
        const size_t extruder_nr,
        const MeshPathConfigs& mesh_config,
        const SkinPart& skin_part,
        bool& added_something) const;

    /*!
     * Add the normal skinfill which is the area inside the innermost skin inset
     * which doesn't have air directly above it if we're printing roofing
     *
     * \param[in] storage where the slice data is stored.
     * \param gcode_layer The initial planning of the gcode of the layer.
     * \param mesh The mesh for which to add to the layer plan \p gcode_layer.
     * \param extruder_nr The extruder for which to print all features of the mesh which should be printed with this extruder
     * \param mesh_config the line config with which to print a print feature
     * \param skin_part The skin part for which to create gcode
     * \param[out] added_something Whether this function added anything to the layer plan
     */
    void processTopBottom(
        const SliceDataStorage& storage,
        LayerPlan& gcode_layer,
        const SliceMeshStorage& mesh,
        const size_t extruder_nr,
        const MeshPathConfigs& mesh_config,
        const SkinPart& skin_part,
        bool& added_something) const;

    /*!
     * Process a dense skin feature like roofing or top/bottom
     *
     * \param[in] storage where the slice data is stored.
     * \param gcode_layer The initial planning of the gcode of the layer.
     * \param mesh The mesh for which to add to the layer plan \p gcode_layer.
     * \param extruder_nr The extruder for which to print all features of the mesh which should be printed with this extruder
     * \param area The area to fill
     * \param config the line config with which to print the print feature
     * \param pattern the pattern with which to fill the print feature
     * \param skin_angle the angle to use for linear infill types
     * \param skin_overlap The amount by which to expand the \p area
     * \param skin density Sets the density of the the skin lines by adjusting the distance between them (normal skin is 1.0)
     * \param monotonic Whether to order lines monotonically (``true``) or to
     * minimise travel moves (``false``).
     * \param[out] added_something Whether this function added anything to the layer plan
     * \param fan_speed fan speed override for this skin area
     */
    void processSkinPrintFeature(
        const SliceDataStorage& storage,
        LayerPlan& gcode_layer,
        const SliceMeshStorage& mesh,
        const size_t extruder_nr,
        const Shape& area,
        const GCodePathConfig& config,
        EFillMethod pattern,
        const AngleDegrees skin_angle,
        const coord_t skin_overlap,
        const Ratio skin_density,
        const bool monotonic,
        bool& added_something,
        double fan_speed = GCodePathConfig::FAN_SPEED_DEFAULT) const;

    /*!
     *  see if we can avoid printing a lines or zig zag style skin part in multiple segments by moving to
     *  a start point that would increase the chance that the skin will be printed in a single segment.
     *  Obviously, if the skin part contains holes then it will have to be printed in multiple segments anyway but
     *  doing this may still produce fewer skin seams or move a seam that would be across the middle of the part
     *  to a less noticeable position
     *
     * So, instead of this \/         We get this \/
     *                +------+               +------+
     *                |2///#1|               |1/////|
     *                |///#//|               |//////|
     *                |//#///|               |//////|
     *                |/#////|               |//////|
     *                |#/////|               |//////|
     *                +------+               +------+
     *     1, 2 = start locations of skin segments
     *     # = seam
     *
     * \param filling_part The part which we are going to fill with a linear filling type
     * \param filling_angle The angle of the filling lines
     * \param last_position The position the print head is in before going to fill the part
     * \return The location near where to start filling the part
     */
    std::optional<Point2LL> getSeamAvoidingLocation(const Shape& filling_part, int filling_angle, Point2LL last_position) const;

    /*!
     * Add the g-code for ironing the top surface.
     *
     * This produces additional low-extrusion moves that cover the top surface,
     * in order to smooth the surface more.
     *
     * \param storage The slice data storage in the highly unlikely case that printing the ironing requires printing a brim just before it
     * \param mesh The settings storage to get the ironing settings and skin
     * angles from.
     * \param layer The layer to process the ironing for.
     * \param line_config The configuration of the lines to draw the ironing
     * with.
     * \param[out] gcode_layer The output layer to put the resulting paths in.
     * \return Whether this function added anything to the layer plan.
     */
    bool processIroning(const SliceDataStorage& storage, const SliceMeshStorage& mesh, const SliceLayer& part, const GCodePathConfig& line_config, LayerPlan& gcode_layer) const;

    /*!
     * Add the support to the layer plan \p gcodeLayer of the current layer for all support parts with the given \p extruder_nr.
     * \param[in] storage where the slice data is stored.
     * \param gcodeLayer The initial planning of the gcode of the layer.
     * \return whether any support was added to the layer plan
     */
    bool addSupportToGCode(const SliceDataStorage& storage, LayerPlan& gcodeLayer, const size_t extruder_nr) const;

    /*!
     * Add the support lines/walls to the layer plan \p gcodeLayer of the current layer.
     * \param[in] storage where the slice data is stored.
     * \param gcode_layer The initial planning of the gcode of the layer.
     * \return whether any support infill was added to the layer plan
     */
    bool processSupportInfill(const SliceDataStorage& storage, LayerPlan& gcode_layer) const;

    /*!
     * Add the support roofs to the layer plan \p gcodeLayer of the current
     * layer.
     *
     * \param[in] storage Where the slice data is stored.
     * \param[in] support_roof_outlines Collection of polygons to generate roofs for.
     * \param gcodeLayer The initial planning of the g-code of the layer.
     * \return Whether any support skin was added to the layer plan.
     */
<<<<<<< HEAD
    bool addSupportRoofsToGCode(const SliceDataStorage& storage, const std::vector<SupportInfillPart>& support_roof_outlines, LayerPlan& gcode_layer) const;
=======
    bool addSupportRoofsToGCode(const SliceDataStorage& storage, const Shape& support_roof_outlines, const GCodePathConfig& current_roof_config, LayerPlan& gcode_layer) const;
>>>>>>> 807eb6a2

    /*!
     * Add the support bottoms to the layer plan \p gcodeLayer of the current
     * layer.
     *
     * \param[in] storage Where the slice data is stored.
     * \param gcodeLayer The initial planning of the g-code of the layer.
     * \return Whether any support skin was added to the layer plan.
     */
    bool addSupportBottomsToGCode(const SliceDataStorage& storage, LayerPlan& gcodeLayer) const;

    /*!
     * Change to a new extruder, and add the prime tower instructions if the new extruder is different from the last.
     *
     * On layer 0 this function adds the skirt for the nozzle it switches to, instead of the prime tower.
     *
     * \param[in] storage where the slice data is stored.
     * \param gcode_layer The initial planning of the gcode of the layer.
     * \param extruder_nr The extruder to switch to.
     * \param append_to_prime_tower Indicates whether we should actually prime the extruder on the prime tower (normal
     *                              case before actually using the extruder) or just do the basic priming (i.e. on first
     *                              layer before starting the print
     */
    void setExtruder_addPrime(const SliceDataStorage& storage, LayerPlan& gcode_layer, const size_t extruder_nr, const bool append_to_prime_tower = true) const;

    /*!
     * Add the prime tower gcode for the current layer.
     * \param[in] storage where the slice data is stored.
     * \param gcodeLayer The initial planning of the gcode of the layer.
     * \param prev_extruder The current extruder with which we last printed.
     */
    void addPrimeTower(const SliceDataStorage& storage, LayerPlan& gcodeLayer, const size_t prev_extruder) const;

    /*!
     * Add the end gcode and set all temperatures to zero.
     */
    void finalize();

    /*!
     * Calculate for each layer the index of the vertex that is considered to be the seam
     * \param storage where the slice data is stored.
     * \param total_layers The total number of layers
     */
    void findLayerSeamsForSpiralize(SliceDataStorage& storage, size_t total_layers);

    /*!
     * Calculate the index of the vertex that is considered to be the seam for the given layer
     * \param storage where the slice data is stored.
     * \param mesh the mesh containing the layer of interest
     * \param layer_nr layer number of the layer whose seam verted index is required
     * \param last_layer_nr layer number of the previous layer
     * \return layer seam vertex index
     */
    unsigned int findSpiralizedLayerSeamVertexIndex(const SliceDataStorage& storage, const SliceMeshStorage& mesh, const int layer_nr, const int last_layer_nr);

    /*!
     * Partition the Infill regions by the skin at N layers above.
     *
     * When skin edge support layers is set this function will check N layers above the infill layer to see if there is
     * skin above. If this skin needs to be supported by a wall it will return true else it returns false. The Infill
     * outline of the Sparse density layer is partitioned into two polygons, either below the skin regions or outside
     * of the skin region.
     *
     * \param infill_below_skin [out] Polygons with infill below the skin
     * \param infill_not_below_skin [out] Polygons with infill outside of skin regions above
     * \param gcode_layer The initial planning of the gcode of the layer
     * \param mesh the mesh containing the layer of interest
     * \param part \param part The part for which to create gcode
     * \param infill_line_width line width of the infill
     * \return true if there needs to be a skin edge support wall in this layer, otherwise false
     */
    static bool partitionInfillBySkinAbove(
        Shape& infill_below_skin,
        Shape& infill_not_below_skin,
        const LayerPlan& gcode_layer,
        const SliceMeshStorage& mesh,
        const SliceLayerPart& part,
        coord_t infill_line_width);

    /*!
     * Find the first or last extruder used at the given layer. This may loop to lower layers if
     * there is no extryder on the one that has been asked. If no extruder can be found at all, the
     * very first used extruder will be returned.
     *
     * \param storage where the slice data is stored
     * \param layer_nr The layer for which we want the extruder index
     * \param last Indicates whether we want to retrieve the last or the first extruder being used
     * \return The first or last exruder used at the given index
     */
    size_t findUsedExtruderIndex(const SliceDataStorage& storage, const LayerIndex& layer_nr, bool last) const;
};

} // namespace cura

#endif // GCODE_WRITER_H<|MERGE_RESOLUTION|>--- conflicted
+++ resolved
@@ -639,11 +639,7 @@
      * \param gcodeLayer The initial planning of the g-code of the layer.
      * \return Whether any support skin was added to the layer plan.
      */
-<<<<<<< HEAD
     bool addSupportRoofsToGCode(const SliceDataStorage& storage, const std::vector<SupportInfillPart>& support_roof_outlines, LayerPlan& gcode_layer) const;
-=======
-    bool addSupportRoofsToGCode(const SliceDataStorage& storage, const Shape& support_roof_outlines, const GCodePathConfig& current_roof_config, LayerPlan& gcode_layer) const;
->>>>>>> 807eb6a2
 
     /*!
      * Add the support bottoms to the layer plan \p gcodeLayer of the current
