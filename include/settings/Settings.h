// Copyright (c) 2023 UltiMaker
// CuraEngine is released under the terms of the AGPLv3 or higher

#ifndef SETTINGS_SETTINGS_H
#define SETTINGS_SETTINGS_H

#ifndef CURA_ENGINE_VERSION
#define CURA_ENGINE_VERSION "main"
#endif

#define MAX_EXTRUDERS 16

// Maximum number of infill layers that can be combined into a single infill extrusion area.
#define MAX_INFILL_COMBINE 8

#include <map>
#include <sstream>
#include <unordered_map>
#include <vector>

namespace cura
{

/*!
 * \brief Container for a set of settings.
 *
 * You can ask this container for the value of a certain setting that should be
 * used in the context where this settings container is located.
 *
 * Before the settings can be returned, the settings have to be added first
 * using the add() function.
 */
class Settings
{
public:
    /*
     * \brief Properly initialises the Settings instance.
     */
    Settings();

    /*!
     * \brief Adds a new setting.
     * \param key The name by which the setting is identified.
     * \param value The value of the setting. The value is always added and
     * stored in serialised form as a string.
     */
    void add(const std::string& key, const std::string value);

    /*!
     * \brief Get the value of a setting.
     *
     * This value is then evaluated using the following technique:
     *  1. If this container contains a value for the setting, it uses that
     *     value directly.
     *  2. Otherwise it checks if the setting is limited to an extruder, and if
     *     so, takes the setting value from that extruder. It applies the
     *     limiting only once at most.
     *  3. Otherwise it asks its parent settings container for the setting value
     *     and returns that. The parent then goes through the same process. The
     *     root of this inheritance structure should always have a value for all
     *     settings.
     *  4. If a setting is not known at all, an error is returned and the
     *     application is closed with an error value of 2.
     * \param key The key of the setting to get.
     * \return The setting's value, cast to the desired type.
     */
    template<typename A>
    A get(const std::string& key) const;

    /*!
     * \brief Get a string containing all settings in this container.
     *
     * The string is formatted in the same way as the command line arguments
     * when slicing using CuraEngine from the command line. In theory you could
     * put the output of this command in a call to CuraEngine.
     * \return A string containing all settings and their values.
     */
    const std::string getAllSettingsString() const;

    /*!
     * \brief Indicate whether this settings instance has an entry for the
     * specified setting.
     *
     * If this returns ``false``, that means that the setting would be obtained
     * via some inheritance.
     * \param key The setting to check.
     * \return Whether that setting is contained in this particular Settings
     * instance (``true``) or would be obtained via inheritance (``false``).
     */
    bool has(const std::string& key) const;

    /*
     * Change the parent settings object.
     *
     * If this set of settings has no value for a setting, the parent is asked.
     */
    void setParent(Settings* new_parent);

<<<<<<< HEAD
    /*
     * \brief Write the settings to a stream.
     *
     * \param out The stream to write to.
     */
    void write(std::ostream& out) const;
=======
    std::unordered_map<std::string, std::string> getFlattendSettings() const;

    std::vector<std::string> getKeys() const;
>>>>>>> 0c3e9d0c

private:
    /*!
     * Optionally, a parent setting container to ask for the value of a setting
     * if this container has no value for it.
     */
    Settings* parent;

    /*!
     * \brief A dictionary to map the setting keys to the actual setting values.
     */
    std::unordered_map<std::string, std::string> settings;

    /*!
     * \brief Get the value of a setting, but without looking at the limiting to
     * extruder.
     *
     * This is the same as the normal ``get`` function, but skipping step 2 and
     * only for strings.
     * \param key The key of the setting to get.
     * \return The setting's value.
     */
    std::string getWithoutLimiting(const std::string& key) const;
};

} // namespace cura

#endif // SETTINGS_SETTINGS_H<|MERGE_RESOLUTION|>--- conflicted
+++ resolved
@@ -96,18 +96,16 @@
      */
     void setParent(Settings* new_parent);
 
-<<<<<<< HEAD
+    std::unordered_map<std::string, std::string> getFlattendSettings() const;
+
+    std::vector<std::string> getKeys() const;
+
     /*
      * \brief Write the settings to a stream.
      *
      * \param out The stream to write to.
      */
     void write(std::ostream& out) const;
-=======
-    std::unordered_map<std::string, std::string> getFlattendSettings() const;
-
-    std::vector<std::string> getKeys() const;
->>>>>>> 0c3e9d0c
 
 private:
     /*!
