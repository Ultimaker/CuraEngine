// Copyright (c) 2024 UltiMaker
// CuraEngine is released under the terms of the AGPLv3 or higher

#ifndef PATHORDEROPTIMIZER_H
#define PATHORDEROPTIMIZER_H

#include <numbers>
#include <unordered_set>

#include <range/v3/algorithm/partition_copy.hpp>
#include <range/v3/iterator/insert_iterators.hpp>
#include <range/v3/view/addressof.hpp>
#include <range/v3/view/drop_last.hpp>
#include <range/v3/view/enumerate.hpp>
#include <range/v3/view/filter.hpp>
#include <range/v3/view/reverse.hpp>
#include <spdlog/spdlog.h>

#include "pathPlanning/CombPath.h" //To calculate the combing distance if we want to use combing.
#include "pathPlanning/LinePolygonsCrossings.h" //To prevent calculating combing distances if we don't cross the combing borders.
#include "path_ordering.h"
#include "settings/EnumSettings.h" //To get the seam settings.
#include "settings/ZSeamConfig.h" //To read the seam configuration.
#include "utils/linearAlg2D.h" //To find the angle of corners to hide seams.
#include "utils/math.h"
#include "utils/polygonUtils.h"
#include "utils/scoring/BestElementFinder.h"
#include "utils/scoring/CornerScoringCriterion.h"
#include "utils/scoring/DistanceScoringCriterion.h"
#include "utils/scoring/ExclusionAreaScoringCriterion.h"
#include "utils/scoring/RandomScoringCriterion.h"
#include "utils/views/dfs.h"

namespace cura
{

/*!
 * Path order optimization class.
 *
 * Utility class for optimizing the order in which things are printed, by
 * minimizing the distance traveled between different items to be printed. For
 * each item to be printed, it also chooses a starting point as to where on the
 * polygon or polyline to start printing, and determines which direction to
 * print in.
 *
 * To use this class, first create an instance and provide some parameters as
 * metadata. Then add polygons and polylines to the class. Then call the
 * \ref optimize function to compute the optimization. Finally, print the
 * polygons and polylines in the \ref paths field in the order in which they are
 * given.
 *
 * In the output of this class, polylines and polygons are combined into a
 * single vector: \ref paths . Each path contains a pointer to the original
 * polygon data, as well as whether that data represented a polygon or a
 * polyline, which direction to print that path in, and where to start along the
 * path.
 *
 * The optimizer will always start a polyline from either end, never halfway.
 * The Z seam is not used for these.
 * \tparam PathType The type of paths that will be optimized by this optimizer.
 * Make sure that a specialization is available for \ref get_vertex and
 * \ref get_size in order for the optimizer to know how to read information from
 * your path.
 */
template<typename Path>
class PathOrderOptimizer
{
public:
    using OrderablePath = PathOrdering<Path>;
    /* Areas defined here are not allowed to have the start the prints */
    Shape disallowed_area_for_seams;
    /*!
     * After optimizing, this contains the paths that need to be printed in the
     * correct order.
     *
     * Each path contains the information necessary to print the parts: A
     * pointer to the vertex data, whether or not to close the loop, the
     * direction in which to print the path and where to start the path.
     */
    std::vector<OrderablePath> paths_;

    /*!
     * Maps the path implementation to it's orderable path container
     */
    std::unordered_map<Path, OrderablePath*> vertices_to_paths_;

    /*!
     * The location where the nozzle is assumed to start from before printing
     * these parts.
     */
    Point2LL start_point_;

    /*!
     * Seam settings.
     */
    ZSeamConfig seam_config_;

    static const std::unordered_multimap<Path, Path> no_order_requirements_;

    /*!
     * Construct a new optimizer.
     *
     * This doesn't actually optimize the order yet, so the ``paths`` field will
     * not be filled yet.
     * \param start_point The location where the nozzle is assumed to start from
     * before printing these parts.
     * \param config Seam settings.
     * \param detect_loops Whether to try to close polylines if the endpoints
     * are close together. If they are just a few microns apart, it will merge
     * the two endpoints together and pretends that the loop is closed, turning
     * it into a polygon.
     * \param combing_boundary Boundary to avoid when making travel moves.
     */
    PathOrderOptimizer(
        const Point2LL& start_point,
        const ZSeamConfig seam_config = ZSeamConfig(),
        const bool detect_loops = false,
        const Shape* combing_boundary = nullptr,
        const bool reverse_direction = false,
        const std::unordered_multimap<Path, Path>& order_requirements = no_order_requirements_,
        const bool group_outer_walls = false,
        const Shape& disallowed_areas_for_seams = {},
        const bool use_shortest_for_inner_walls = false,
        const Shape& overhang_areas = Shape())
        : start_point_(start_point)
        , seam_config_(seam_config)
        , combing_boundary_((combing_boundary != nullptr && ! combing_boundary->empty()) ? combing_boundary : nullptr)
        , detect_loops_(detect_loops)
        , reverse_direction_(reverse_direction)
        , _group_outer_walls(group_outer_walls)
        , order_requirements_(&order_requirements)
        , disallowed_area_for_seams{ disallowed_areas_for_seams }
        , use_shortest_for_inner_walls_(use_shortest_for_inner_walls)
        , overhang_areas_(overhang_areas)
    {
    }

    /*!
     * Add a new polygon to be optimized.
     * \param polygon The polygon to optimize.
     */
    void addPolygon(const Path& polygon, std::optional<size_t> force_start_index = std::nullopt, const bool is_outer_wall = false)
    {
        constexpr bool is_closed = true;
        paths_.emplace_back(polygon, is_closed);
        paths_.back().force_start_index_ = force_start_index;
        paths_.back().is_outer_wall = is_outer_wall;
    }

    /*!
     * Add a new polyline to be optimized.
     * \param polyline The polyline to optimize.
     */
    void addPolyline(const Path& polyline)
    {
        constexpr bool is_closed = false;
        paths_.emplace_back(polyline, is_closed);
    }

    /*!
     * Perform the calculations to optimize the order of the parts.
     *
     * This reorders the \ref paths field and fills their starting vertices and
     * directions.
     */
    void optimize(bool precompute_start = true)
    {
        if (paths_.empty())
        {
            return;
        }

        // Get the vertex data and store it in the paths.
        for (auto& path : paths_)
        {
            path.converted_ = &path.getVertexData();
            vertices_to_paths_.emplace(path.vertices_, &path);
        }

        // If necessary, check polylines to see if they are actually polygons.
        if (detect_loops_)
        {
            for (auto& path : paths_)
            {
                if (! path.is_closed_)
                {
                    // If we want to detect chains, first check if some of the polylines are secretly polygons.
                    path.is_closed_ = isLoopingPolyline(path); // If it is, we'll set the seam position correctly later.
                }
            }
        }

        // Set actual used start point calculation strategy for each path
        for (auto& path : paths_)
        {
            if (use_shortest_for_inner_walls_ && ! path.is_outer_wall)
            {
                path.seam_config_ = ZSeamConfig(EZSeamType::SHORTEST);
                path.force_start_index_ = std::nullopt;
            }
            else
            {
                path.seam_config_ = seam_config_;
            }
        }

        // Add all vertices to a bucket grid so that we can find nearby endpoints quickly.
        const coord_t snap_radius = 10_mu; // 0.01mm grid cells. Chaining only needs to consider polylines which are next to each other.
        SparsePointGridInclusive<size_t> line_bucket_grid(snap_radius);
        for (const auto& [i, path] : paths_ | ranges::views::enumerate)
        {
            if (path.converted_->empty())
            {
                continue;
            }
            if (path.is_closed_)
            {
                for (const Point2LL& point : *path.converted_)
                {
                    line_bucket_grid.insert(point, i); // Store by index so that we can also mark them down in the `picked` vector.
                }
            }
            else // For polylines, only insert the endpoints. Those are the only places we can start from so the only relevant vertices to be near to.
            {
                line_bucket_grid.insert(path.converted_->front(), i);
                line_bucket_grid.insert(path.converted_->back(), i);
            }
        }

        // For some Z seam types the start position can be pre-computed.
        // This is faster since we don't need to re-compute the start position at each step then.
<<<<<<< HEAD
        precompute_start &= seam_config_.type_ == EZSeamType::RANDOM || seam_config_.type_ == EZSeamType::USER_SPECIFIED || seam_config_.type_ == EZSeamType::INTERNAL_SPECIFIED || seam_config_.type_ == EZSeamType::SHARPEST_CORNER;
=======
>>>>>>> eb25b44a
        if (precompute_start)
        {
            for (auto& path : paths_)
            {
                if (path.seam_config_.type_ == EZSeamType::RANDOM || path.seam_config_.type_ == EZSeamType::USER_SPECIFIED
                    || path.seam_config_.type_ == EZSeamType::SHARPEST_CORNER)
                {
                    if (! path.is_closed_ || path.converted_->empty())
                    {
                        continue; // Can't pre-compute the seam for open polylines since they're at the endpoint nearest to the current position.
                    }
                    path.start_vertex_ = findStartLocation(path, path.seam_config_.pos_);
                }
            }
        }

        std::vector<OrderablePath> optimized_order; // To store our result in. At the end we'll std::swap.

        if (order_requirements_->empty())
        {
            optimized_order = getOptimizedOrder(line_bucket_grid, snap_radius);
        }
        else
        {
            optimized_order = getOptimizerOrderWithConstraints(*order_requirements_);
        }


        if (reverse_direction_ && order_requirements_->empty())
        {
            std::vector<OrderablePath> reversed = reverseOrderPaths(optimized_order); // Reverse-insert the optimized order, to invert the ordering.
            std::swap(reversed, paths_);
        }
        else
        {
            std::swap(optimized_order, paths_);
        }

        combing_grid_.reset();
    }

protected:
    /*!
     * If \ref detect_loops is enabled, endpoints of polylines that are closer
     * than this distance together will be considered to be coincident, closing
     * that polyline into a polygon.
     */
    constexpr static coord_t _coincident_point_distance = 10;

    /*!
     * Bucket grid to store the locations of the combing boundary.
     *
     * This is cached in order to speed up the collision checking with the
     * combing boundary. We only need to generate this mapping once for the
     * combing boundary, since the combing boundary can't change.
     */
    std::unique_ptr<LocToLineGrid> combing_grid_;

    /*!
     * Boundary to avoid when making travel moves.
     */
    const Shape* combing_boundary_;

    /*!
     * Whether to check polylines to see if they are closed, before optimizing.
     *
     * If this is enabled, the optimizer will first attempt to find endpoints of
     * polylines that are very close together. If they are closer than
     * \ref coincident_point_distance, the polylines will be closed and form
     * polygons. This then allows the optimizer to decide on a seam location
     * that is not one of the endpoints of the polyline.
     */
    bool detect_loops_;

    /*!
     * Whether to reverse the ordering completely.
     *
     * This reverses the order in which parts are printed, and inverts the
     * direction of each path as well.
     */
    bool reverse_direction_;

    /*
     * Whether to print all outer walls in a group, one after another.
     *
     * If this is enabled outer walls will be printed first and then all other
     * walls will be printed. If reversed they will be printed last.
     */
    bool _group_outer_walls;

    /*!
     * Order requirements on the paths.
     * For each pair the first needs to be printe before the second.
     */
    const std::unordered_multimap<Path, Path>* order_requirements_;

    /*!
     * If true, we will compute the seam position of inner walls using a "shortest" seam configs, for inner walls that
     * are directly following an outer wall.
     */
    const bool use_shortest_for_inner_walls_;

    /*!
     * Contains the overhang areas, where we would prefer not to place the start locations of walls
     */
    const Shape overhang_areas_;

    std::vector<OrderablePath> getOptimizedOrder(SparsePointGridInclusive<size_t> line_bucket_grid, size_t snap_radius)
    {
        std::vector<OrderablePath> optimized_order; // To store our result in.

        Point2LL current_position = start_point_;

        std::unordered_map<OrderablePath*, bool> picked(paths_.size()); // Fixed size boolean flag for whether each path is already in the optimized vector.

        auto notPicked = [&picked](OrderablePath* c)
        {
            return ! picked[c];
        };

        while (optimized_order.size() < paths_.size())
        {
            // Use bucket grid to find paths within snap_radius
            std::vector<OrderablePath*> nearby_candidates;
            for (const auto i : line_bucket_grid.getNearbyVals(current_position, snap_radius))
            {
                nearby_candidates.push_back(&paths_[i]); // Convert bucket indexes to corresponding paths
            }

            std::vector<OrderablePath*> available_candidates;
            available_candidates.reserve(nearby_candidates.size());
            for (auto candidate : nearby_candidates | ranges::views::filter(notPicked))
            {
                available_candidates.push_back(candidate);
            }

            if (available_candidates.empty()) // We need to broaden our search through all candidates
            {
                for (auto path : paths_ | ranges::views::addressof | ranges::views::filter(notPicked))
                {
                    available_candidates.push_back(path);
                }
            }

            auto best_candidate = findClosestPath(current_position, available_candidates);

            auto best_path = best_candidate;
            optimized_order.push_back(*best_path);
            picked[best_path] = true;

            if (! best_path->converted_->empty()) // If all paths were empty, the best path is still empty. We don't upate the current position then.
            {
                if (best_path->is_closed_)
                {
                    current_position = (*best_path->converted_)[best_path->start_vertex_]; // We end where we started.
                }
                else
                {
                    // Pick the other end from where we started.
                    current_position = best_path->start_vertex_ == 0 ? best_path->converted_->back() : best_path->converted_->front();
                }
            }
        }

        return optimized_order;
    }

    std::vector<OrderablePath> getOptimizerOrderWithConstraints(const std::unordered_multimap<Path, Path>& order_requirements)
    {
        std::vector<OrderablePath> optimized_order; // To store our result in.

        // initialize the roots set with all possible nodes
        std::unordered_set<Path> roots;
        std::unordered_set<Path> leaves;
        std::unordered_map<Path, size_t> num_incoming_edges;
        for (const auto& path : paths_)
        {
            roots.insert(path.vertices_);
            leaves.insert(path.vertices_);
            num_incoming_edges.emplace(path.vertices_, 0);
        }

        // remove all edges from roots with an incoming edge
        // result is a set of nodes that have no incoming edges; these are by definition the roots
        for (const auto& [u, v] : order_requirements)
        {
            roots.erase(v);
            leaves.erase(u);
            num_incoming_edges.find(v)->second++;
        }

        // We used a shared visited set between runs of dfs. This is for the case when we reverse the ordering tree.
        // In this case two roots can share the same children nodes, but we don't want to print them twice.
        std::unordered_set<Path> visited;
        Point2LL current_position = start_point_;

        std::function<std::vector<Path>(const Path, const std::unordered_multimap<Path, Path>&)> get_neighbours
            = [&current_position, &num_incoming_edges, this](const Path current_node, const std::unordered_multimap<Path, Path>& graph)
        {
            std::vector<Path> order; // Output order to traverse neighbors

            const auto& [neighbour_begin, neighbour_end] = graph.equal_range(current_node);
            std::unordered_set<Path> candidates;
            for (const auto& [_, neighbour] : ranges::make_subrange(neighbour_begin, neighbour_end))
            {
                // we only want to visit nodes that have no incoming edges, this is for the situation where we
                // are printing paths from inner to outer. As the ordering tree is reversed, and we start traversing
                // from an arbitrary leaf we might encounter a junction. All paths from the other leaf-side(s) of the junction
                // should be printed before continuing the junctions. Only once every branch of the junction has been ordered
                // we can continue with the junction itself.
                if (num_incoming_edges.at(neighbour) == 0)
                {
                    candidates.insert(neighbour);
                }
            }

            auto local_current_position = current_position;
            while (! candidates.empty())
            {
                Path best_candidate = findClosestPathVertices(local_current_position, candidates);

                candidates.erase(best_candidate);
                order.push_back(best_candidate);

                // update local_current_position
                auto path = vertices_to_paths_[best_candidate];

                if (path->is_closed_)
                {
                    local_current_position = (*path->converted_)[path->start_vertex_]; // We end where we started.
                }
                else
                {
                    // Pick the other end from where we started.
                    local_current_position = path->start_vertex_ == 0 ? path->converted_->back() : path->converted_->front();
                }
            }

            return order;
        };

        const std::function<std::nullptr_t(const Path, const std::nullptr_t)> handle_node
            = [&current_position, &optimized_order, &order_requirements, &num_incoming_edges, this](const Path current_node, [[maybe_unused]] const std::nullptr_t state)
        {
            // We should make map from node <-> path for this stuff
            for (const auto& path : paths_)
            {
                if (path.vertices_ == current_node)
                {
                    if (path.is_closed_)
                    {
                        current_position = (*path.converted_)[path.start_vertex_]; // We end where we started.
                    }
                    else
                    {
                        // Pick the other end from where we started.
                        current_position = path.start_vertex_ == 0 ? path.converted_->back() : path.converted_->front();
                    }

                    // Add to optimized order
                    optimized_order.push_back(path);

                    // update incoming edges of neighbours since this path is handled
                    const auto& [neighbour_begin, neighbour_end] = order_requirements.equal_range(path.vertices_);
                    for (const auto& [_, neighbour] : ranges::make_subrange(neighbour_begin, neighbour_end))
                    {
                        num_incoming_edges.find(neighbour)->second--;
                    }

                    break;
                }
            }

            return nullptr;
        };

        if (_group_outer_walls)
        {
            if (reverse_direction_)
            {
                // When the order is reverse the leaves of the order requirement are the outer walls
                std::unordered_set<Path> outer_walls = leaves;

                // We don't want to add the outerwalls until after we finish all inner walls. Adding them to visited stops dfs from visiting these nodes.
                visited.insert(outer_walls.begin(), outer_walls.end());

                // Add all inner walls
                while (! roots.empty())
                {
                    Path root = findClosestPathVertices(current_position, roots);
                    roots.erase(root);
                    actions::dfs(root, order_requirements, handle_node, visited, nullptr, get_neighbours);
                }

                // Add all outer walls
                while (! outer_walls.empty())
                {
                    Path wall = findClosestPathVertices(current_position, outer_walls);
                    outer_walls.erase(wall);
                    handle_node(wall, nullptr);
                }
            }
            else
            {
                // The roots are the outer walls when reverse is false.
                std::unordered_set<Path> outer_walls = roots;

                // Add all outer walls
                std::unordered_set<Path> root_neighbours;
                while (! outer_walls.empty())
                {
                    Path outer_wall = findClosestPathVertices(current_position, outer_walls);
                    outer_walls.erase(outer_wall);

                    handle_node(outer_wall, nullptr);
                    visited.insert(outer_wall);
                    for (auto path : get_neighbours(outer_wall, order_requirements))
                    {
                        root_neighbours.emplace(path);
                    }
                }

                // Add all inner walls
                while (! root_neighbours.empty())
                {
                    Path root_neighbour = findClosestPathVertices(current_position, root_neighbours);
                    root_neighbours.erase(root_neighbour);
                    actions::dfs(root_neighbour, order_requirements, handle_node, visited, nullptr, get_neighbours);
                }
            }
        }
        else
        {
            while (! roots.empty())
            {
                Path root = findClosestPathVertices(current_position, roots);
                roots.erase(root);

                actions::dfs(root, order_requirements, handle_node, visited, nullptr, get_neighbours);
            }
        }

        return optimized_order;
    }

    std::vector<OrderablePath> reverseOrderPaths(std::vector<OrderablePath> pathsOrderPaths)
    {
        std::vector<OrderablePath> reversed;
        // Don't replace with swap, assign or insert. They require functions that we can't implement for all template arguments for Path.
        reversed.reserve(pathsOrderPaths.size());
        for (auto& path : pathsOrderPaths | ranges::views::reverse)
        {
            reversed.push_back(path);
            reversed.back().backwards_ = ! reversed.back().backwards_;
            if (! reversed.back().is_closed_)
            {
                reversed.back().start_vertex_ = reversed.back().converted_->size() - 1 - reversed.back().start_vertex_;
            }
        }

        return reversed;
    }

    Path findClosestPathVertices(Point2LL start_position, std::unordered_set<Path> candidate_paths)
    {
        std::vector<OrderablePath*> candidate_orderable_paths;

        for (auto& path : candidate_paths)
        {
            candidate_orderable_paths.push_back(vertices_to_paths_.at(path));
        }

        OrderablePath* best_candidate = findClosestPath(start_position, candidate_orderable_paths);
        return best_candidate->vertices_;
    }

    OrderablePath* findClosestPath(Point2LL start_position, std::vector<OrderablePath*> candidate_paths)
    {
        coord_t best_distance2 = std::numeric_limits<coord_t>::max();
        OrderablePath* best_candidate = 0;

        for (OrderablePath* path : candidate_paths)
        {
            if (path->converted_->empty()) // No vertices in the path. Can't find the start position then or really plan it in. Put that at the end.
            {
                if (best_distance2 == std::numeric_limits<coord_t>::max())
                {
                    best_candidate = path;
                }
                continue;
            }

<<<<<<< HEAD
            const bool precompute_start
                = seam_config_.type_ == EZSeamType::RANDOM || seam_config_.type_ == EZSeamType::USER_SPECIFIED || seam_config_.type_ == EZSeamType::INTERNAL_SPECIFIED ||seam_config_.type_ == EZSeamType::SHARPEST_CORNER;
=======
            const bool precompute_start = path->seam_config_.type_ == EZSeamType::RANDOM || path->seam_config_.type_ == EZSeamType::USER_SPECIFIED
                                       || path->seam_config_.type_ == EZSeamType::SHARPEST_CORNER;
>>>>>>> eb25b44a
            if (! path->is_closed_ || ! precompute_start) // Find the start location unless we've already precomputed it.
            {
                path->start_vertex_ = findStartLocation(*path, start_position);
                if (! path->is_closed_) // Open polylines start at vertex 0 or vertex N-1. Indicate that they should be reversed if they start at N-1.
                {
                    path->backwards_ = path->start_vertex_ > 0;
                }
            }
            const Point2LL candidate_position = (*path->converted_)[path->start_vertex_];
            coord_t distance2 = getDirectDistance(start_position, candidate_position);
            if (distance2 < best_distance2
                && combing_boundary_) // If direct distance is longer than best combing distance, the combing distance can never be better, so only compute combing if necessary.
            {
                distance2 = getCombingDistance(start_position, candidate_position);
            }
            if (distance2 < best_distance2) // Closer than the best candidate so far.
            {
                best_candidate = path;
                best_distance2 = distance2;
            }
        }

        return best_candidate;
    }

    /**
     * @brief Analyze the positions in a path and determine the next optimal position based on a proximity criterion.
     *
     * This function iteratively examines positions along the given path, checking if the position is close to 3D model.
     * Each position is specified by an index, starting with `best_pos`. If the position is close to the model according to
     * `isVertexCloseToPolygonPath` function, the function recursively calls itself with the next position. This process is
     * repeated until all positions have been checked or `number_of_paths_analysed` becomes equal to `path_size`.
     * If `number_of_paths_analysed` becomes equal to `path_size`, it logs a warning and returns the current best position.
     *
     * @param best_pos The index of the initial position for analysis in the path.
     * @param path An OrderablePath instance containing the path to be examined.
     * @param number_of_paths_analysed Optionally, the initial index of paths analysed. Defaults to 0.
     * @return The index of the next optimal position in the path sequence. May be the same as the input `best_pos`,
     *         or may be incremented to a different location based on the proximity criterion.
     *
     * @note This function uses recursion to evaluate each position in the path.
     * @note The process stops prematurely if no start path is found for the support z seam distance.
     *       This typically happens when the distance of the support seam from the model is bigger than all the support wall points.
     */

    size_t pathIfZseamIsInDisallowedArea(size_t best_pos, const OrderablePath& path, size_t number_of_paths_analysed)
    {
        size_t path_size = path.converted_->size();
        if (path_size > number_of_paths_analysed)
        {
            if (! disallowed_area_for_seams.empty())
            {
                Point2LL current_candidate = (path.converted_)->at(best_pos);
                if (disallowed_area_for_seams.inside(current_candidate, true))
                {
                    size_t next_best_position = (path_size > best_pos + 1) ? best_pos + 1 : 0;
                    number_of_paths_analysed += 1;
                    best_pos = pathIfZseamIsInDisallowedArea(next_best_position, path, number_of_paths_analysed);
                }
            }
        }
        else
        {
            spdlog::warn("No start path found for support z seam distance");
            // We can also calculate the best point to start at this point.
            // This usually happens when the distance of support seam from model is bigger than the whole support wall points.
        }
        return best_pos;
    }


    /*!
     * Find the vertex which will be the starting point of printing a polygon or
     * polyline.
     *
     * This will be the seam location (for polygons) or the closest endpoint
     * (for polylines). Usually the seam location is some combination of being
     * the closest point and/or being a sharp inner or outer corner.
     * \param vertices The vertex data of a path. This will never be empty (so
     * no need to check again) but might have size 1.
     * \param target_pos The point that the starting vertex must be close to, if
     * applicable.
     * \param is_closed Whether the polygon is closed (a polygon) or not
     * (a polyline). If the path is not closed, it will choose between the two
     * endpoints rather than
     * \return An index to a vertex in that path where printing must start.
     */
    size_t findStartLocation(const OrderablePath& path, const Point2LL& target_pos)
    {
        if (! path.is_closed_)
        {
            if (seam_config_.type_ == EZSeamType::INTERNAL_SPECIFIED)
            {
                if(getDirectDistance(path.converted_->back(), seam_config_.pos_) < getDirectDistance(path.converted_->front(), seam_config_.pos_))
                {
                    return path.converted_->size() - 1; // Back end is closer.
                }
                return 0;
            }
            // For polylines, the seam settings are not applicable. Simply choose the position closest to target_pos then.
            const coord_t back_distance
                = (combing_boundary_ == nullptr) ? getDirectDistance(path.converted_->back(), target_pos) : getCombingDistance(path.converted_->back(), target_pos);
            if (back_distance < getDirectDistance(path.converted_->front(), target_pos)
                || (combing_boundary_
                    && back_distance < getCombingDistance(path.converted_->front(), target_pos))) // Lazy or: Only compute combing distance if direct distance is closer.
            {
                return path.converted_->size() - 1; // Back end is closer.
            }
            return 0; // Front end is closer.
        }

        // Rest of the function only deals with (closed) polygons. We need to be able to find the seam location of those polygons.
        const PointsSet& points = *path.converted_;

        // ########## Step 1: define the main criteria to be applied and their weights
        // Standard weight for the "main" selection criterion, depending on the selected strategy. There should be
        // exactly one calculation using this criterion.
        BestElementFinder best_candidate_finder;
        BestElementFinder::CriteriaPass main_criteria_pass;
        main_criteria_pass.outsider_delta_threshold = 0.05;

        BestElementFinder::WeighedCriterion main_criterion;

        if (path.force_start_index_.has_value()) // Actually handles EZSeamType::USER_SPECIFIED
        {
            // Use a much smaller distance divider because we want points around the forced points to be filtered out very easily
            constexpr double distance_divider = 1.0;
            constexpr auto distance_type = DistanceScoringCriterion::DistanceType::Euclidian;
            main_criterion.criterion = std::make_shared<DistanceScoringCriterion>(points, points.at(path.force_start_index_.value()), distance_type, distance_divider);
        }
        else
        {
            if (path.seam_config_.type_ == EZSeamType::SHORTEST)
            {
                main_criterion.criterion = std::make_shared<DistanceScoringCriterion>(points, target_pos);
            }
            else if (
                path.seam_config_.type_ == EZSeamType::SHARPEST_CORNER
                && (path.seam_config_.corner_pref_ != EZSeamCornerPrefType::Z_SEAM_CORNER_PREF_NONE && path.seam_config_.corner_pref_ != EZSeamCornerPrefType::PLUGIN))
            {
                main_criterion.criterion = std::make_shared<CornerScoringCriterion>(points, path.seam_config_.corner_pref_);
            }
            else if (path.seam_config_.type_ == EZSeamType::RANDOM)
            {
                main_criterion.criterion = std::make_shared<RandomScoringCriterion>();
            }
        }

        if (main_criterion.criterion)
        {
            main_criteria_pass.criteria.push_back(main_criterion);
        }
        else
        {
            spdlog::warn("Missing main criterion calculator");
        }

        // Second criterion with heigher weight to avoid overhanging areas
        if (! overhang_areas_.empty())
        {
            BestElementFinder::WeighedCriterion overhang_criterion;
            overhang_criterion.weight = 2.0;
            overhang_criterion.criterion = std::make_shared<ExclusionAreaScoringCriterion>(points, overhang_areas_);
            main_criteria_pass.criteria.push_back(overhang_criterion);
        }

        best_candidate_finder.appendCriteriaPass(main_criteria_pass);

        // ########## Step 2: add fallback passes for criteria with very similar scores (e.g. corner on a cylinder)
        const AABB path_bounding_box(points);

        { // First fallback strategy is to take points on the back-most position
            auto fallback_criterion = std::make_shared<DistanceScoringCriterion>(points, path_bounding_box.max_, DistanceScoringCriterion::DistanceType::YOnly);
            constexpr double outsider_delta_threshold = 0.01;
            best_candidate_finder.appendSingleCriterionPass(fallback_criterion, outsider_delta_threshold);
        }

        { // Second fallback strategy, in case we still have multiple points that are aligned on Y (e.g. cube), take the right-most point
            auto fallback_criterion = std::make_shared<DistanceScoringCriterion>(points, path_bounding_box.max_, DistanceScoringCriterion::DistanceType::XOnly);
            best_candidate_finder.appendSingleCriterionPass(fallback_criterion);
        }

        // ########## Step 3: apply the criteria to find the vertex with the best global score
        std::optional<size_t> best_i = best_candidate_finder.findBestElement(points.size());

        if (! disallowed_area_for_seams.empty())
        {
            best_i = pathIfZseamIsInDisallowedArea(best_i.value_or(0), path, 0);
        }
        return best_i.value_or(0);
    }

    /*!
     * Calculate the direct Euclidean distance to move from one point to
     * another.
     * \param a One point, to compute distance to \ref b.
     * \param b Another point, to compute distance to \ref a.
     * \return The distance between the two points.
     */
    coord_t getDirectDistance(const Point2LL& a, const Point2LL& b) const
    {
        return vSize2(a - b);
    }

    /*!
     * Calculate the distance that one would have to travel to move from A to B
     * while avoiding collisions with the combing boundary.
     *
     * This method assumes that there is a combing boundary. So
     * \ref combing_boundary should not be ``nullptr``.
     * \param a One point, to compute distance to \ref b.
     * \param b Another point, to compute distance to \ref a.
     * \return The combing distance between the two points.
     */
    coord_t getCombingDistance(const Point2LL& a, const Point2LL& b)
    {
        if (! PolygonUtils::polygonCollidesWithLineSegment(*combing_boundary_, a, b))
        {
            return getDirectDistance(a, b); // No collision with any line. Just compute the direct distance then.
        }
        if (paths_.size() > 100)
        {
            /* If we have many paths to optimize the order for, this combing
            calculation can become very expensive. Instead, penalize travels
            that hit the combing boundary with a static factor.*/
            return getDirectDistance(a, b) * 5;
        }

        if (combing_grid_ == nullptr)
        {
            constexpr coord_t grid_size = 2000; // 2mm grid cells. Smaller will use more memory, but reduce chance of unnecessary collision checks.
            combing_grid_ = PolygonUtils::createLocToLineGrid(*combing_boundary_, grid_size);
        }

        CombPath comb_path; // Output variable.
        constexpr coord_t rounding_error = -25;
        constexpr coord_t tiny_travel_threshold = 0;
        constexpr bool fail_on_unavoidable_obstacles = false;
        LinePolygonsCrossings::comb(*combing_boundary_, *combing_grid_, a, b, comb_path, rounding_error, tiny_travel_threshold, fail_on_unavoidable_obstacles);

        coord_t sum = 0;
        Point2LL last_point = a;
        for (const Point2LL& point : comb_path)
        {
            sum += vSize(point - last_point);
            last_point = point;
        }
        return sum * sum; // Squared distance, for fair comparison with direct distance.
    }

    bool isLoopingPolyline(const OrderablePath& path)
    {
        if (path.converted_->empty())
        {
            return false;
        }
        return vSize2(path.converted_->back() - path.converted_->front()) < _coincident_point_distance * _coincident_point_distance;
    }
};

template<typename Path>
const std::unordered_multimap<Path, Path> PathOrderOptimizer<Path>::no_order_requirements_;

} // namespace cura

#endif // PATHORDEROPTIMIZER_H<|MERGE_RESOLUTION|>--- conflicted
+++ resolved
@@ -229,10 +229,7 @@
 
         // For some Z seam types the start position can be pre-computed.
         // This is faster since we don't need to re-compute the start position at each step then.
-<<<<<<< HEAD
         precompute_start &= seam_config_.type_ == EZSeamType::RANDOM || seam_config_.type_ == EZSeamType::USER_SPECIFIED || seam_config_.type_ == EZSeamType::INTERNAL_SPECIFIED || seam_config_.type_ == EZSeamType::SHARPEST_CORNER;
-=======
->>>>>>> eb25b44a
         if (precompute_start)
         {
             for (auto& path : paths_)
@@ -625,13 +622,8 @@
                 continue;
             }
 
-<<<<<<< HEAD
-            const bool precompute_start
-                = seam_config_.type_ == EZSeamType::RANDOM || seam_config_.type_ == EZSeamType::USER_SPECIFIED || seam_config_.type_ == EZSeamType::INTERNAL_SPECIFIED ||seam_config_.type_ == EZSeamType::SHARPEST_CORNER;
-=======
             const bool precompute_start = path->seam_config_.type_ == EZSeamType::RANDOM || path->seam_config_.type_ == EZSeamType::USER_SPECIFIED
-                                       || path->seam_config_.type_ == EZSeamType::SHARPEST_CORNER;
->>>>>>> eb25b44a
+                                       || path->seam_config_.type_ == EZSeamType::INTERNAL_SPECIFIED ||seam_config_.type_ == EZSeamType::SHARPEST_CORNER;
             if (! path->is_closed_ || ! precompute_start) // Find the start location unless we've already precomputed it.
             {
                 path->start_vertex_ = findStartLocation(*path, start_position);
