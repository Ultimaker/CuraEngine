--- conflicted
+++ resolved
@@ -427,17 +427,12 @@
 
     struct UnsupportedAreaInformation
     {
-<<<<<<< HEAD
-        UnsupportedAreaInformation(const Shape area, LayerIndex layer_idx, size_t height, coord_t accumulated_supportable_overhang, double deformation, Point2LL assumed_center, LayerIndex last_cradle_at_layer_idx)
-=======
-        UnsupportedAreaInformation(const Shape area, LayerIndex layer_idx, size_t height, coord_t accumulated_supportable_overhang)
->>>>>>> 5a7a0683
+        UnsupportedAreaInformation(const Shape area, LayerIndex layer_idx, size_t height, coord_t accumulated_supportable_overhang, double deformation, Point2LL assumed_center)
             : area{ area }
             , layer_idx{ layer_idx }
             , height{ height }
             , accumulated_supportable_overhang{ accumulated_supportable_overhang }
             , deformation{ deformation }
-            , last_cradle_at_layer_idx(last_cradle_at_layer_idx)
             , assumed_center {assumed_center}
         {
         }
@@ -445,33 +440,23 @@
         LayerIndex layer_idx;
         size_t height;
         coord_t accumulated_supportable_overhang;
-<<<<<<< HEAD
+        CradlePlacementMethod support_required = CradlePlacementMethod::NONE;
         double deformation;
         double total_deformation_limit = -1;
         double total_deformation = -1;
-        LayerIndex last_cradle_at_layer_idx = -1;
-        bool support_required = false;
         Point2LL assumed_center;
 
+        // Contains identifiers of all cradles below
+        std::vector<UnsupportedAreaInformation*> cradles_below;
         std::vector<UnsupportedAreaInformation*> areas_above;
         std::vector<UnsupportedAreaInformation*> areas_below;
     };
-=======
-        CradlePlacementMethod support_required = CradlePlacementMethod::NONE;
->>>>>>> 5a7a0683
 
         // Contains identifiers of all cradles below
         std::vector<UnsupportedAreaInformation*> cradles_below;
 
-<<<<<<< HEAD
-//todo doku
-double getTotalDeformation(size_t mesh_idx, const SliceMeshStorage& mesh, UnsupportedAreaInformation* element);
-
-=======
-        std::vector<UnsupportedAreaInformation*> areas_above;
-        std::vector<UnsupportedAreaInformation*> areas_below;
-    };
->>>>>>> 5a7a0683
+    //todo doku
+    double getTotalDeformation(size_t mesh_idx, const SliceMeshStorage& mesh, UnsupportedAreaInformation* element);
 
     /*!
      * \brief Provides areas that do not have a connection to the buildplate or any other non support material below it.
@@ -479,11 +464,7 @@
      * \param layer_idx The layer said area is on.
      * \return A vector containing the areas, how many layers of material they have below them (always 0) and the idx of each area usable to get the next one layer above.
  */
-<<<<<<< HEAD
-std::vector<UnsupportedAreaInformation*> getFullyUnsupportedArea(size_t mesh_idx, LayerIndex layer_idx);
-=======
     std::vector<UnsupportedAreaInformation*> getFullyUnsupportedArea(size_t mesh_idx, LayerIndex layer_idx);
->>>>>>> 5a7a0683
 
     /*!
      * \brief Calculates which parts of the model to not connect with the buildplate and how many layers of material is below them (height).
@@ -494,16 +475,12 @@
      */
     void calculateFloatingParts(const SliceDataStorage& storage, size_t mesh_idx);
 
-<<<<<<< HEAD
-mfem::Mesh* toMfemMesh(const SliceMeshStorage& mesh, size_t mesh_idx, UnsupportedAreaInformation* element);
+    mfem::Mesh* toMfemMesh(const SliceMeshStorage& mesh, size_t mesh_idx, UnsupportedAreaInformation* element);
 mfem::Mesh* toMfemMeshRasterized(const SliceMeshStorage& mesh, size_t mesh_idx, UnsupportedAreaInformation* element);
 
 void runMfemExample(mfem::Mesh* mesh, std::string prefix_name, double top_area, double force);
 
 /*!
-=======
-    /*!
->>>>>>> 5a7a0683
      * \brief Generate the center points of all generated cradles.
      * \param mesh[in] The mesh that is currently processed.
      * \param mesh_idx[in] The idx of the mesh.
@@ -552,11 +529,8 @@
  */
 const bool only_gracious_ = false;
 
-<<<<<<< HEAD
-=======
 LayerIndex top_most_cradle_layer_ = -1;
 
->>>>>>> 5a7a0683
 mutable std::vector<std::vector<std::vector<UnsupportedAreaInformation*>>> floating_parts_cache_;
 
 std::unique_ptr<std::mutex> critical_floating_parts_cache_ = std::make_unique<std::mutex>();
