// Copyright (c) 2023 UltiMaker
// CuraEngine is released under the terms of the AGPLv3 or higher

#ifndef PLUGINS_SLOTPROXY_H
#define PLUGINS_SLOTPROXY_H

#include "plugins/converters.h"
#include "plugins/pluginproxy.h"
#include "plugins/types.h"
#include "plugins/validator.h"
#include "utils/types/char_range_literal.h"

#include <boost/asio/use_awaitable.hpp>

#include <concepts>
#include <functional>
#include <grpcpp/channel.h>
#include <memory>
#include <optional>

namespace cura::plugins
{

/**
 * @brief A class template representing a proxy for a plugin slot.
 *
 * The SlotProxy class template acts as a proxy for a plugin slot and provides an interface
 * for communication with plugins assigned to the slot. It delegates plugin requests to the
 * corresponding PluginProxy object and provides a default behavior when no plugin is available.
 *
 * @tparam Slot The plugin slot ID.
 * @tparam Validator The type used for validating the plugin.
 * @tparam Stub The process stub type.
 * @tparam Prepare The prepare type.
 * @tparam Request The gRPC convertible request type.
 * @tparam Response The gRPC convertible response type.
 * @tparam Default The default behavior when no plugin is available.
 */
template<plugins::v0::SlotID SlotID, utils::CharRangeLiteral SlotVersionRng, class Stub, class ValidatorTp, class RequestTp, class ResponseTp, class Default>
class SlotProxy
{
    Default default_process{};
    using value_type = PluginProxy<SlotID, SlotVersionRng, Stub, ValidatorTp, RequestTp, ResponseTp>;
    std::optional<value_type> plugin_{ std::nullopt };

public:
    /**
     * @brief Default constructor.
     *
     * Constructs a SlotProxy object without initializing the plugin.
     */
    SlotProxy() noexcept = default;

    /**
     * @brief Constructs a SlotProxy object with a plugin.
     *
     * Constructs a SlotProxy object and initializes the plugin using the provided gRPC channel.
     *
     * @param channel A shared pointer to the gRPC channel for communication with the plugin.
     */
    SlotProxy(std::shared_ptr<grpc::Channel> channel)
        : plugin_{ std::move(channel) } {};

    /**
     * @brief Executes the plugin operation.
     *
     * This operator allows the SlotProxy object to be invoked as a callable, which delegates the
     * plugin request to the corresponding PluginProxy object if available. If no plugin is available,
     * it invokes the default behavior provided by the `Default` callable object.
     *
     * @tparam Args The argument types for the plugin request.
     * @param args The arguments for the plugin request.
     * @return The result of the plugin request or the default behavior.
     */
    auto operator()(auto&&... args)
    {
        if (plugin_.has_value())
        {
            return std::invoke(plugin_.value(), std::forward<decltype(args)>(args)...);
        }
        return std::invoke(default_process, std::forward<decltype(args)>(args)...);
    }

<<<<<<< HEAD
    template<v0::SlotID S>
    void broadcast(auto&&...args)
=======
    template<utils::CharRangeLiteral BroadcastChannel>
    void broadcast(auto&&... args)
>>>>>>> d3c03245
    {
        if (plugin_.has_value())
        {
            plugin_.value().template broadcast<S>(std::forward<decltype(args)>(args)...);
        }
    }
};

} // namespace cura::plugins


#endif // PLUGINS_SLOTPROXY_H<|MERGE_RESOLUTION|>--- conflicted
+++ resolved
@@ -81,13 +81,8 @@
         return std::invoke(default_process, std::forward<decltype(args)>(args)...);
     }
 
-<<<<<<< HEAD
     template<v0::SlotID S>
-    void broadcast(auto&&...args)
-=======
-    template<utils::CharRangeLiteral BroadcastChannel>
     void broadcast(auto&&... args)
->>>>>>> d3c03245
     {
         if (plugin_.has_value())
         {
