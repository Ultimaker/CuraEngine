--- conflicted
+++ resolved
@@ -57,11 +57,9 @@
         const size_t wall_x_extruder_nr,
         const ZSeamConfig& z_seam_config,
         const std::vector<VariableWidthLines>& paths,
-<<<<<<< HEAD
-        const bool is_outer_shell = false);
-=======
+        const bool is_outer_shell = false,
         const Polygons& disallowed_areas_for_seams = {});
->>>>>>> c76d02ee
+
 
     /*!
      * Adds the insets to the given layer plan.
@@ -112,11 +110,8 @@
     const ZSeamConfig& z_seam_config_;
     const std::vector<VariableWidthLines>& paths_;
     const LayerIndex layer_nr_;
-<<<<<<< HEAD
     const bool is_outer_shell_;
-=======
     Polygons disallowed_areas_for_seams_;
->>>>>>> c76d02ee
 
     std::vector<std::vector<const Polygon*>> inset_polys_; // vector of vectors holding the inset polygons
     Shape retraction_region_; // After printing an outer wall, move into this region so that retractions do not leave visible blobs. Calculated lazily if needed (see
