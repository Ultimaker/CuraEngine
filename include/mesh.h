--- conflicted
+++ resolved
@@ -6,10 +6,7 @@
 
 #include <optional>
 
-<<<<<<< HEAD
-=======
 #include "TextureDataMapping.h"
->>>>>>> 464ff217
 #include "settings/Settings.h"
 #include "utils/AABB3D.h"
 #include "utils/Matrix4x3D.h"
@@ -87,6 +84,11 @@
         return height_;
     }
 
+    uint32_t getPixel(const std::pair<size_t, size_t>& pixel_coordinates) const
+    {
+        return getPixel(pixel_coordinates.first, pixel_coordinates.second);
+    }
+
     uint32_t getPixel(const size_t x, const size_t y) const
     {
         uint32_t result = 0;
@@ -98,9 +100,14 @@
         return result;
     }
 
+    std::pair<size_t, size_t> getPixelCoordinates(const Point2F& uv_coordinates) const
+    {
+        return std::make_pair(static_cast<size_t>(uv_coordinates.x_ * width_), static_cast<size_t>(uv_coordinates.y_ * height_));
+    }
+
     uint32_t getPixel(const Point2F& uv_coordinates) const
     {
-        return getPixel(static_cast<size_t>(uv_coordinates.x_ * width_), static_cast<size_t>(uv_coordinates.y_ * height_));
+        return getPixel(getPixelCoordinates(uv_coordinates));
     }
 
 private:
@@ -133,8 +140,6 @@
     Mesh(Settings& parent);
     Mesh();
 
-<<<<<<< HEAD
-=======
     /*!
      *
      * @param v0 The 3D coordinates of vertex 0
@@ -144,7 +149,6 @@
      * @param uv1 The optional UV coordinates of vertex 1
      * @param uv2 The optional UV coordinates of vertex 2
      */
->>>>>>> 464ff217
     void addFace(
         const Point3LL& v0,
         const Point3LL& v1,
