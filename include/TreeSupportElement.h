// CuraEngine is released under the terms of the AGPLv3 or higher.
#ifndef TREESUPPORTELEMENT_H
#define TREESUPPORTELEMENT_H

#include <map>
#include <unordered_map>

#include <boost/container_hash/hash.hpp>

#include "TreeModelVolumes.h"
#include "TreeSupportBaseCircle.h"
#include "TreeSupportEnums.h"
#include "settings/types/LayerIndex.h"
#include "utils/Coord_t.h"
#include "utils/polygon.h"

namespace cura
{

struct CradlePresenceInformation;
struct AreaIncreaseSettings
{
<<<<<<< HEAD
    AreaIncreaseSettings() :
        type(AvoidanceType::FAST),
        increase_speed(0),
        increase_radius(false),
        no_error(false),
        use_min_distance(false),
        use_anti_preferred(false),
        move(false)
    {
    }

    AreaIncreaseSettings
    (
        AvoidanceType type,
        coord_t increase_speed,
        bool increase_radius,
        bool simplify,
        bool use_min_distance,
        bool use_anti_preferred,
        bool move
    ) :
        type(type),
        increase_speed(increase_speed),
        increase_radius(increase_radius),
        no_error(simplify),
        use_min_distance(use_min_distance),
        use_anti_preferred(use_anti_preferred),
        move(move)
    {
    }

    AvoidanceType type;
    coord_t increase_speed;
    bool increase_radius;
    bool no_error;
    bool use_min_distance;
    bool use_anti_preferred;
    bool move;
=======
    AreaIncreaseSettings()
        : type_(AvoidanceType::FAST)
        , increase_speed_(0)
        , increase_radius_(false)
        , no_error_(false)
        , use_min_distance_(false)
        , move_(false)
    {
    }

    AreaIncreaseSettings(AvoidanceType type, coord_t increase_speed, bool increase_radius, bool simplify, bool use_min_distance, bool move)
        : type_(type)
        , increase_speed_(increase_speed)
        , increase_radius_(increase_radius)
        , no_error_(simplify)
        , use_min_distance_(use_min_distance)
        , move_(move)
    {
    }

    AvoidanceType type_;
    coord_t increase_speed_;
    bool increase_radius_;
    bool no_error_;
    bool use_min_distance_;
    bool move_;
>>>>>>> 19a8a7c6

    bool operator==(const AreaIncreaseSettings& other) const
    {
        return increase_radius_ == other.increase_radius_ && increase_speed_ == other.increase_speed_ && type_ == other.type_ && no_error_ == other.no_error_
            && use_min_distance_ == other.use_min_distance_ && move_ == other.move_;
    }
};

struct TreeSupportElement
{
    TreeSupportElement(
        coord_t distance_to_top,
        size_t target_height,
        Point2LL target_position,
        bool to_buildplate,
        bool to_model_gracious,
        bool use_min_xy_dist,
        size_t dont_move_until,
        bool supports_roof,
        bool supports_cradle,
        bool can_use_safe_radius,
        bool force_tips_to_roof,
        bool skip_ovalisation,
        bool influence_area_limit_active,
<<<<<<< HEAD
        coord_t influence_area_limit_range
    ) :
        target_height(target_height),
        target_position(target_position),
        next_position(target_position),
        next_height(target_height),
        effective_radius_height(0),
        to_buildplate(to_buildplate),
        distance_to_top(distance_to_top),
        area(nullptr),
        result_on_layer(target_position),
        increased_to_model_radius(0),
        to_model_gracious(to_model_gracious),
        buildplate_radius_increases(0),
        use_min_xy_dist(use_min_xy_dist),
        supports_roof(supports_roof),
        supports_cradle(supports_cradle),
        dont_move_until(dont_move_until),
        can_use_safe_radius(can_use_safe_radius),
        can_avoid_anti_preferred(false), //todo init?
        last_area_increase(AreaIncreaseSettings(AvoidanceType::FAST, 0, false, false, false, false, false)),
        missing_roof_layers(force_tips_to_roof ? dont_move_until : 0),
        skip_ovalisation(skip_ovalisation),
        all_tips({ target_position }),
        influence_area_limit_active(influence_area_limit_active),
        influence_area_limit_range(influence_area_limit_range
    )
=======
        coord_t influence_area_limit_range)
        : target_height_(target_height)
        , target_position_(target_position)
        , next_position_(target_position)
        , next_height_(target_height)
        , effective_radius_height_(distance_to_top)
        , to_buildplate_(to_buildplate)
        , distance_to_top_(distance_to_top)
        , area_(nullptr)
        , result_on_layer_(target_position)
        , increased_to_model_radius_(0)
        , to_model_gracious_(to_model_gracious)
        , buildplate_radius_increases_(0)
        , use_min_xy_dist_(use_min_xy_dist)
        , supports_roof_(supports_roof)
        , dont_move_until_(dont_move_until)
        , can_use_safe_radius_(can_use_safe_radius)
        , last_area_increase_(AreaIncreaseSettings(AvoidanceType::FAST, 0, false, false, false, false))
        , missing_roof_layers_(force_tips_to_roof ? dont_move_until : 0)
        , skip_ovalisation_(skip_ovalisation)
        , all_tips_({ target_position })
        , influence_area_limit_active_(influence_area_limit_active)
        , influence_area_limit_range_(influence_area_limit_range)
>>>>>>> 19a8a7c6
    {
        RecreateInfluenceLimitArea();
    }

<<<<<<< HEAD
    TreeSupportElement(const TreeSupportElement& elem, Polygons* newArea = nullptr) : // copy constructor with possibility to set a new area
        target_height(elem.target_height),
        target_position(elem.target_position),
        next_position(elem.next_position),
        next_height(elem.next_height),
        effective_radius_height(elem.effective_radius_height),
        to_buildplate(elem.to_buildplate),
        distance_to_top(elem.distance_to_top),
        area(newArea != nullptr ? newArea : elem.area),
        result_on_layer(elem.result_on_layer),
        increased_to_model_radius(elem.increased_to_model_radius),
        to_model_gracious(elem.to_model_gracious),
        buildplate_radius_increases(elem.buildplate_radius_increases),
        use_min_xy_dist(elem.use_min_xy_dist),
        supports_roof(elem.supports_roof),
        supports_cradle(elem.supports_cradle),
        dont_move_until(elem.dont_move_until),
        can_use_safe_radius(elem.can_use_safe_radius),
        can_avoid_anti_preferred(elem.can_avoid_anti_preferred),
        last_area_increase(elem.last_area_increase),
        missing_roof_layers(elem.missing_roof_layers),
        skip_ovalisation(elem.skip_ovalisation),
        all_tips(elem.all_tips),
        influence_area_limit_area(elem.influence_area_limit_area),
        influence_area_limit_range(elem.influence_area_limit_range),
        influence_area_limit_active(elem.influence_area_limit_active)
=======
    TreeSupportElement(const TreeSupportElement& elem, Polygons* newArea = nullptr)
        : // copy constructor with possibility to set a new area
        target_height_(elem.target_height_)
        , target_position_(elem.target_position_)
        , next_position_(elem.next_position_)
        , next_height_(elem.next_height_)
        , effective_radius_height_(elem.effective_radius_height_)
        , to_buildplate_(elem.to_buildplate_)
        , distance_to_top_(elem.distance_to_top_)
        , area_(newArea != nullptr ? newArea : elem.area_)
        , result_on_layer_(elem.result_on_layer_)
        , increased_to_model_radius_(elem.increased_to_model_radius_)
        , to_model_gracious_(elem.to_model_gracious_)
        , buildplate_radius_increases_(elem.buildplate_radius_increases_)
        , use_min_xy_dist_(elem.use_min_xy_dist_)
        , supports_roof_(elem.supports_roof_)
        , dont_move_until_(elem.dont_move_until_)
        , can_use_safe_radius_(elem.can_use_safe_radius_)
        , last_area_increase_(elem.last_area_increase_)
        , missing_roof_layers_(elem.missing_roof_layers_)
        , skip_ovalisation_(elem.skip_ovalisation_)
        , all_tips_(elem.all_tips_)
        , influence_area_limit_active_(elem.influence_area_limit_active_)
        , influence_area_limit_range_(elem.influence_area_limit_range_)
        , influence_area_limit_area_(elem.influence_area_limit_area_)
>>>>>>> 19a8a7c6
    {
        parents_.insert(parents_.begin(), elem.parents_.begin(), elem.parents_.end());
    }

<<<<<<< HEAD
=======
    /*!
     * \brief Create a new Element for one layer below the element of the pointer supplied.
     */
    TreeSupportElement(TreeSupportElement* element_above)
        : target_height_(element_above->target_height_)
        , target_position_(element_above->target_position_)
        , next_position_(element_above->next_position_)
        , next_height_(element_above->next_height_)
        , effective_radius_height_(element_above->effective_radius_height_)
        , to_buildplate_(element_above->to_buildplate_)
        , distance_to_top_(element_above->distance_to_top_ + 1)
        , area_(element_above->area_)
        , result_on_layer_(Point2LL(-1, -1))
        , // set to invalid as we are a new node on a new layer
        increased_to_model_radius_(element_above->increased_to_model_radius_)
        , to_model_gracious_(element_above->to_model_gracious_)
        , buildplate_radius_increases_(element_above->buildplate_radius_increases_)
        , use_min_xy_dist_(element_above->use_min_xy_dist_)
        , supports_roof_(element_above->supports_roof_)
        , dont_move_until_(element_above->dont_move_until_)
        , can_use_safe_radius_(element_above->can_use_safe_radius_)
        , last_area_increase_(element_above->last_area_increase_)
        , missing_roof_layers_(element_above->missing_roof_layers_)
        , skip_ovalisation_(false)
        , all_tips_(element_above->all_tips_)
        , influence_area_limit_active_(element_above->influence_area_limit_active_)
        , influence_area_limit_range_(element_above->influence_area_limit_range_)
        , influence_area_limit_area_(element_above->influence_area_limit_area_)
    {
        parents_ = { element_above };
    }
>>>>>>> 19a8a7c6

    // ONLY to be called in merge as it assumes a few assurances made by it.
    TreeSupportElement(
        const TreeSupportElement& first,
        const TreeSupportElement& second,
        size_t next_height,
        Point2LL next_position,
        coord_t increased_to_model_radius,
        const std::function<coord_t(size_t, double)>& getRadius,
        double diameter_scale_bp_radius,
        coord_t branch_radius,
<<<<<<< HEAD
        double diameter_angle_scale_factor
    ) :
        next_position(next_position),
        next_height(next_height),
        area(nullptr),
        increased_to_model_radius(increased_to_model_radius),
        use_min_xy_dist(first.use_min_xy_dist || second.use_min_xy_dist),
        supports_roof(first.supports_roof || second.supports_roof),
        supports_cradle(first.supports_cradle || second.supports_cradle),
        dont_move_until(std::max(first.dont_move_until, second.dont_move_until)),
        can_use_safe_radius(first.can_use_safe_radius || second.can_use_safe_radius),
        missing_roof_layers(std::min(first.missing_roof_layers, second.missing_roof_layers)),
        skip_ovalisation(false)
=======
        double diameter_angle_scale_factor)
        : next_position_(next_position)
        , next_height_(next_height)
        , area_(nullptr)
        , increased_to_model_radius_(increased_to_model_radius)
        , use_min_xy_dist_(first.use_min_xy_dist_ || second.use_min_xy_dist_)
        , supports_roof_(first.supports_roof_ || second.supports_roof_)
        , dont_move_until_(std::max(first.dont_move_until_, second.dont_move_until_))
        , can_use_safe_radius_(first.can_use_safe_radius_ || second.can_use_safe_radius_)
        , missing_roof_layers_(std::min(first.missing_roof_layers_, second.missing_roof_layers_))
        , skip_ovalisation_(false)
>>>>>>> 19a8a7c6
    {
        if (first.target_height_ > second.target_height_)
        {
            target_height_ = first.target_height_;
            target_position_ = first.target_position_;
        }
        else
        {
            target_height_ = second.target_height_;
            target_position_ = second.target_position_;
        }
        effective_radius_height_ = std::max(first.effective_radius_height_, second.effective_radius_height_);
        distance_to_top_ = std::max(first.distance_to_top_, second.distance_to_top_);

        to_buildplate_ = first.to_buildplate_ && second.to_buildplate_;
        to_model_gracious_ = first.to_model_gracious_ && second.to_model_gracious_; // valid as we do not merge non-gracious with gracious

        AddParents(first.parents_);
        AddParents(second.parents_);

        buildplate_radius_increases_ = 0;
        if (diameter_scale_bp_radius > 0)
        {
            const coord_t foot_increase_radius = std::abs(
                std::max(
                    getRadius(second.effective_radius_height_, second.buildplate_radius_increases_),
                    getRadius(first.effective_radius_height_, first.buildplate_radius_increases_))
                - getRadius(effective_radius_height_, buildplate_radius_increases_));
            // 'buildplate_radius_increases' has to be recalculated, as when a smaller tree with a larger buildplate_radius_increases merge with a larger branch,
            //   the buildplate_radius_increases may have to be lower as otherwise the radius suddenly increases. This results often in a non integer value.
            buildplate_radius_increases_ = foot_increase_radius / (branch_radius * (diameter_scale_bp_radius - diameter_angle_scale_factor));
        }

        // set last settings to the best out of both parents. If this is wrong, it will only cause a small performance penalty instead of weird behavior.
<<<<<<< HEAD
        last_area_increase =
            AreaIncreaseSettings
            (
                std::min(first.last_area_increase.type, second.last_area_increase.type),
                std::min(first.last_area_increase.increase_speed, second.last_area_increase.increase_speed),
                first.last_area_increase.increase_radius || second.last_area_increase.increase_radius,
                first.last_area_increase.no_error || second.last_area_increase.no_error,
                first.last_area_increase.use_min_distance && second.last_area_increase.use_min_distance,
                first.can_avoid_anti_preferred && second.can_avoid_anti_preferred,
                first.last_area_increase.move || second.last_area_increase.move
            );

        all_tips = first.all_tips;
        all_tips.insert(all_tips.end(), second.all_tips.begin(), second.all_tips.end());
        influence_area_limit_range = std::max(first.influence_area_limit_range, second.influence_area_limit_range);
        influence_area_limit_active = first.influence_area_limit_active || second.influence_area_limit_active;
=======
        last_area_increase_ = AreaIncreaseSettings(
            std::min(first.last_area_increase_.type_, second.last_area_increase_.type_),
            std::min(first.last_area_increase_.increase_speed_, second.last_area_increase_.increase_speed_),
            first.last_area_increase_.increase_radius_ || second.last_area_increase_.increase_radius_,
            first.last_area_increase_.no_error_ || second.last_area_increase_.no_error_,
            first.last_area_increase_.use_min_distance_ && second.last_area_increase_.use_min_distance_,
            first.last_area_increase_.move_ || second.last_area_increase_.move_);

        all_tips_ = first.all_tips_;
        all_tips_.insert(all_tips_.end(), second.all_tips_.begin(), second.all_tips_.end());
        influence_area_limit_range_ = std::max(first.influence_area_limit_range_, second.influence_area_limit_range_);
        influence_area_limit_active_ = first.influence_area_limit_active_ || second.influence_area_limit_active_;
>>>>>>> 19a8a7c6
        RecreateInfluenceLimitArea();
        if (first.to_buildplate_ != second.to_buildplate_)
        {
            setToBuildplateForAllParents(to_buildplate_);
        }
    }

    /*!
     * \brief The layer this support elements wants reach
     */
    LayerIndex target_height_;

    /*!
     * \brief The position this support elements wants to support on layer=target_height
     */
    Point2LL target_position_;

    /*!
     * \brief The next position this support elements wants to reach. NOTE: This is mainly a suggestion regarding direction inside the influence area.
     */
    Point2LL next_position_;


    /*!
     * \brief The next height this support elements wants to reach
     */
    LayerIndex next_height_;

    /*!
     * \brief The Effective distance to top of this element regarding radius increases and collision calculations.
     */

    size_t effective_radius_height_;

    /*!
     * \brief The element trys to reach the buildplate
     */

    bool to_buildplate_;

    /*!
     * \brief All elements in the layer above the current one that are supported by this element
     */
    std::vector<TreeSupportElement*> parents_;

    /*!
     * \brief The amount of layers this element is below the topmost layer of this branch.
     */
    size_t distance_to_top_;

    /*!
     * \brief The resulting influence area.
     * Will only be set in the results of createLayerPathing, and will be nullptr inside!
     */
    Polygons* area_;

    /*!
     * \brief The resulting center point around which a circle will be drawn later.
     * Will be set by setPointsOnAreas
     */
    Point2LL result_on_layer_ = Point2LL(-1, -1);
    /*!
     * \brief The amount of extra radius we got from merging branches that could have reached the buildplate, but merged with ones that can not.
     */
    coord_t increased_to_model_radius_; // how much to model we increased only relevant for merging
    /*!
     * \brief Will the branch be able to rest completely on a flat surface, be it buildplate or model ?
     */
    bool to_model_gracious_;

    /*!
     * \brief Counter about the times the radius was increased to reach the bp_radius. Can be fractions for merge reasons.
     */
    double buildplate_radius_increases_;

    /*!
     * \brief Whether the min_xy_distance can be used to get avoidance or similar. Will only be true if support_xy_overrides_z=Z overrides X/Y.
     */
    bool use_min_xy_dist_;

    /*!
     * \brief True if this Element or any parent provides support to a support roof.
     */
    bool supports_roof_;

    /*!
     * \brief True if this Element or any parent provides support to a cradle or cradle line.
     */
    bool supports_cradle;

    /*!
     * \brief The element trys not to move until this dtt is reached, is set to 0 if the element had to move.
     */
    size_t dont_move_until_;

    /*!
     * \brief An influence area is considered safe when it can use the holefree avoidance <=> It will not have to encounter holes on its way downward.
     */
    bool can_use_safe_radius_;

    /*!
     * \brief An influence area can avoid anti-preferred when the difference with it is non empty.
     */
    bool can_avoid_anti_preferred;

    /*!
     * \brief Settings used to increase the influence area to its current state.
     */
    AreaIncreaseSettings last_area_increase_;

    /*!
     * \brief Amount of roof layers that were not yet added, because the branch needed to move.
     */
    size_t missing_roof_layers_;

    /*!
     * \brief Skip the ovalisation to parent and children when generating the final circles.
     */
    bool skip_ovalisation_;

    /*!
     * \brief The coordinates of all tips supported by this branch.
     */
    std::vector<Point2LL> all_tips_;

    /*!
     * \brief Whether the range of an influence area is limited
     */
    bool influence_area_limit_active_;

    /*!
     * \brief Maximum distance (x/y) the influence area should be from each tip.
     */
    coord_t influence_area_limit_range_;

    /*!
     * \brief Area that influence area has to be inside to conform to influence_area_limit_range.
     */
    Polygons influence_area_limit_area_;

    /*!
     * \brief Additional locations that the tip should reach
     */
    std::vector<Point2LL> additional_ovalization_targets_;

    std::shared_ptr<CradlePresenceInformation> cradle_line;



    bool operator==(const TreeSupportElement& other) const
    {
        return target_position_ == other.target_position_ && target_height_ == other.target_height_;
    }

    bool operator<(const TreeSupportElement& other) const // true if me < other
    {
        return ! (*this == other) && ! (*this > other);
    }

    bool operator>(const TreeSupportElement& other) const
    {
        // Doesn't really have to make sense, only required for ordering in maps to ensure deterministic behavior.
        if (*this == other)
        {
            return false;
        }
        if (other.target_height_ != target_height_)
        {
            return other.target_height_ < target_height_;
        }
        return other.target_position_.X == target_position_.X ? other.target_position_.Y < target_position_.Y : other.target_position_.X < target_position_.X;
    }

    void AddParents(const std::vector<TreeSupportElement*>& adding)
    {
        for (TreeSupportElement* ptr : adding)
        {
            parents_.emplace_back(ptr);
        }
    }

    void RecreateInfluenceLimitArea()
    {
        if (influence_area_limit_active_)
        {
            influence_area_limit_area_.clear();

            for (Point2LL p : all_tips_)
            {
                Polygon circle;
                for (Point2LL corner : TreeSupportBaseCircle::getBaseCircle())
                {
                    circle.add(p + corner * influence_area_limit_range_ / double(TreeSupportBaseCircle::base_radius));
                }
                if (influence_area_limit_area_.empty())
                {
                    influence_area_limit_area_ = circle.offset(0);
                }
                else
                {
                    influence_area_limit_area_ = influence_area_limit_area_.intersection(circle.offset(0));
                }
            }
        }
    }

    void setToBuildplateForAllParents(bool new_value)
    {
<<<<<<< HEAD
        to_buildplate = new_value;
        to_model_gracious |= new_value;
        std::vector<TreeSupportElement*> grandparents {parents};
        while (!grandparents.empty()){
            std::vector<TreeSupportElement*> next_parents;
            for (TreeSupportElement* grandparent:grandparents){
                next_parents.insert(next_parents.end(),grandparent->parents.begin(),grandparent->parents.end());
                grandparent->to_buildplate = new_value;
                grandparent->to_model_gracious |= new_value; // If we set to_buildplate to true, update to_model_gracious
=======
        to_buildplate_ = new_value;
        to_model_gracious_ |= new_value;
        std::vector<TreeSupportElement*> grandparents{ parents_ };
        while (! grandparents.empty())
        {
            std::vector<TreeSupportElement*> next_parents;
            for (TreeSupportElement* grandparent : grandparents)
            {
                next_parents.insert(next_parents.end(), grandparent->parents_.begin(), grandparent->parents_.end());
                grandparent->to_buildplate_ = new_value;
                grandparent->to_model_gracious_ |= new_value; // If we set to_buildplate to true, update to_model_gracious
>>>>>>> 19a8a7c6
            }
            grandparents = next_parents;
        }
    }

    inline bool isResultOnLayerSet() const
    {
        return result_on_layer_ != Point2LL(-1, -1);
    }
<<<<<<< HEAD
    /*!
     * \brief Create a new Element for one layer below the element.
     */

    TreeSupportElement createNewElement()
    {
        TreeSupportElement result(*this);
        result.parents = { this };
        result.distance_to_top += 1;
        result.skip_ovalisation = false;
        result.result_on_layer = Point(-1, -1);
        result.area = nullptr;
        return result;
    }

=======
>>>>>>> 19a8a7c6
};

} // namespace cura

namespace std
{
template<>
struct hash<cura::TreeSupportElement>
{
    size_t operator()(const cura::TreeSupportElement& node) const
    {
        size_t hash_node = hash<cura::Point2LL>()(node.target_position_);
        boost::hash_combine(hash_node, size_t(node.target_height_));
        return hash_node;
    }
};
} // namespace std
#endif /* TREESUPPORTELEMENT_H */<|MERGE_RESOLUTION|>--- conflicted
+++ resolved
@@ -20,7 +20,6 @@
 struct CradlePresenceInformation;
 struct AreaIncreaseSettings
 {
-<<<<<<< HEAD
     AreaIncreaseSettings() :
         type(AvoidanceType::FAST),
         increase_speed(0),
@@ -59,34 +58,6 @@
     bool use_min_distance;
     bool use_anti_preferred;
     bool move;
-=======
-    AreaIncreaseSettings()
-        : type_(AvoidanceType::FAST)
-        , increase_speed_(0)
-        , increase_radius_(false)
-        , no_error_(false)
-        , use_min_distance_(false)
-        , move_(false)
-    {
-    }
-
-    AreaIncreaseSettings(AvoidanceType type, coord_t increase_speed, bool increase_radius, bool simplify, bool use_min_distance, bool move)
-        : type_(type)
-        , increase_speed_(increase_speed)
-        , increase_radius_(increase_radius)
-        , no_error_(simplify)
-        , use_min_distance_(use_min_distance)
-        , move_(move)
-    {
-    }
-
-    AvoidanceType type_;
-    coord_t increase_speed_;
-    bool increase_radius_;
-    bool no_error_;
-    bool use_min_distance_;
-    bool move_;
->>>>>>> 19a8a7c6
 
     bool operator==(const AreaIncreaseSettings& other) const
     {
@@ -111,7 +82,6 @@
         bool force_tips_to_roof,
         bool skip_ovalisation,
         bool influence_area_limit_active,
-<<<<<<< HEAD
         coord_t influence_area_limit_range
     ) :
         target_height(target_height),
@@ -139,36 +109,10 @@
         influence_area_limit_active(influence_area_limit_active),
         influence_area_limit_range(influence_area_limit_range
     )
-=======
-        coord_t influence_area_limit_range)
-        : target_height_(target_height)
-        , target_position_(target_position)
-        , next_position_(target_position)
-        , next_height_(target_height)
-        , effective_radius_height_(distance_to_top)
-        , to_buildplate_(to_buildplate)
-        , distance_to_top_(distance_to_top)
-        , area_(nullptr)
-        , result_on_layer_(target_position)
-        , increased_to_model_radius_(0)
-        , to_model_gracious_(to_model_gracious)
-        , buildplate_radius_increases_(0)
-        , use_min_xy_dist_(use_min_xy_dist)
-        , supports_roof_(supports_roof)
-        , dont_move_until_(dont_move_until)
-        , can_use_safe_radius_(can_use_safe_radius)
-        , last_area_increase_(AreaIncreaseSettings(AvoidanceType::FAST, 0, false, false, false, false))
-        , missing_roof_layers_(force_tips_to_roof ? dont_move_until : 0)
-        , skip_ovalisation_(skip_ovalisation)
-        , all_tips_({ target_position })
-        , influence_area_limit_active_(influence_area_limit_active)
-        , influence_area_limit_range_(influence_area_limit_range)
->>>>>>> 19a8a7c6
     {
         RecreateInfluenceLimitArea();
     }
 
-<<<<<<< HEAD
     TreeSupportElement(const TreeSupportElement& elem, Polygons* newArea = nullptr) : // copy constructor with possibility to set a new area
         target_height(elem.target_height),
         target_position(elem.target_position),
@@ -195,71 +139,10 @@
         influence_area_limit_area(elem.influence_area_limit_area),
         influence_area_limit_range(elem.influence_area_limit_range),
         influence_area_limit_active(elem.influence_area_limit_active)
-=======
-    TreeSupportElement(const TreeSupportElement& elem, Polygons* newArea = nullptr)
-        : // copy constructor with possibility to set a new area
-        target_height_(elem.target_height_)
-        , target_position_(elem.target_position_)
-        , next_position_(elem.next_position_)
-        , next_height_(elem.next_height_)
-        , effective_radius_height_(elem.effective_radius_height_)
-        , to_buildplate_(elem.to_buildplate_)
-        , distance_to_top_(elem.distance_to_top_)
-        , area_(newArea != nullptr ? newArea : elem.area_)
-        , result_on_layer_(elem.result_on_layer_)
-        , increased_to_model_radius_(elem.increased_to_model_radius_)
-        , to_model_gracious_(elem.to_model_gracious_)
-        , buildplate_radius_increases_(elem.buildplate_radius_increases_)
-        , use_min_xy_dist_(elem.use_min_xy_dist_)
-        , supports_roof_(elem.supports_roof_)
-        , dont_move_until_(elem.dont_move_until_)
-        , can_use_safe_radius_(elem.can_use_safe_radius_)
-        , last_area_increase_(elem.last_area_increase_)
-        , missing_roof_layers_(elem.missing_roof_layers_)
-        , skip_ovalisation_(elem.skip_ovalisation_)
-        , all_tips_(elem.all_tips_)
-        , influence_area_limit_active_(elem.influence_area_limit_active_)
-        , influence_area_limit_range_(elem.influence_area_limit_range_)
-        , influence_area_limit_area_(elem.influence_area_limit_area_)
->>>>>>> 19a8a7c6
     {
         parents_.insert(parents_.begin(), elem.parents_.begin(), elem.parents_.end());
     }
 
-<<<<<<< HEAD
-=======
-    /*!
-     * \brief Create a new Element for one layer below the element of the pointer supplied.
-     */
-    TreeSupportElement(TreeSupportElement* element_above)
-        : target_height_(element_above->target_height_)
-        , target_position_(element_above->target_position_)
-        , next_position_(element_above->next_position_)
-        , next_height_(element_above->next_height_)
-        , effective_radius_height_(element_above->effective_radius_height_)
-        , to_buildplate_(element_above->to_buildplate_)
-        , distance_to_top_(element_above->distance_to_top_ + 1)
-        , area_(element_above->area_)
-        , result_on_layer_(Point2LL(-1, -1))
-        , // set to invalid as we are a new node on a new layer
-        increased_to_model_radius_(element_above->increased_to_model_radius_)
-        , to_model_gracious_(element_above->to_model_gracious_)
-        , buildplate_radius_increases_(element_above->buildplate_radius_increases_)
-        , use_min_xy_dist_(element_above->use_min_xy_dist_)
-        , supports_roof_(element_above->supports_roof_)
-        , dont_move_until_(element_above->dont_move_until_)
-        , can_use_safe_radius_(element_above->can_use_safe_radius_)
-        , last_area_increase_(element_above->last_area_increase_)
-        , missing_roof_layers_(element_above->missing_roof_layers_)
-        , skip_ovalisation_(false)
-        , all_tips_(element_above->all_tips_)
-        , influence_area_limit_active_(element_above->influence_area_limit_active_)
-        , influence_area_limit_range_(element_above->influence_area_limit_range_)
-        , influence_area_limit_area_(element_above->influence_area_limit_area_)
-    {
-        parents_ = { element_above };
-    }
->>>>>>> 19a8a7c6
 
     // ONLY to be called in merge as it assumes a few assurances made by it.
     TreeSupportElement(
@@ -271,7 +154,6 @@
         const std::function<coord_t(size_t, double)>& getRadius,
         double diameter_scale_bp_radius,
         coord_t branch_radius,
-<<<<<<< HEAD
         double diameter_angle_scale_factor
     ) :
         next_position(next_position),
@@ -285,19 +167,6 @@
         can_use_safe_radius(first.can_use_safe_radius || second.can_use_safe_radius),
         missing_roof_layers(std::min(first.missing_roof_layers, second.missing_roof_layers)),
         skip_ovalisation(false)
-=======
-        double diameter_angle_scale_factor)
-        : next_position_(next_position)
-        , next_height_(next_height)
-        , area_(nullptr)
-        , increased_to_model_radius_(increased_to_model_radius)
-        , use_min_xy_dist_(first.use_min_xy_dist_ || second.use_min_xy_dist_)
-        , supports_roof_(first.supports_roof_ || second.supports_roof_)
-        , dont_move_until_(std::max(first.dont_move_until_, second.dont_move_until_))
-        , can_use_safe_radius_(first.can_use_safe_radius_ || second.can_use_safe_radius_)
-        , missing_roof_layers_(std::min(first.missing_roof_layers_, second.missing_roof_layers_))
-        , skip_ovalisation_(false)
->>>>>>> 19a8a7c6
     {
         if (first.target_height_ > second.target_height_)
         {
@@ -332,37 +201,19 @@
         }
 
         // set last settings to the best out of both parents. If this is wrong, it will only cause a small performance penalty instead of weird behavior.
-<<<<<<< HEAD
-        last_area_increase =
-            AreaIncreaseSettings
-            (
-                std::min(first.last_area_increase.type, second.last_area_increase.type),
-                std::min(first.last_area_increase.increase_speed, second.last_area_increase.increase_speed),
-                first.last_area_increase.increase_radius || second.last_area_increase.increase_radius,
-                first.last_area_increase.no_error || second.last_area_increase.no_error,
-                first.last_area_increase.use_min_distance && second.last_area_increase.use_min_distance,
-                first.can_avoid_anti_preferred && second.can_avoid_anti_preferred,
-                first.last_area_increase.move || second.last_area_increase.move
-            );
-
-        all_tips = first.all_tips;
-        all_tips.insert(all_tips.end(), second.all_tips.begin(), second.all_tips.end());
-        influence_area_limit_range = std::max(first.influence_area_limit_range, second.influence_area_limit_range);
-        influence_area_limit_active = first.influence_area_limit_active || second.influence_area_limit_active;
-=======
         last_area_increase_ = AreaIncreaseSettings(
             std::min(first.last_area_increase_.type_, second.last_area_increase_.type_),
             std::min(first.last_area_increase_.increase_speed_, second.last_area_increase_.increase_speed_),
             first.last_area_increase_.increase_radius_ || second.last_area_increase_.increase_radius_,
             first.last_area_increase_.no_error_ || second.last_area_increase_.no_error_,
             first.last_area_increase_.use_min_distance_ && second.last_area_increase_.use_min_distance_,
-            first.last_area_increase_.move_ || second.last_area_increase_.move_);
+            first.can_avoid_anti_preferred && second.can_avoid_anti_preferred,
+                first.last_area_increase_.move_ || second.last_area_increase_.move_);
 
         all_tips_ = first.all_tips_;
         all_tips_.insert(all_tips_.end(), second.all_tips_.begin(), second.all_tips_.end());
         influence_area_limit_range_ = std::max(first.influence_area_limit_range_, second.influence_area_limit_range_);
         influence_area_limit_active_ = first.influence_area_limit_active_ || second.influence_area_limit_active_;
->>>>>>> 19a8a7c6
         RecreateInfluenceLimitArea();
         if (first.to_buildplate_ != second.to_buildplate_)
         {
@@ -571,17 +422,6 @@
 
     void setToBuildplateForAllParents(bool new_value)
     {
-<<<<<<< HEAD
-        to_buildplate = new_value;
-        to_model_gracious |= new_value;
-        std::vector<TreeSupportElement*> grandparents {parents};
-        while (!grandparents.empty()){
-            std::vector<TreeSupportElement*> next_parents;
-            for (TreeSupportElement* grandparent:grandparents){
-                next_parents.insert(next_parents.end(),grandparent->parents.begin(),grandparent->parents.end());
-                grandparent->to_buildplate = new_value;
-                grandparent->to_model_gracious |= new_value; // If we set to_buildplate to true, update to_model_gracious
-=======
         to_buildplate_ = new_value;
         to_model_gracious_ |= new_value;
         std::vector<TreeSupportElement*> grandparents{ parents_ };
@@ -593,7 +433,6 @@
                 next_parents.insert(next_parents.end(), grandparent->parents_.begin(), grandparent->parents_.end());
                 grandparent->to_buildplate_ = new_value;
                 grandparent->to_model_gracious_ |= new_value; // If we set to_buildplate to true, update to_model_gracious
->>>>>>> 19a8a7c6
             }
             grandparents = next_parents;
         }
@@ -603,7 +442,6 @@
     {
         return result_on_layer_ != Point2LL(-1, -1);
     }
-<<<<<<< HEAD
     /*!
      * \brief Create a new Element for one layer below the element.
      */
@@ -619,8 +457,6 @@
         return result;
     }
 
-=======
->>>>>>> 19a8a7c6
 };
 
 } // namespace cura
