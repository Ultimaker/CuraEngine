--- conflicted
+++ resolved
@@ -28,14 +28,9 @@
     struct Offset
     {
         Offset(
-<<<<<<< HEAD
             const std::variant<Shape*, int>& reference_outline_or_index,
-            const bool external_only,
-=======
-            const std::variant<Polygons*, int>& reference_outline_or_index,
             const bool outside,
             const bool inside,
->>>>>>> 8b1757ec
             const coord_t offset_value,
             const coord_t total_offset,
             const size_t inset_idx,
@@ -52,14 +47,9 @@
         {
         }
 
-<<<<<<< HEAD
         std::variant<Shape*, int> reference_outline_or_index_;
-        bool external_only_; //!< Wether to only offset outward from the reference polygons
-=======
-        std::variant<Polygons*, int> reference_outline_or_index_;
         bool outside_; //!< Wether to offset outward from the reference polygons
         bool inside_; //!< Wether to offset inward from the reference polygons
->>>>>>> 8b1757ec
         coord_t offset_value_; //!< Distance by which to offset from the reference
         coord_t total_offset_; //!< Total distance from the model
         int inset_idx_; //!< The outset index of this brimline
@@ -180,11 +170,7 @@
      * \param extruder_nr The extruder for which to compute disallowed areas
      * \return The disallowed areas
      */
-<<<<<<< HEAD
-    Shape getInternalHoleExclusionArea(const Shape& outline, const int extruder_nr);
-=======
-    Polygons getInternalHoleExclusionArea(const Polygons& outline, const int extruder_nr) const;
->>>>>>> 8b1757ec
+    Shape getInternalHoleExclusionArea(const Shape& outline, const int extruder_nr) const;
 
     /*!
      * Generate a brim line with offset parameters given by \p offset from the \p starting_outlines and store it in the \ref storage.
@@ -220,7 +206,7 @@
      * \param[in] starting_outlines The previously generated starting outlines for each extruder
      * \return The list of allowed areas for each extruder
      */
-    std::vector<Polygons> generateAllowedAreas(const std::vector<Polygons>& starting_outlines) const;
+    std::vector<Shape> generateAllowedAreas(const std::vector<Shape>& starting_outlines) const;
 
 public:
     /*!
