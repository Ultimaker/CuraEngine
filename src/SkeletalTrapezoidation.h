//Copyright (c) 2020 Ultimaker B.V.
//CuraEngine is released under the terms of the AGPLv3 or higher.

#ifndef SKELETAL_TRAPEZOIDATION_H
#define SKELETAL_TRAPEZOIDATION_H

#include <boost/polygon/voronoi.hpp>

#include <memory> // smart pointers
#include <unordered_map>
#include <utility> // pair

#include "utils/HalfEdgeGraph.h"
#include "utils/polygon.h"
#include "utils/PolygonsSegmentIndex.h"
#include "utils/ExtrusionJunction.h"
#include "utils/ExtrusionLine.h"
#include "settings/types/Ratio.h"
#include "SkeletalTrapezoidationEdge.h"
#include "SkeletalTrapezoidationJoint.h"
#include "BeadingStrategy/BeadingStrategy.h"
#include "SkeletalTrapezoidationGraph.h"

namespace cura
{

/*!
 * Main class of the dynamic beading strategies.
 * 
 * The input polygon region is decomposed into trapezoids and represented as a half-edge data-structure.
 * 
 * We determine which edges are 'central' accordinding to the transitioning_angle of the beading strategy,
 * and determine the bead count for these central regions and apply them outward when generating toolpaths. [oversimplified]
 * 
 * The method can be visually explained as generating the 3D union of cones surface on the outline polygons,
 * and changing the heights along central regions of that surface so that they are flat. 
 * For more info, please consult the paper "A framework for adaptive width control of dense contour-parallel toolpaths in fused
deposition modeling" by Kuipers et al. 
 * This visual explanation aid explains the use of "upward", "lower" etc,
 * i.e. the radial distance and/or the bead count are used as heights of this visualization, there is no coordinate called 'Z'.
 *
 * TODO: split this class into two:
 * 1. Class for generating the decomposition and aux functions for performing updates
 * 2. Class for editing the structure for our purposes.
 */
class SkeletalTrapezoidation
{
    using pos_t = double;
    using vd_t = boost::polygon::voronoi_diagram<pos_t>;
    using graph_t = SkeletalTrapezoidationGraph;
    using edge_t = STHalfEdge;
    using node_t = STHalfEdgeNode;
    using Beading = BeadingStrategy::Beading;
    using BeadingPropagation = SkeletalTrapezoidationJoint::BeadingPropagation;
    using TransitionMiddle = SkeletalTrapezoidationEdge::TransitionMiddle;
    using TransitionEnd = SkeletalTrapezoidationEdge::TransitionEnd;

    template<typename T>
    using ptr_vector_t = std::vector<std::shared_ptr<T>>;

    AngleRadians transitioning_angle; //!< How pointy a region should be before we apply the method. Equals 180* - limit_bisector_angle
    coord_t discretization_step_size; //!< approximate size of segments when parabolic VD edges get discretized (and vertex-vertex edges)
    coord_t transition_filter_dist; //!< Filter transition mids (i.e. anchors) closer together than this
    coord_t beading_propagation_transition_dist; //!< When there are different beadings propagated from below and from above, use this transitioning distance
    static constexpr coord_t central_filter_dist = 20; //!< Filter areas marked as 'central' smaller than this
    static constexpr coord_t snap_dist = 20; //!< Generic arithmatic inaccuracy. Only used to determine whether a transition really needs to insert an extra edge.

    /*!
     * The strategy to use to fill a certain shape with lines.
     *
     * Various BeadingStrategies are available that differ in which lines get to
     * print at their optimal width, where the play is being compensated, and
     * how the joints are handled where we transition to different numbers of
     * lines.
     */
    const BeadingStrategy& beading_strategy;

public:
    using Segment = PolygonsSegmentIndex;

    /*!
     * Construct a new trapezoidation problem to solve.
     * \param polys The shapes to fill with walls.
     * \param beading_strategy The strategy to use to fill these shapes.
     * \param transitioning_angle Where we transition to a different number of
     * walls, how steep should this transition be? A lower angle means that the
     * transition will be longer.
     * \param discretization_step_size Since g-code can't represent smooth
     * transitions in line width, the line width must change with discretized
     * steps. This indicates how long the line segments between those steps will
     * be.
     * \param transition_filter_dist The minimum length of transitions.
     * Transitions shorter than this will be considered for dissolution.
     * \param beading_propagation_transition_dist When there are different
     * beadings propagated from below and from above, use this transitioning
     * distance.
     */
    SkeletalTrapezoidation(const Polygons& polys, 
                           const BeadingStrategy& beading_strategy,
                           AngleRadians transitioning_angle
    , coord_t discretization_step_size = 200
    , coord_t transition_filter_dist = 1000
    , coord_t beading_propagation_transition_dist = 400);

    /*!
     * A skeletal graph through the polygons that we need to fill with beads.
     *
     * The skeletal graph represents the medial axes through each part of the
     * polygons, and the lines from these medial axes towards each vertex of the
     * polygons. The graph can be used to see what the width is of a polygon in
     * each place and where the width transitions.
     */
    graph_t graph;

    /*!
     * Generate the paths that the printer must extrude, to print the outlines
     * in the input polygons.
     * \param filter_outermost_central_edges Some edges are "central" but still
     * touch the outside of the polygon. If enabled, don't treat these as
     * "central" but as if it's a obtuse corner. As a result, sharp corners will
     * no longer end in a single line but will just loop.
     */
<<<<<<< HEAD
    void generateToolpaths(std::vector<std::vector<ExtrusionLine>>& generated_toolpaths, bool filter_outermost_central_edges = false);
=======
    void generateToolpaths(VariableWidthPaths& generated_toolpaths, bool filter_outermost_central_edges = false);
>>>>>>> 7a44ae59

protected:
    /*!
     * Auxiliary for referencing one transition along an edge which may contain multiple transitions
     */
    struct TransitionMidRef
    {
        edge_t* edge;
        std::list<TransitionMiddle>::iterator transition_it;
        TransitionMidRef(edge_t* edge, std::list<TransitionMiddle>::iterator transition_it)
            : edge(edge)
            , transition_it(transition_it)
        {}
    };

    /*!
     * Compute the skeletal trapezoidation decomposition of the input shape.
     * 
     * Compute the Voronoi Diagram (VD) and transfer all inside edges into our half-edge (HE) datastructure.
     * 
     * The algorithm is currently a bit overcomplicated, because the discretization of parabolic edges is performed at the same time as all edges are being transfered,
     * which means that there is no one-to-one mapping from VD edges to HE edges.
     * Instead we map from a VD edge to the last HE edge.
     * This could be cimplified by recording the edges which should be discretized and discretizing the mafterwards.
     * 
     * Another complication arises because the VD uses floating logic, which can result in zero-length segments after rounding to integers.
     * We therefore collapse edges and their whole cells afterwards.
     */
    void constructFromPolygons(const Polygons& polys);

    /*!
     * mapping each voronoi VD edge to the corresponding halfedge HE edge
     * In case the result segment is discretized, we map the VD edge to the *last* HE edge
     */
    std::unordered_map<vd_t::edge_type*, edge_t*> vd_edge_to_he_edge;
    std::unordered_map<vd_t::vertex_type*, node_t*> vd_node_to_he_node;
    node_t& makeNode(vd_t::vertex_type& vd_node, Point p); //!< Get the node which the VD node maps to, or create a new mapping if there wasn't any yet.

    /*!
     * (Eventual) returned 'polylines per index' result (from generateToolpaths):
     */
<<<<<<< HEAD
    std::vector<std::vector<ExtrusionLine>>* p_generated_toolpaths;
=======
    VariableWidthPaths* p_generated_toolpaths;
>>>>>>> 7a44ae59

    /*!
     * Transfer an edge from the VD to the HE and perform discretization of parabolic edges (and vertex-vertex edges)
     * \p prev_edge serves as input and output. May be null as input.
     */
    void transferEdge(Point from, Point to, vd_t::edge_type& vd_edge, edge_t*& prev_edge, Point& start_source_point, Point& end_source_point, const std::vector<Point>& points, const std::vector<Segment>& segments);

    /*!
     * Discretize a Voronoi edge that represents the medial axis of a vertex-
     * line region or vertex-vertex region into small segments that can be
     * considered to have a straight medial axis and a linear line width
     * transition.
     *
     * The medial axis between a point and a line is a parabola. The rest of the
     * algorithm doesn't want to have to deal with parabola, so this discretises
     * the parabola into straight line segments. This is necessary if there is a
     * sharp inner corner (acts as a point) that comes close to a straight edge.
     *
     * The medial axis between a point and a point is a straight line segment.
     * However the distance from the medial axis to either of those points draws
     * a parabola as you go along the medial axis. That means that the resulting
     * line width along the medial axis would not be linearly increasing or
     * linearly decreasing, but needs to take the shape of a parabola. Instead,
     * we'll break this edge up into tiny line segments that can approximate the
     * parabola with tiny linear increases or decreases in line width.
     * \param segment The variable-width Voronoi edge to discretize.
     * \param points All vertices of the original Polygons to fill with beads.
     * \param segments All line segments of the original Polygons to fill with
     * beads.
     * \return A number of coordinates along the edge where the edge is broken
     * up into discrete pieces.
     */
    std::vector<Point> discretize(const vd_t::edge_type& segment, const std::vector<Point>& points, const std::vector<Segment>& segments);

    /*!
     * Compute the range of line segments that surround a cell of the skeletal
     * graph that belongs to a point on the medial axis.
     *
     * This should only be used on cells that belong to a corner in the skeletal
     * graph, e.g. triangular cells, not trapezoid cells.
     *
     * The resulting line segments is just the first and the last segment. They
     * are linked to the neighboring segments, so you can iterate over the
     * segments until you reach the last segment.
     * \param cell The cell to compute the range of line segments for.
     * \param[out] start_source_point The start point of the source segment of
     * this cell.
     * \param[out] end_source_point The end point of the source segment of this
     * cell.
     * \param[out] starting_vd_edge The edge of the Voronoi diagram where the
     * loop around the cell starts.
     * \param[out] ending_vd_edge The edge of the Voronoi diagram where the loop
     * around the cell ends.
     * \param points All vertices of the input Polygons.
     * \param segments All edges of the input Polygons.
     * /return Whether the cell is inside of the polygon. If it's outside of the
     * polygon we should skip processing it altogether.
     */
    bool computePointCellRange(vd_t::cell_type& cell, Point& start_source_point, Point& end_source_point, vd_t::edge_type*& starting_vd_edge, vd_t::edge_type*& ending_vd_edge, const std::vector<Point>& points, const std::vector<Segment>& segments);

    /*!
     * Compute the range of line segments that surround a cell of the skeletal
     * graph that belongs to a line segment of the medial axis.
     *
     * This should only be used on cells that belong to a central line segment
     * of the skeletal graph, e.g. trapezoid cells, not triangular cells.
     *
     * The resulting line segments is just the first and the last segment. They
     * are linked to the neighboring segments, so you can iterate over the
     * segments until you reach the last segment.
     * \param cell The cell to compute the range of line segments for.
     * \param[out] start_source_point The start point of the source segment of
     * this cell.
     * \param[out] end_source_point The end point of the source segment of this
     * cell.
     * \param[out] starting_vd_edge The edge of the Voronoi diagram where the
     * loop around the cell starts.
     * \param[out] ending_vd_edge The edge of the Voronoi diagram where the loop
     * around the cell ends.
     * \param points All vertices of the input Polygons.
     * \param segments All edges of the input Polygons.
     * /return Whether the cell is inside of the polygon. If it's outside of the
     * polygon we should skip processing it altogether.
     */
    void computeSegmentCellRange(vd_t::cell_type& cell, Point& start_source_point, Point& end_source_point, vd_t::edge_type*& starting_vd_edge, vd_t::edge_type*& ending_vd_edge, const std::vector<Point>& points, const std::vector<Segment>& segments);

    /*!
     * For VD cells associated with an input polygon vertex, we need to separate the node at the end and start of the cell into two
     * That way we can reach both the quad_start and the quad_end from the [incident_edge] of the two new nodes
     * Otherwise if node.incident_edge = quad_start you couldnt reach quad_end.twin by normal iteration (i.e. it = it.twin.next)
     */
    void separatePointyQuadEndNodes();


    // ^ init | v transitioning

    void updateIsCentral(); // Update the "is_central" flag for each edge based on the transitioning_angle

    /*!
     * Filter out small central areas.
     * 
     * Only used to get rid of small edges which get marked as central because
     * of rounding errors because the region is so small.
     */
    void filterCentral(coord_t max_length);

    /*!
     * Filter central areas connected to starting_edge recursively.
     * \return Whether we should unmark this section marked as central, on the
     * way back out of the recursion.
     */
    bool filterCentral(edge_t* starting_edge, coord_t traveled_dist, coord_t max_length);

    /*!
     * Unmark the outermost edges directly connected to the outline, as not
     * being central.
     * 
     * Only used to emulate some related literature.
     * 
     * The paper shows that this function is bad for the stability of the framework.
     */
    void filterOuterCentral();

    /*!
     * Set bead count in central regions based on the optimal_bead_count of the
     * beading strategy.
     */
    void updateBeadCount();

    /*!
     * Add central regions and set bead counts where there is an end of the
     * central area and when traveling upward we get to another region with the
     * same bead count.
     */
    void filterNoncentralRegions();

    /*!
     * Add central regions and set bead counts for a particular edge and all of
     * its adjacent edges.
     *
     * Recursive subroutine for \ref filterNoncentralRegions().
     * \return Whether to set the bead count on the way back
     */
    bool filterNoncentralRegions(edge_t* to_edge, coord_t bead_count, coord_t traveled_dist, coord_t max_dist);

    /*!
     * Generate middle points of all transitions on edges.
     *
     * The transition middle points are saved in the graph itself. They are also
     * returned via the output parameter.
     * \param[out] edge_transitions A list of transitions that were generated.
     */
    void generateTransitionMids(ptr_vector_t<std::list<TransitionMiddle>>& edge_transitions);

    /*!
     * Removes some transition middle points.
     *
     * Transitions can be removed if there are multiple intersecting transitions
     * that are too close together. If transitions have opposite effects, both
     * are removed.
     */
    void filterTransitionMids();

    /*!
     * Merge transitions that are too close together.
     * \param edge_to_start Edge pointing to the node from which to start
     * traveling in all directions except along \p edge_to_start .
     * \param origin_transition The transition for which we are checking nearby
     * transitions.
     * \param traveled_dist The distance traveled before we came to
     * \p edge_to_start.to .
     * \param going_up Whether we are traveling in the upward direction as seen
     * from the \p origin_transition. If this doesn't align with the direction
     * according to the R diff on a consecutive edge we know there was a local
     * optimum.
     * \return Whether the origin transition should be dissolved.
     */
    std::list<TransitionMidRef> dissolveNearbyTransitions(edge_t* edge_to_start, TransitionMiddle& origin_transition, coord_t traveled_dist, coord_t max_dist, bool going_up);

    /*!
     * Spread a certain bead count over a region in the graph.
     * \param edge_to_start One edge of the region to spread the bead count in.
     * \param from_bead_count All edges with this bead count will be changed.
     * \param to_bead_count The new bead count for those edges.
     */
    void dissolveBeadCountRegion(edge_t* edge_to_start, coord_t from_bead_count, coord_t to_bead_count);

    /*!
     * Change the bead count if the given edge is at the end of a central
     * region.
     *
     * This is necessary to provide a transitioning bead count to the edges of a
     * central region to transition more smoothly from a high bead count in the
     * central region to a lower bead count at the edge.
     * \param edge_to_start One edge from a zone that needs to be filtered.
     * \param traveled_dist The distance along the edges we've traveled so far.
     * \param max_distance Don't filter beyond this range.
     * \param replacing_bead_count The new bead count for this region.
     * \return ``true`` if the bead count of this edge was changed.
     */
    bool filterEndOfCentralTransition(edge_t* edge_to_start, coord_t traveled_dist, coord_t max_dist, coord_t replacing_bead_count);

    /*!
     * Generate the endpoints of all transitions for all edges in the graph.
     * \param[out] edge_transition_ends The resulting transition endpoints.
     */
    void generateAllTransitionEnds(ptr_vector_t<std::list<TransitionEnd>>& edge_transition_ends);

    /*!
     * Also set the rest values at nodes in between the transition ends
     */
    void applyTransitions(ptr_vector_t<std::list<TransitionEnd>>& edge_transition_ends);

    /*!
     * Create extra edges along all edges, where it needs to transition from one
     * bead count to another.
     *
     * For example, if an edge of the graph goes from a bead count of 6 to a
     * bead count of 1, it needs to generate 5 places where the beads around
     * this line transition to a lower bead count. These are the "ribs". They
     * reach from the edge to the border of the polygon. Where the beads hit
     * those ribs the beads know to make a transition.
     */
    void generateTransitioningRibs();

    /*!
     * Generate the endpoints of a specific transition midpoint.
     * \param edge The edge to create transitions on.
     * \param mid_R The radius of the transition middle point.
     * \param transition_lower_bead_count The bead count at the lower end of the
     * transition.
     * \param[out] edge_transition_ends A list of endpoints to add the new
     * endpoints to.
     */
    void generateTransitionEnds(edge_t& edge, coord_t mid_R, coord_t transition_lower_bead_count, ptr_vector_t<std::list<TransitionEnd>>& edge_transition_ends);

    /*!
     * Compute a single endpoint of a transition.
     * \param edge The edge to generate the endpoint for.
     * \param start_pos The position where the transition starts.
     * \param end_pos The position where the transition ends on the other side.
     * \param transition_half_length The distance to the transition middle
     * point.
     * \param start_rest The gap between the start of the transition and the
     * starting endpoint, as ratio of the inner bead width at the high end of
     * the transition.
     * \param end_rest The gap between the end of the transition and the ending
     * endpoint, as ratio of the inner bead width at the high end of the
     * transition.
     * \param transition_lower_bead_count The bead count at the lower end of the
     * transition.
     * \param[out] edge_transition_ends The list to put the resulting endpoints
     * in.
     * \return Whether the given edge is going downward (i.e. towards a thinner
     * region of the polygon).
     */
    bool generateTransitionEnd(edge_t& edge, coord_t start_pos, coord_t end_pos, coord_t transition_half_length, Ratio start_rest, Ratio end_rest, coord_t transition_lower_bead_count, ptr_vector_t<std::list<TransitionEnd>>& edge_transition_ends);

    /*!
     * Determines whether an edge is going downwards or upwards in the graph.
     *
     * An edge is said to go "downwards" if it's going towards a narrower part
     * of the polygon. The notion of "downwards" comes from the conical
     * representation of the graph, where the polygon is filled with a cone of
     * maximum radius.
     *
     * This function works by recursively checking adjacent edges until the edge
     * is reached.
     * \param outgoing The edge to check.
     * \param traveled_dist The distance traversed so far.
     * \param transition_half_length The radius of the transition width.
     * \param lower_bead_count The bead count at the lower end of the edge.
     * \return ``true`` if this edge is going down, or ``false`` if it's going
     * up.
     */
    bool isGoingDown(edge_t* outgoing, coord_t traveled_dist, coord_t transition_half_length, coord_t lower_bead_count) const;

    /*!
     * Determines whether this edge marks the end of the central region.
     * \param edge The edge to check.
     * \return ``true`` if this edge goes from a central region to a non-central
     * region, or ``false`` in every other case (central to central, non-central
     * to non-central, non-central to central, or end-of-the-line).
     */
    bool isEndOfCentral(const edge_t& edge) const;

    /*!
     * Create extra ribs in the graph where the graph contains a parabolic arc
     * or a straight between two inner corners.
     *
     * There might be transitions there as the beads go through a narrow
     * bottleneck in the polygon.
     */
    void generateExtraRibs();

    // ^ transitioning | v toolpath generation

    /*!
     * \param[out] segments the generated segments
     */
    void generateSegments();

    /*!
     * From a quad (a group of linked edges in one cell of the Voronoi), find
     * the edge that is furthest away from the border of the polygon.
     * \param quad_start_edge The first edge of the quad.
     * \return The edge of the quad that is furthest away from the border.
     */
    edge_t* getQuadMaxRedgeTo(edge_t* quad_start_edge);

    /*!
     * Propagate beading information from nodes that are closer to the edge
     * (low radius R) to nodes that are farther from the edge (high R).
     * 
     * only propagate from nodes with beading info upward to nodes without beading info
     * 
     * Edges are sorted by their radius, so that we can do a depth-first walk
     * without employing a recursive algorithm.
     * 
     * In upward propagated beadings we store the distance traveled, so that we can merge these beadings with the downward propagated beadings in \ref propagateBeadingsDownward(.)
     * 
     * \param upward_quad_mids all upward halfedges of the inner skeletal edges (not directly connected to the outline) sorted on their highest [distance_to_boundary]. Higher dist first.
     */
    void propagateBeadingsUpward(std::vector<edge_t*>& upward_quad_mids, ptr_vector_t<BeadingPropagation>& node_beadings);

    /*!
     * propagate beading info from higher R nodes to lower R nodes
     * 
     * merge with upward propagated beadings if they are encountered
     * 
     * don't transfer to nodes which lie on the outline polygon
     * 
     * edges are sorted so that we can do a depth-first walk without employing a recursive algorithm
     * 
     * \param upward_quad_mids all upward halfedges of the inner skeletal edges (not directly connected to the outline) sorted on their highest [distance_to_boundary]. Higher dist first.
     */
    void propagateBeadingsDownward(std::vector<edge_t*>& upward_quad_mids, ptr_vector_t<BeadingPropagation>& node_beadings);

    /*!
     * Subroutine of \ref propagateBeadingsDownward(std::vector<edge_t*>&, ptr_vector_t<BeadingPropagation>&)
     */
    void propagateBeadingsDownward(edge_t* edge_to_peak, ptr_vector_t<BeadingPropagation>& node_beadings);

    /*!
     * Find a beading in between two other beadings.
     *
     * This creates a new beading. With this we can find the coordinates of the
     * endpoints of the actual line segments to draw.
     *
     * The parameters \p left and \p right are not actually always left or right
     * but just arbitrary directions to visually indicate the difference.
     * \param left One of the beadings to interpolate between.
     * \param ratio_left_to_whole The position within the two beadings to sample
     * an interpolation. Should be a ratio between 0 and 1.
     * \param right One of the beadings to interpolate between.
     * \param switching_radius The bead radius at which we switch from the left
     * beading to the merged beading, if the beadings have a different number of
     * beads.
     * \return The beading at the interpolated location.
     */
    Beading interpolate(const Beading& left, Ratio ratio_left_to_whole, const Beading& right, coord_t switching_radius) const;

    /*!
     * Subroutine of \ref interpolate(const Beading&, Ratio, const Beading&, coord_t)
     *
     * This creates a new Beading between two beadings, assuming that both have
     * the same number of beads.
     * \param left One of the beadings to interpolate between.
     * \param ratio_left_to_whole The position within the two beadings to sample
     * an interpolation. Should be a ratio between 0 and 1.
     * \param right One of the beadings to interpolate between.
     * \return The beading at the interpolated location.
     */
    Beading interpolate(const Beading& left, Ratio ratio_left_to_whole, const Beading& right) const;

    /*!
     * Get the beading at a certain node of the skeletal graph, or create one if
     * it doesn't have one yet.
     *
     * This is a lazy get.
     * \param node The node to get the beading from.
     * \param node_beadings A list of all beadings for nodes.
     * \return The beading of that node.
     */
    std::shared_ptr<BeadingPropagation> getOrCreateBeading(node_t* node, ptr_vector_t<BeadingPropagation>& node_beadings);

    /*!
     * In case we cannot find the beading of a node, get a beading from the
     * nearest node.
     * \param node The node to attempt to get a beading from. The actual node
     * that the returned beading is from may be a different, nearby node.
     * \param max_dist The maximum distance to search for.
     * \return A beading for the node, or ``nullptr`` if there is no node nearby
     * with a beading.
     */
    std::shared_ptr<BeadingPropagation> getNearestBeading(node_t* node, coord_t max_dist);

    /*!
     * generate junctions for each bone
     * \param edge_to_junctions junctions ordered high R to low R
     */
    void generateJunctions(ptr_vector_t<BeadingPropagation>& node_beadings, ptr_vector_t<LineJunctions>& edge_junctions);

    /*!
     * add a new toolpath segment, defined between two extrusion-juntions
     */
    void addToolpathSegment(const ExtrusionJunction& from, const ExtrusionJunction& to, bool is_odd, bool force_new_path);

    /*!
     * connect junctions in each quad
     */
    void connectJunctions(ptr_vector_t<LineJunctions>& edge_junctions);

    /*!
     * Genrate small segments for local maxima where the beading would only result in a single bead
     */
    void generateLocalMaximaSingleBeads();
};

} // namespace cura
#endif // VORONOI_QUADRILATERALIZATION_H<|MERGE_RESOLUTION|>--- conflicted
+++ resolved
@@ -120,11 +120,7 @@
      * "central" but as if it's a obtuse corner. As a result, sharp corners will
      * no longer end in a single line but will just loop.
      */
-<<<<<<< HEAD
-    void generateToolpaths(std::vector<std::vector<ExtrusionLine>>& generated_toolpaths, bool filter_outermost_central_edges = false);
-=======
     void generateToolpaths(VariableWidthPaths& generated_toolpaths, bool filter_outermost_central_edges = false);
->>>>>>> 7a44ae59
 
 protected:
     /*!
@@ -166,11 +162,7 @@
     /*!
      * (Eventual) returned 'polylines per index' result (from generateToolpaths):
      */
-<<<<<<< HEAD
-    std::vector<std::vector<ExtrusionLine>>* p_generated_toolpaths;
-=======
     VariableWidthPaths* p_generated_toolpaths;
->>>>>>> 7a44ae59
 
     /*!
      * Transfer an edge from the VD to the HE and perform discretization of parabolic edges (and vertex-vertex edges)
