//Copyright (c) 2018 Ultimaker B.V.
//CuraEngine is released under the terms of the AGPLv3 or higher.

#include <cmath> // std::ceil

#include "Application.h" //To get settings.
#include "ExtruderTrain.h"
#include "skin.h"
#include "sliceDataStorage.h"
#include "settings/EnumSettings.h" //For EFillMethod.
#include "settings/types/AngleRadians.h" //For the infill support angle.
#include "settings/types/Ratio.h"
#include "utils/math.h"
#include "utils/polygonUtils.h"
#include "WallToolPaths.h"

#define MIN_AREA_SIZE (0.4 * 0.4)

namespace cura
{

coord_t SkinInfillAreaComputation::getSkinLineWidth(const SliceMeshStorage& mesh, const LayerIndex& layer_nr)
{
    coord_t skin_line_width = mesh.settings.get<coord_t>("skin_line_width");
    if (layer_nr == 0)
    {
        const ExtruderTrain& train_skin = mesh.settings.get<ExtruderTrain&>("top_bottom_extruder_nr");
        skin_line_width *= train_skin.settings.get<Ratio>("initial_layer_line_width_factor");
    }
    return skin_line_width;
}

coord_t SkinInfillAreaComputation::getWallLineWidth0(const SliceMeshStorage& mesh, const LayerIndex& layer_nr)
{
    coord_t wall_line_width_0 = mesh.settings.get<coord_t>("wall_line_width_0");
    if (layer_nr == 0)
    {
        const ExtruderTrain& train_wall_0 = mesh.settings.get<ExtruderTrain&>("wall_0_extruder_nr");
        wall_line_width_0 *= train_wall_0.settings.get<Ratio>("initial_layer_line_width_factor");
    }
    return wall_line_width_0;
}
coord_t SkinInfillAreaComputation::getWallLineWidthX(const SliceMeshStorage& mesh, const LayerIndex& layer_nr)
{
    coord_t wall_line_width_x = mesh.settings.get<coord_t>("wall_line_width_x");
    if (layer_nr == 0)
    {
        const ExtruderTrain& train_wall_x = mesh.settings.get<ExtruderTrain&>("wall_x_extruder_nr");
        wall_line_width_x *= train_wall_x.settings.get<Ratio>("initial_layer_line_width_factor");
    }
    return wall_line_width_x;
}
coord_t SkinInfillAreaComputation::getInfillSkinOverlap(const SliceMeshStorage& mesh, const LayerIndex& layer_nr, const coord_t& innermost_wall_line_width)
{
    coord_t infill_skin_overlap = 0;
    { // compute infill_skin_overlap
        const ExtruderTrain& train_infill = mesh.settings.get<ExtruderTrain&>("infill_extruder_nr");
        const Ratio infill_line_width_factor = (layer_nr == 0) ? train_infill.settings.get<Ratio>("initial_layer_line_width_factor") : Ratio(1.0);
        const bool infill_is_dense = mesh.settings.get<coord_t>("infill_line_distance") < mesh.settings.get<coord_t>("infill_line_width") * infill_line_width_factor + 10;
        if (!infill_is_dense && mesh.settings.get<EFillMethod>("infill_pattern") != EFillMethod::CONCENTRIC)
        {
            infill_skin_overlap = innermost_wall_line_width / 2;
        }
    }
    return infill_skin_overlap;
}

SkinInfillAreaComputation::SkinInfillAreaComputation(const LayerIndex& layer_nr, SliceMeshStorage& mesh, bool process_infill)
: layer_nr(layer_nr)
, mesh(mesh)
, bottom_layer_count(mesh.settings.get<size_t>("bottom_layers"))
, initial_bottom_layer_count(mesh.settings.get<size_t>("initial_bottom_layers"))
, top_layer_count(mesh.settings.get<size_t>("top_layers"))
, wall_line_count(mesh.settings.get<size_t>("wall_line_count"))
, skin_line_width(getSkinLineWidth(mesh, layer_nr))
, wall_line_width_0(getWallLineWidth0(mesh, layer_nr))
, wall_line_width_x(getWallLineWidthX(mesh, layer_nr))
, innermost_wall_line_width((wall_line_count == 1) ? wall_line_width_0 : wall_line_width_x)
, infill_skin_overlap(getInfillSkinOverlap(mesh, layer_nr, innermost_wall_line_width))
, skin_inset_count(mesh.settings.get<size_t>("skin_outline_count"))
, no_small_gaps_heuristic(mesh.settings.get<bool>("skin_no_small_gaps_heuristic"))
, process_infill(process_infill)
, top_reference_wall_expansion(mesh.settings.get<coord_t>("top_skin_preshrink"))
, bottom_reference_wall_expansion(mesh.settings.get<coord_t>("bottom_skin_preshrink"))
, top_skin_expand_distance(mesh.settings.get<coord_t>("top_skin_expand_distance"))
, bottom_skin_expand_distance(mesh.settings.get<coord_t>("bottom_skin_expand_distance"))
, top_reference_wall_idx(getReferenceWallIdx(top_reference_wall_expansion))
, bottom_reference_wall_idx(getReferenceWallIdx(bottom_reference_wall_expansion))
{
}

/*
 * This function is executed in a parallel region based on layer_nr.
 * When modifying make sure any changes does not introduce data races.
 *
 * this function may only read/write the skin and infill from the *current* layer.
 */
Polygons SkinInfillAreaComputation::getWalls(const SliceLayerPart& part_here, int layer2_nr, unsigned int wall_idx)
{
    Polygons result;
    if (layer2_nr >= static_cast<int>(mesh.layers.size()))
    {
        return result;
    }
    const SliceLayer& layer2 = mesh.layers[layer2_nr];
    for (const SliceLayerPart& part2 : layer2.parts)
    {
        if (part_here.boundaryBox.hit(part2.boundaryBox))
        {
            if (wall_idx <= 0)
            {
                result.add(part2.outline);
            }
            else if (wall_idx <= part2.insets.size())
            {
                result.add(part2.insets[wall_idx - 1]); // -1 because it's a 1-based index
            }
        }
    }
    return result;
}

int SkinInfillAreaComputation::getReferenceWallIdx(coord_t& preshrink) const
{
    for (int wall_idx = wall_line_count; wall_idx > 0; wall_idx--)
    {
        coord_t wall_line_width = (wall_idx > 1)? wall_line_width_x : wall_line_width_0;
        int next_wall_idx = wall_idx - 1;
        coord_t next_wall_line_width = (next_wall_idx > 1)? wall_line_width_x : (next_wall_idx == 0)? 0 : wall_line_width_0;
        coord_t diff_to_next_wall = (wall_line_width + next_wall_line_width) / 2;
        if (std::abs(preshrink - diff_to_next_wall) <= 10)
        { // snap preshrink to closest wall
            preshrink = 0;
            return next_wall_idx;
        }
        if (preshrink < diff_to_next_wall)
        {
            return wall_idx;
        }
        preshrink -= diff_to_next_wall;
    }
    return 0;
}

/*
 * This function is executed in a parallel region based on layer_nr.
 * When modifying make sure any changes does not introduce data races.
 *
 * generateSkinAreas reads data from mesh.layers.parts[*].insets and writes to mesh.layers[n].parts[*].skin_parts
 * generateSkinInsets only read/writes the skin_parts from the current layer.
 *
 * generateSkins therefore reads (depends on) data from mesh.layers[*].parts[*].insets and writes mesh.layers[n].parts[*].skin_parts
 */
void SkinInfillAreaComputation::generateSkinsAndInfill()
{
    generateSkinAndInfillAreas();

    SliceLayer* layer = &mesh.layers[layer_nr];
    for (unsigned int part_nr = 0; part_nr < layer->parts.size(); part_nr++)
    {
        SliceLayerPart& part = layer->parts[part_nr];
        generateSkinInsetsAndInnerSkinInfill(&part);

        generateRoofing(part);
    }
}

/*
 * This function is executed in a parallel region based on layer_nr.
 * When modifying make sure any changes does not introduce data races.
 *
 * generateSkinAreas reads data from mesh.layers[*].parts[*].insets and writes to mesh.layers[n].parts[*].skin_parts
 */
void SkinInfillAreaComputation::generateSkinAndInfillAreas()
{
    SliceLayer& layer = mesh.layers[layer_nr];

    if (!process_infill && bottom_layer_count == 0 && top_layer_count == 0)
    {
        return;
    }

    for (unsigned int part_nr = 0; part_nr < layer.parts.size(); part_nr++)
    {
        SliceLayerPart& part = layer.parts[part_nr];

        if (part.insets.size() < wall_line_count)
        {
            continue; // the last wall is not present, the part should only get inter perimeter gaps, but no skin or infill.
        }
        generateSkinAndInfillAreas(part);
    }
}

/*
 * This function is executed in a parallel region based on layer_nr.
 * When modifying make sure any changes does not introduce data races.
 *
 * generateSkinAreas reads data from mesh.layers[*].parts[*].insets and writes to mesh.layers[n].parts[*].skin_parts
 */
void SkinInfillAreaComputation::generateSkinAndInfillAreas(SliceLayerPart& part)
{
    Polygons original_outline = (wall_line_count < 1) ? part.outline : part.outline.offset(-(wall_line_width_0 + (wall_line_count - 1) * wall_line_width_x));

    // make a copy of the outline which we later intersect and union with the resized skins to ensure the resized skin isn't too large or removed completely.
    Polygons upskin;
    if (top_layer_count > 0)
    {
        upskin = Polygons(original_outline);
    }
    Polygons downskin;
    if (bottom_layer_count > 0 || layer_nr < LayerIndex(initial_bottom_layer_count))
    {
        downskin = Polygons(original_outline);
    }

    calculateBottomSkin(part, downskin);

    calculateTopSkin(part, upskin);

    applySkinExpansion(original_outline, upskin, downskin);

    // now combine the resized upskin and downskin
    Polygons skin = upskin.unionPolygons(downskin);

    skin.removeSmallAreas(MIN_AREA_SIZE);

    if (process_infill)
    { // process infill when infill density > 0
        // or when other infill meshes want to modify this infill
        generateInfill(part, skin);
    }

    for (PolygonsPart& skin_area_part : skin.splitIntoParts())
    {
        part.skin_parts.emplace_back();
        part.skin_parts.back().outline = skin_area_part;
    }
}

/*
 * This function is executed in a parallel region based on layer_nr.
 * When modifying make sure any changes does not introduce data races.
 *
 * this function may only read/write the skin and infill from the *current* layer.
 */
void SkinInfillAreaComputation::calculateBottomSkin(const SliceLayerPart& part, Polygons& downskin)
{
    if (bottom_layer_count == 0 && initial_bottom_layer_count == 0)
    {
        return; // downskin remains empty
    }
    if (layer_nr < LayerIndex(initial_bottom_layer_count))
    {
        return; // don't subtract anything form the downskin
    }
    LayerIndex bottom_check_start_layer_idx = std::max(LayerIndex(0), layer_nr - bottom_layer_count);
    Polygons not_air = getWalls(part, bottom_check_start_layer_idx, bottom_reference_wall_idx).offset(bottom_reference_wall_expansion);
    if (!no_small_gaps_heuristic)
    {
        for (int downskin_layer_nr = bottom_check_start_layer_idx + 1; downskin_layer_nr < layer_nr; downskin_layer_nr++)
        {
            not_air = not_air.intersection(getWalls(part, downskin_layer_nr, bottom_reference_wall_idx).offset(bottom_reference_wall_expansion));
        }
    }
    const double min_infill_area = mesh.settings.get<double>("min_infill_area");
    if (min_infill_area > 0.0)
    {
        not_air.removeSmallAreas(min_infill_area);
    }
    downskin = downskin.difference(not_air); // skin overlaps with the walls
}

void SkinInfillAreaComputation::calculateTopSkin(const SliceLayerPart& part, Polygons& upskin)
{
    if (static_cast<int>(layer_nr + top_layer_count) < static_cast<int>(mesh.layers.size()) && top_layer_count > 0)
    {
        Polygons not_air = getWalls(part, layer_nr + top_layer_count, top_reference_wall_idx).offset(top_reference_wall_expansion);
        if (!no_small_gaps_heuristic)
        {
            for (int upskin_layer_nr = layer_nr + 1; upskin_layer_nr < layer_nr + top_layer_count; upskin_layer_nr++)
            {
                not_air = not_air.intersection(getWalls(part, upskin_layer_nr, top_reference_wall_idx).offset(top_reference_wall_expansion));
            }
        }
        // Prevent removing top skin layers
        Polygons upskin_before(upskin.difference(not_air));

        const double min_infill_area = mesh.settings.get<double>("min_infill_area");
        if (min_infill_area > 0.0)
        {
            not_air.removeSmallAreas(min_infill_area);
        }

        upskin = upskin.difference(not_air); // skin overlaps with the walls
        upskin = upskin.unionPolygons(upskin_before); // in some cases the top skin layer might be removed. To prevent it add them back
    }
}

/*
 * This function is executed in a parallel region based on layer_nr.
 * When modifying make sure any changes does not introduce data races.
 *
 * this function may only read/write the skin and infill from the *current* layer.
 */
void SkinInfillAreaComputation::applySkinExpansion(const Polygons& original_outline, Polygons& upskin, Polygons& downskin)
{
    // First we set the amount of distance we want to expand, as indicated in settings
    coord_t top_outset = top_skin_expand_distance;
    coord_t bottom_outset = bottom_skin_expand_distance;

    coord_t top_min_width = mesh.settings.get<coord_t>("min_skin_width_for_expansion") / 2;
    coord_t bottom_min_width = top_min_width;

    // Compensate for the pre-shrink applied because of the Skin Removal Width.
    // The skin removal width is satisfied by applying a close operation and
    // it's done in the calculateTopSkin and calculateBottomSkin, by expanding the infill.
    // The inset of that close operation is applied in calculateTopSkin and calculateBottomSkin
    // The outset of the close operation is applied at the same time as the skin expansion.
    top_outset += top_reference_wall_expansion;
    bottom_outset += bottom_reference_wall_expansion;

    // Calculate the shrinkage needed to fulfill the minimum skin with for expansion
    top_min_width = std::max(coord_t(0), top_min_width - top_reference_wall_expansion / 2); // if the min width is smaller than the pre-shrink then areas smaller than min_width will exist
    bottom_min_width = std::max(coord_t(0), bottom_min_width - bottom_reference_wall_expansion / 2); // if the min width is smaller than the pre-shrink then areas smaller than min_width will exist

    // skin areas are to be enlarged by skin_expand_distance but before they are expanded
    // the skin areas are shrunk by min_width so that very narrow regions of skin
    // (often caused by the model's surface having a steep incline) are not expanded

    top_outset += top_min_width; // increase the expansion distance to compensate for the min_width shrinkage
    bottom_outset += bottom_min_width; // increase the expansion distance to compensate for the min_width shrinkage

    // Execute shrinkage and expansion in the same operation
    if (top_outset)
    {
        upskin = upskin.offset(-top_min_width).offset(top_outset).unionPolygons(upskin).intersection(original_outline);
    }

    if (bottom_outset)
    {
        downskin = downskin.offset(-bottom_min_width).offset(bottom_outset).unionPolygons(downskin).intersection(original_outline);
    }
}


/*
 * This function is executed in a parallel region based on layer_nr.
 * When modifying make sure any changes does not introduce data races.
 *
 * this function may only read/write the skin and infill from the *current* layer.
 */
void SkinInfillAreaComputation::generateSkinInsetsAndInnerSkinInfill(SliceLayerPart* part)
{
    for (SkinPart& skin_part : part->skin_parts)
    {
        // Do not generate skinfill if the Bottom Pattern Initial Layer (for layer 0) and the Top/Bottom Layer Pattern
        // (for the rest of the layers) are concentric
        const bool concentric_skinfill_patern =
               (layer_nr == 0 && mesh.settings.get<EFillMethod>("top_bottom_pattern_0") == EFillMethod::CONCENTRIC)
            || (layer_nr > 0  && mesh.settings.get<EFillMethod>("top_bottom_pattern") == EFillMethod::CONCENTRIC);
        generateSkinInsets(skin_part, concentric_skinfill_patern);
        if (! concentric_skinfill_patern)
        {
            generateInnerSkinInfill(skin_part);
        }
    }
}

/*
 * This function is executed in a parallel region based on layer_nr.
 * When modifying make sure any changes does not introduce data races.
 *
 * this function may only read/write the skin and infill from the *current* layer.
 */
void SkinInfillAreaComputation::generateSkinInsets(SkinPart& skin_part, const bool concentric_skinfill_patern)
{
    const EFillMethod fill_pattern = mesh.settings.get<EFillMethod>("infill_pattern");
    if (skin_inset_count > 0 || concentric_skinfill_patern)
    {
<<<<<<< HEAD
        // Call on libArachne:
        WallToolPaths wall_tool_paths(skin_part.outline, skin_line_width, concentric_skinfill_patern ? -1 : skin_inset_count, mesh.settings);
        skin_part.inset_paths = wall_tool_paths.generate();
=======
        skin_part.insets.push_back(Polygons());
        if (inset_idx == 0)
        {
            //The 10 micron reduced inset is to prevent rounding errors from creating gaps that get filled by the fill small gaps routine.
            skin_part.insets[0] = skin_part.outline.offset(-skin_line_width / 2 + 10);
        }
        else
        {
            skin_part.insets[inset_idx] = skin_part.insets[inset_idx - 1].offset(-skin_line_width);
        }

        // optimize polygons: remove unnecessary verts
        const ExtruderTrain& train_wall = mesh.settings.get<ExtruderTrain&>(inset_idx == 0 ? "wall_0_extruder_nr" : "wall_x_extruder_nr");
        const coord_t maximum_resolution = train_wall.settings.get<coord_t>("meshfix_maximum_resolution");
        const coord_t maximum_deviation = train_wall.settings.get<coord_t>("meshfix_maximum_deviation");
        skin_part.insets[inset_idx].simplify(maximum_resolution, maximum_deviation);
        if (skin_part.insets[inset_idx].size() < 1)
        {
            skin_part.insets.pop_back();
            return; // don't generate inner_infill areas if the innermost inset was too small
        }
>>>>>>> e4acd35c
    }
}

/*
 * This function is executed in a parallel region based on layer_nr.
 * When modifying make sure any changes does not introduce data races.
 *
 * this function may only read/write the skin and infill from the *current* layer.
 */
void SkinInfillAreaComputation::generateInnerSkinInfill(SkinPart& skin_part)
{
    if (skin_part.inset_paths.empty())
    {
        skin_part.inner_infill = skin_part.outline;
        return;
    }
    skin_part.inner_infill = skin_part.outline.offset(-skin_line_width * skin_inset_count);
}

/*
 * This function is executed in a parallel region based on layer_nr.
 * When modifying make sure any changes does not introduce data races.
 *
 * generateInfill read mesh.layers[n].parts[*].{insets,skin_parts,boundingBox} and write mesh.layers[n].parts[*].infill_area
 */
void SkinInfillAreaComputation::generateInfill(SliceLayerPart& part, const Polygons& skin)
{
    if (part.insets.size() < wall_line_count)
    {
        return; // the last wall is not present, the part should only get inter perimeter gaps, but no infill.
    }
    const size_t wall_line_count = mesh.settings.get<size_t>("wall_line_count");
    const coord_t infill_line_distance = mesh.settings.get<coord_t>("infill_line_distance");

    coord_t offset_from_inner_wall = -infill_skin_overlap;
    if (wall_line_count > 0)
    { // calculate offset_from_inner_wall
        coord_t extra_perimeter_offset = 0; // to align concentric polygons across layers
        const EFillMethod fill_pattern = mesh.settings.get<EFillMethod>("infill_pattern");
        if (fill_pattern == EFillMethod::CONCENTRIC
            && infill_line_distance > mesh.settings.get<coord_t>("infill_line_width") * 2)
        {
            if (mesh.settings.get<bool>("alternate_extra_perimeter")
                && layer_nr % 2 == 0)
            { // compensate shifts otherwise caused by alternating an extra perimeter
                extra_perimeter_offset = -innermost_wall_line_width;
            }
            if (layer_nr == 0)
            { // compensate for shift caused by walls being expanded by the initial line width multiplier
                const coord_t normal_wall_line_width_0 = mesh.settings.get<coord_t>("wall_line_width_0");
                const coord_t normal_wall_line_width_x = mesh.settings.get<coord_t>("wall_line_width_x");
                const coord_t normal_walls_width = normal_wall_line_width_0 + (wall_line_count - 1) * normal_wall_line_width_x;
                const coord_t walls_width = normal_walls_width * mesh.settings.get<Ratio>("initial_layer_line_width_factor");
                extra_perimeter_offset += walls_width - normal_walls_width;
                while (extra_perimeter_offset > 0)
                {
                    extra_perimeter_offset -= infill_line_distance;
                }
            }
        }
        offset_from_inner_wall += extra_perimeter_offset - innermost_wall_line_width / 2;
    }
    Polygons infill = part.insets.back().offset(offset_from_inner_wall);

    infill = infill.difference(skin.offset(infill_skin_overlap));
    infill.removeSmallAreas(MIN_AREA_SIZE);

    part.infill_area = infill.offset(infill_skin_overlap);
}

/*
 * This function is executed in a parallel region based on layer_nr.
 * When modifying make sure any changes does not introduce data races.
 *
 * this function may only read/write the skin and infill from the *current* layer.
 */
void SkinInfillAreaComputation::generateRoofing(SliceLayerPart& part)
{
    const size_t roofing_layer_count = mesh.settings.get<size_t>("roofing_layer_count");

    for (SkinPart& skin_part : part.skin_parts)
    {
        Polygons roofing;
        if (roofing_layer_count > 0)
        {
            Polygons no_air_above = generateNoAirAbove(part);
            skin_part.roofing_fill = skin_part.inner_infill.difference(no_air_above);
            skin_part.inner_infill = skin_part.inner_infill.intersection(no_air_above);

            // If the pattern is concentric, ONLY use insets.
            // In this case, we still want to generate skinfill for the roofing layers,
            // but only if the roofing pattern is not concentric.
            if (!skin_part.roofing_fill.empty() && layer_nr > 0)
            {
<<<<<<< HEAD
                const bool concentric_skinfill_patern =
                       mesh.settings.get<EFillMethod>("roofing_pattern") == EFillMethod::CONCENTRIC
                    && mesh.settings.get<EFillMethod>("top_bottom_pattern") != EFillMethod::CONCENTRIC;

                // Generate skin insets, regenerate the no_air_above, and recalculate the inner and roofing infills, 
                // taking into account the extra skin wall count (only for the roofing layers).
                generateSkinInsets(skin_part, concentric_skinfill_patern);
                if (! concentric_skinfill_patern)
                {
                    regenerateRoofingFillAndInnerInfill(part, skin_part);
                }
=======
                // Generate skin insets, regenerate the no_air_above, and recalculate the inner and roofing infills,
                // taking into account the extra skin wall count (only for the roofing layers).
                generateSkinInsets(skin_part);
                regenerateRoofingFillAndInnerInfill(part, skin_part);
            }
            // On the contrary, unwanted insets are generated for roofing layers because of the non-concentric top/bottom pattern.
            // In such cases we want to clear the skin insets first and then regenerate the proper roofing fill and inner infill
            // in the concentric roofing_pattern.
            else if (!skin_part.roofing_fill.empty() && skin_part.inner_infill.empty()
                    && layer_nr > 0
                    && mesh.settings.get<EFillMethod>("roofing_pattern") == EFillMethod::CONCENTRIC
                    && mesh.settings.get<EFillMethod>("top_bottom_pattern") != EFillMethod::CONCENTRIC)
            {
                // Clear the skin insets for the roofing layers and regenerate the roofing fill and inner infill without taking into
                // account the Extra Skin Wall Count.
                skin_part.insets.clear();
                regenerateRoofingFillAndInnerInfill(part, skin_part);
>>>>>>> e4acd35c
            }
        }
    }
}

/*
 * This function is executed in a parallel region based on layer_nr.
 * When modifying make sure any changes does not introduce data races.
 *
 * this function may only read the skin and infill from the *current* layer.
 */
Polygons SkinInfillAreaComputation::generateNoAirAbove(SliceLayerPart& part)
{
    const size_t roofing_layer_count = mesh.settings.get<size_t>("roofing_layer_count");
    const size_t wall_idx = std::min(size_t(2), mesh.settings.get<size_t>("wall_line_count"));

    Polygons no_air_above = getWalls(part, layer_nr + roofing_layer_count, wall_idx);
    if (!no_small_gaps_heuristic)
    {
        for (int layer_nr_above = layer_nr + 1; layer_nr_above < layer_nr + roofing_layer_count; layer_nr_above++)
        {
            Polygons outlines_above = getWalls(part, layer_nr_above, wall_idx);
            no_air_above = no_air_above.intersection(outlines_above);
        }
    }
    if (layer_nr > 0)
    {
        // if the skin has air below it then cutting it into regions could cause a region
        // to be wholely or partly above air and it may not be printable so restrict
        // the regions that have air above (the visible regions) to not include any area that
        // has air below (fixes https://github.com/Ultimaker/Cura/issues/2656)

        // set air_below to the skin area for the current layer that has air below it
        Polygons air_below = getWalls(part, layer_nr, wall_idx).difference(getWalls(part, layer_nr - 1, wall_idx));

        if (!air_below.empty())
        {
            // add the polygons that have air below to the no air above polygons
            no_air_above = no_air_above.unionPolygons(air_below);
        }
    }
    return no_air_above;
}

/*
 * This function is executed in a parallel region based on layer_nr.
 * When modifying make sure any changes does not introduce data races.
 *
 * this function may only read/write the skin and infill from the *current* layer.
 */
void SkinInfillAreaComputation::regenerateRoofingFillAndInnerInfill(SliceLayerPart& part, SkinPart& skin_part)
{
    generateInnerSkinInfill(skin_part);
    Polygons no_air_above = generateNoAirAbove(part);
    skin_part.roofing_fill = skin_part.inner_infill.difference(no_air_above);
    skin_part.inner_infill = skin_part.inner_infill.intersection(no_air_above);
}

void SkinInfillAreaComputation::generateInfillSupport(SliceMeshStorage& mesh)
{
    const coord_t layer_height = mesh.settings.get<coord_t>("layer_height");
    const AngleRadians support_angle = mesh.settings.get<AngleRadians>("infill_support_angle");
    const double tan_angle = tan(support_angle) - 0.01;  //The X/Y component of the support angle. 0.01 to make 90 degrees work too.
    const coord_t max_dist_from_lower_layer = tan_angle * layer_height; //Maximum horizontal distance that can be bridged.

    for (int layer_idx = mesh.layers.size() - 2; layer_idx >= 0; layer_idx--)
    {
        SliceLayer& layer = mesh.layers[layer_idx];
        SliceLayer& layer_above = mesh.layers[layer_idx + 1];

        Polygons inside_above;
        Polygons infill_above;
        for (SliceLayerPart& part_above : layer_above.parts)
        {
            inside_above.add(part_above.infill_area);
            infill_above.add(part_above.getOwnInfillArea());
        }

        for (SliceLayerPart& part : layer.parts)
        {
            const Polygons& infill_area = part.infill_area;
            if (infill_area.empty())
            {
                continue;
            }

            const Polygons unsupported = infill_area.offset(-max_dist_from_lower_layer);
            const Polygons basic_overhang = unsupported.difference(inside_above);
            const Polygons overhang_extented = basic_overhang.offset(max_dist_from_lower_layer + 50); // +50 for easier joining with support from layer above
            const Polygons full_overhang = overhang_extented.difference(inside_above);
            const Polygons infill_support = infill_above.unionPolygons(full_overhang);

            part.infill_area_own = infill_support.intersection(part.getOwnInfillArea());
        }
    }
}

void SkinInfillAreaComputation::generateGradualInfill(SliceMeshStorage& mesh)
{
    // no early-out for this function; it needs to initialize the [infill_area_per_combine_per_density]
    float layer_skip_count = 8; // skip every so many layers as to ignore small gaps in the model making computation more easy
    if (!mesh.settings.get<bool>("skin_no_small_gaps_heuristic"))
    {
        layer_skip_count = 1;
    }
    const coord_t gradual_infill_step_height = mesh.settings.get<coord_t>("gradual_infill_step_height");
    const size_t gradual_infill_step_layer_count = round_divide(gradual_infill_step_height, mesh.settings.get<coord_t>("layer_height")); // The difference in layer count between consecutive density infill areas

    // make gradual_infill_step_height divisible by layer_skip_count
    float n_skip_steps_per_gradual_step = std::max(1.0f, std::ceil(gradual_infill_step_layer_count / layer_skip_count)); // only decrease layer_skip_count to make it a divisor of gradual_infill_step_layer_count
    layer_skip_count = gradual_infill_step_layer_count / n_skip_steps_per_gradual_step;
    const size_t max_infill_steps = mesh.settings.get<size_t>("gradual_infill_steps");

    const LayerIndex min_layer = mesh.settings.get<size_t>("initial_bottom_layers");
    const LayerIndex max_layer = mesh.layers.size() - 1 - mesh.settings.get<size_t>("top_layers");

    for (LayerIndex layer_idx = 0; layer_idx < static_cast<LayerIndex>(mesh.layers.size()); layer_idx++)
    { // loop also over layers which don't contain infill cause of bottom_ and top_layer to initialize their infill_area_per_combine_per_density
        SliceLayer& layer = mesh.layers[layer_idx];

        for (SliceLayerPart& part : layer.parts)
        {
            assert(part.infill_area_per_combine_per_density.size() == 0 && "infill_area_per_combine_per_density is supposed to be uninitialized");

            const Polygons& infill_area = part.getOwnInfillArea();

            if (infill_area.size() == 0 || layer_idx < min_layer || layer_idx > max_layer)
            { // initialize infill_area_per_combine_per_density empty
                part.infill_area_per_combine_per_density.emplace_back(); // create a new infill_area_per_combine
                part.infill_area_per_combine_per_density.back().emplace_back(); // put empty infill area in the newly constructed infill_area_per_combine
                // note: no need to copy part.infill_area, cause it's the empty vector anyway
                continue;
            }
            Polygons less_dense_infill = infill_area; // one step less dense with each infill_step
            for (size_t infill_step = 0; infill_step < max_infill_steps; infill_step++)
            {
                LayerIndex min_layer = layer_idx + infill_step * gradual_infill_step_layer_count + static_cast<size_t>(layer_skip_count);
                LayerIndex max_layer = layer_idx + (infill_step + 1) * gradual_infill_step_layer_count;

                for (float upper_layer_idx = min_layer; upper_layer_idx <= max_layer; upper_layer_idx += layer_skip_count)
                {
                    if (upper_layer_idx >= mesh.layers.size())
                    {
                        less_dense_infill.clear();
                        break;
                    }
                    const SliceLayer& upper_layer = mesh.layers[static_cast<size_t>(upper_layer_idx)];
                    Polygons relevent_upper_polygons;
                    for (const SliceLayerPart& upper_layer_part : upper_layer.parts)
                    {
                        if (!upper_layer_part.boundaryBox.hit(part.boundaryBox))
                        {
                            continue;
                        }
                        relevent_upper_polygons.add(upper_layer_part.getOwnInfillArea());
                    }
                    less_dense_infill = less_dense_infill.intersection(relevent_upper_polygons);
                }
                if (less_dense_infill.size() == 0)
                {
                    break;
                }
                // add new infill_area_per_combine for the current density
                part.infill_area_per_combine_per_density.emplace_back();
                std::vector<Polygons>& infill_area_per_combine_current_density = part.infill_area_per_combine_per_density.back();
                const Polygons more_dense_infill = infill_area.difference(less_dense_infill);
                infill_area_per_combine_current_density.push_back(more_dense_infill);
            }
            part.infill_area_per_combine_per_density.emplace_back();
            std::vector<Polygons>& infill_area_per_combine_current_density = part.infill_area_per_combine_per_density.back();
            infill_area_per_combine_current_density.push_back(infill_area);
            part.infill_area_own = nullptr; // clear infill_area_own, it's not needed any more.
            assert(part.infill_area_per_combine_per_density.size() != 0 && "infill_area_per_combine_per_density is now initialized");
        }
    }
}

void SkinInfillAreaComputation::combineInfillLayers(SliceMeshStorage& mesh)
{
    if (mesh.layers.empty() || mesh.layers.size() - 1 < static_cast<size_t>(mesh.settings.get<size_t>("top_layers")) || mesh.settings.get<coord_t>("infill_line_distance") == 0) //No infill is even generated.
    {
        return;
    }

    const coord_t layer_height = mesh.settings.get<coord_t>("layer_height");
    const size_t amount = std::max(1U, round_divide(mesh.settings.get<coord_t>("infill_sparse_thickness"), std::max(layer_height, coord_t(1)))); //How many infill layers to combine to obtain the requested sparse thickness.
    if(amount <= 1) //If we must combine 1 layer, nothing needs to be combined. Combining 0 layers is invalid.
    {
        return;
    }

    /* We need to round down the layer index we start at to the nearest
    divisible index. Otherwise we get some parts that have infill at divisible
    layers and some at non-divisible layers. Those layers would then miss each
    other. */
    size_t bottom_most_layers = mesh.settings.get<size_t>("initial_bottom_layers");
    LayerIndex min_layer = static_cast<LayerIndex>(bottom_most_layers + amount) - 1;
    min_layer -= min_layer % amount; //Round upwards to the nearest layer divisible by infill_sparse_combine.
    LayerIndex max_layer = static_cast<LayerIndex>(mesh.layers.size()) - 1 - mesh.settings.get<size_t>("top_layers");
    max_layer -= max_layer % amount; //Round downwards to the nearest layer divisible by infill_sparse_combine.
    for(LayerIndex layer_idx = min_layer; layer_idx <= max_layer; layer_idx += amount) //Skip every few layers, but extrude more.
    {
        SliceLayer* layer = &mesh.layers[layer_idx];
        for(size_t combine_count_here = 1; combine_count_here < amount; combine_count_here++)
        {
            if(layer_idx < static_cast<LayerIndex>(combine_count_here))
            {
                break;
            }

            LayerIndex lower_layer_idx = layer_idx - combine_count_here;
            if (lower_layer_idx < min_layer)
            {
                break;
            }
            SliceLayer* lower_layer = &mesh.layers[lower_layer_idx];
            for (SliceLayerPart& part : layer->parts)
            {
                for (unsigned int density_idx = 0; density_idx < part.infill_area_per_combine_per_density.size(); density_idx++)
                { // go over each density of gradual infill (these density areas overlap!)
                    std::vector<Polygons>& infill_area_per_combine = part.infill_area_per_combine_per_density[density_idx];
                    Polygons result;
                    for (SliceLayerPart& lower_layer_part : lower_layer->parts)
                    {
                        if (part.boundaryBox.hit(lower_layer_part.boundaryBox))
                        {

                            Polygons intersection = infill_area_per_combine[combine_count_here - 1].intersection(lower_layer_part.infill_area).offset(-200).offset(200);
                            result.add(intersection); // add area to be thickened
                            infill_area_per_combine[combine_count_here - 1] = infill_area_per_combine[combine_count_here - 1].difference(intersection); // remove thickened area from less thick layer here
                            unsigned int max_lower_density_idx = density_idx;
                            // Generally: remove only from *same density* areas on layer below
                            // If there are no same density areas, then it's ok to print them anyway
                            // Don't remove other density areas
                            if (density_idx == part.infill_area_per_combine_per_density.size() - 1)
                            {
                                // For the most dense areas on a given layer the density of that area is doubled.
                                // This means that - if the lower layer has more densities -
                                // all those lower density lines are included in the most dense of this layer.
                                // We therefore compare the most dense are on this layer with all densities
                                // of the lower layer with the same or higher density index
                                max_lower_density_idx = lower_layer_part.infill_area_per_combine_per_density.size() - 1;
                            }
                            for (size_t lower_density_idx = density_idx; lower_density_idx <= max_lower_density_idx && lower_density_idx < lower_layer_part.infill_area_per_combine_per_density.size(); lower_density_idx++)
                            {
                                std::vector<Polygons>& lower_infill_area_per_combine = lower_layer_part.infill_area_per_combine_per_density[lower_density_idx];
                                lower_infill_area_per_combine[0] = lower_infill_area_per_combine[0].difference(intersection); // remove thickened area from lower (single thickness) layer
                            }
                        }
                    }

                    infill_area_per_combine.push_back(result);
                }
            }
        }
    }
}


}//namespace cura<|MERGE_RESOLUTION|>--- conflicted
+++ resolved
@@ -375,36 +375,11 @@
  */
 void SkinInfillAreaComputation::generateSkinInsets(SkinPart& skin_part, const bool concentric_skinfill_patern)
 {
-    const EFillMethod fill_pattern = mesh.settings.get<EFillMethod>("infill_pattern");
     if (skin_inset_count > 0 || concentric_skinfill_patern)
     {
-<<<<<<< HEAD
         // Call on libArachne:
         WallToolPaths wall_tool_paths(skin_part.outline, skin_line_width, concentric_skinfill_patern ? -1 : skin_inset_count, mesh.settings);
         skin_part.inset_paths = wall_tool_paths.generate();
-=======
-        skin_part.insets.push_back(Polygons());
-        if (inset_idx == 0)
-        {
-            //The 10 micron reduced inset is to prevent rounding errors from creating gaps that get filled by the fill small gaps routine.
-            skin_part.insets[0] = skin_part.outline.offset(-skin_line_width / 2 + 10);
-        }
-        else
-        {
-            skin_part.insets[inset_idx] = skin_part.insets[inset_idx - 1].offset(-skin_line_width);
-        }
-
-        // optimize polygons: remove unnecessary verts
-        const ExtruderTrain& train_wall = mesh.settings.get<ExtruderTrain&>(inset_idx == 0 ? "wall_0_extruder_nr" : "wall_x_extruder_nr");
-        const coord_t maximum_resolution = train_wall.settings.get<coord_t>("meshfix_maximum_resolution");
-        const coord_t maximum_deviation = train_wall.settings.get<coord_t>("meshfix_maximum_deviation");
-        skin_part.insets[inset_idx].simplify(maximum_resolution, maximum_deviation);
-        if (skin_part.insets[inset_idx].size() < 1)
-        {
-            skin_part.insets.pop_back();
-            return; // don't generate inner_infill areas if the innermost inset was too small
-        }
->>>>>>> e4acd35c
     }
 }
 
@@ -485,51 +460,41 @@
 {
     const size_t roofing_layer_count = mesh.settings.get<size_t>("roofing_layer_count");
 
-    for (SkinPart& skin_part : part.skin_parts)
+    for(SkinPart& skin_part : part.skin_parts)
     {
         Polygons roofing;
-        if (roofing_layer_count > 0)
+        if(roofing_layer_count > 0)
         {
             Polygons no_air_above = generateNoAirAbove(part);
             skin_part.roofing_fill = skin_part.inner_infill.difference(no_air_above);
             skin_part.inner_infill = skin_part.inner_infill.intersection(no_air_above);
+            const bool concentric_skinfill_pattern =
+                   mesh.settings.get<EFillMethod>("roofing_pattern") == EFillMethod::CONCENTRIC
+                && mesh.settings.get<EFillMethod>("top_bottom_pattern") != EFillMethod::CONCENTRIC;
 
             // If the pattern is concentric, ONLY use insets.
             // In this case, we still want to generate skinfill for the roofing layers,
             // but only if the roofing pattern is not concentric.
-            if (!skin_part.roofing_fill.empty() && layer_nr > 0)
-            {
-<<<<<<< HEAD
-                const bool concentric_skinfill_patern =
-                       mesh.settings.get<EFillMethod>("roofing_pattern") == EFillMethod::CONCENTRIC
-                    && mesh.settings.get<EFillMethod>("top_bottom_pattern") != EFillMethod::CONCENTRIC;
+            if(!skin_part.roofing_fill.empty() && layer_nr > 0)
+            {
 
                 // Generate skin insets, regenerate the no_air_above, and recalculate the inner and roofing infills, 
                 // taking into account the extra skin wall count (only for the roofing layers).
-                generateSkinInsets(skin_part, concentric_skinfill_patern);
-                if (! concentric_skinfill_patern)
+                generateSkinInsets(skin_part, concentric_skinfill_pattern);
+                if(!concentric_skinfill_pattern)
                 {
                     regenerateRoofingFillAndInnerInfill(part, skin_part);
                 }
-=======
-                // Generate skin insets, regenerate the no_air_above, and recalculate the inner and roofing infills,
-                // taking into account the extra skin wall count (only for the roofing layers).
-                generateSkinInsets(skin_part);
-                regenerateRoofingFillAndInnerInfill(part, skin_part);
             }
             // On the contrary, unwanted insets are generated for roofing layers because of the non-concentric top/bottom pattern.
             // In such cases we want to clear the skin insets first and then regenerate the proper roofing fill and inner infill
             // in the concentric roofing_pattern.
-            else if (!skin_part.roofing_fill.empty() && skin_part.inner_infill.empty()
-                    && layer_nr > 0
-                    && mesh.settings.get<EFillMethod>("roofing_pattern") == EFillMethod::CONCENTRIC
-                    && mesh.settings.get<EFillMethod>("top_bottom_pattern") != EFillMethod::CONCENTRIC)
+            else if(!skin_part.roofing_fill.empty() && skin_part.inner_infill.empty() && layer_nr > 0 && concentric_skinfill_pattern)
             {
                 // Clear the skin insets for the roofing layers and regenerate the roofing fill and inner infill without taking into
                 // account the Extra Skin Wall Count.
-                skin_part.insets.clear();
+                skin_part.inset_paths.clear();
                 regenerateRoofingFillAndInnerInfill(part, skin_part);
->>>>>>> e4acd35c
             }
         }
     }
