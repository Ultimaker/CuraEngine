//Copyright (c) 2021 Ultimaker B.V.
//CuraEngine is released under the terms of the AGPLv3 or higher.

#include <cmath> // std::ceil

#include "Application.h" //To get settings.
#include "Slice.h"
#include "ExtruderTrain.h"
#include "skin.h"
#include "sliceDataStorage.h"
#include "settings/EnumSettings.h" //For EFillMethod.
#include "settings/types/Angle.h" //For the infill support angle.
#include "settings/types/Ratio.h"
#include "utils/math.h"
#include "utils/polygonUtils.h"

#define MIN_AREA_SIZE (0.4 * 0.4)

namespace cura
{

coord_t SkinInfillAreaComputation::getSkinLineWidth(const SliceMeshStorage& mesh, const LayerIndex& layer_nr)
{
    coord_t skin_line_width = mesh.settings.get<coord_t>("skin_line_width");
    if (layer_nr == 0)
    {
        const ExtruderTrain& train_skin = mesh.settings.get<ExtruderTrain&>("top_bottom_extruder_nr");
        skin_line_width *= train_skin.settings.get<Ratio>("initial_layer_line_width_factor");
    }
    return skin_line_width;
}

coord_t SkinInfillAreaComputation::getWallLineWidth0(const SliceMeshStorage& mesh, const LayerIndex& layer_nr)
{
    coord_t wall_line_width_0 = mesh.settings.get<coord_t>("wall_line_width_0");
    if (layer_nr == 0)
    {
        const ExtruderTrain& train_wall_0 = mesh.settings.get<ExtruderTrain&>("wall_0_extruder_nr");
        wall_line_width_0 *= train_wall_0.settings.get<Ratio>("initial_layer_line_width_factor");
    }
    return wall_line_width_0;
}
coord_t SkinInfillAreaComputation::getWallLineWidthX(const SliceMeshStorage& mesh, const LayerIndex& layer_nr)
{
    coord_t wall_line_width_x = mesh.settings.get<coord_t>("wall_line_width_x");
    if (layer_nr == 0)
    {
        const ExtruderTrain& train_wall_x = mesh.settings.get<ExtruderTrain&>("wall_x_extruder_nr");
        wall_line_width_x *= train_wall_x.settings.get<Ratio>("initial_layer_line_width_factor");
    }
    return wall_line_width_x;
}

SkinInfillAreaComputation::SkinInfillAreaComputation(const LayerIndex& layer_nr, SliceMeshStorage& mesh, bool process_infill)
: layer_nr(layer_nr)
, mesh(mesh)
, bottom_layer_count(mesh.settings.get<size_t>("bottom_layers"))
, initial_bottom_layer_count(mesh.settings.get<size_t>("initial_bottom_layers"))
, top_layer_count(mesh.settings.get<size_t>("top_layers"))
, wall_line_count(mesh.settings.get<size_t>("wall_line_count"))
, skin_line_width(getSkinLineWidth(mesh, layer_nr))
, wall_line_width_0(getWallLineWidth0(mesh, layer_nr))
, wall_line_width_x(getWallLineWidthX(mesh, layer_nr))
, innermost_wall_line_width((wall_line_count == 1) ? wall_line_width_0 : wall_line_width_x)
, skin_inset_count(mesh.settings.get<size_t>("skin_outline_count"))
, no_small_gaps_heuristic(mesh.settings.get<bool>("skin_no_small_gaps_heuristic"))
, process_infill(process_infill)
, top_reference_wall_expansion(mesh.settings.get<coord_t>("top_skin_preshrink"))
, bottom_reference_wall_expansion(mesh.settings.get<coord_t>("bottom_skin_preshrink"))
, top_skin_expand_distance(mesh.settings.get<coord_t>("top_skin_expand_distance"))
, bottom_skin_expand_distance(mesh.settings.get<coord_t>("bottom_skin_expand_distance"))
, top_reference_wall_idx(getReferenceWallIdx(top_reference_wall_expansion))
, bottom_reference_wall_idx(getReferenceWallIdx(bottom_reference_wall_expansion))
{
}

/*
 * This function is executed in a parallel region based on layer_nr.
 * When modifying make sure any changes does not introduce data races.
 *
 * this function may only read/write the skin and infill from the *current* layer.
 */
Polygons SkinInfillAreaComputation::getWalls(const SliceLayerPart& part_here, int layer2_nr, unsigned int wall_idx)
{
    Polygons result;
    if (layer2_nr >= static_cast<int>(mesh.layers.size()))
    {
        return result;
    }
    const SliceLayer& layer2 = mesh.layers[layer2_nr];
    for (const SliceLayerPart& part2 : layer2.parts)
    {
        if (part_here.boundaryBox.hit(part2.boundaryBox))
        {
            if (wall_idx <= 0)
            {
                result.add(part2.outline);
            }
            else if (wall_idx <= part2.insets.size())
            {
                result.add(part2.insets[wall_idx - 1]); // -1 because it's a 1-based index
            }
        }
    }
    return result;
}

int SkinInfillAreaComputation::getReferenceWallIdx(coord_t& preshrink) const
{
    for (int wall_idx = wall_line_count; wall_idx > 0; wall_idx--)
    {
        coord_t wall_line_width = (wall_idx > 1)? wall_line_width_x : wall_line_width_0;
        int next_wall_idx = wall_idx - 1;
        coord_t next_wall_line_width = (next_wall_idx > 1)? wall_line_width_x : (next_wall_idx == 0)? 0 : wall_line_width_0;
        coord_t diff_to_next_wall = (wall_line_width + next_wall_line_width) / 2;
        if (std::abs(preshrink - diff_to_next_wall) <= 10)
        { // snap preshrink to closest wall
            preshrink = 0;
            return next_wall_idx;
        }
        if (preshrink < diff_to_next_wall)
        {
            return wall_idx;
        }
        preshrink -= diff_to_next_wall;
    }
    return 0;
}

/*
 * This function is executed in a parallel region based on layer_nr.
 * When modifying make sure any changes does not introduce data races.
 *
 * generateSkinAreas reads data from mesh.layers.parts[*].insets and writes to mesh.layers[n].parts[*].skin_parts
 * generateSkinInsets only read/writes the skin_parts from the current layer.
 *
 * generateSkins therefore reads (depends on) data from mesh.layers[*].parts[*].insets and writes mesh.layers[n].parts[*].skin_parts
 */
void SkinInfillAreaComputation::generateSkinsAndInfill()
{
    generateSkinAndInfillAreas();

    SliceLayer* layer = &mesh.layers[layer_nr];
    for (unsigned int part_nr = 0; part_nr < layer->parts.size(); part_nr++)
    {
        SliceLayerPart& part = layer->parts[part_nr];
        generateSkinInsetsAndInnerSkinInfill(&part);

        generateRoofing(part);

        generateTopAndBottomMostSkinSurfaces(part);
    }
}

/*
 * This function is executed in a parallel region based on layer_nr.
 * When modifying make sure any changes does not introduce data races.
 *
 * generateSkinAreas reads data from mesh.layers[*].parts[*].insets and writes to mesh.layers[n].parts[*].skin_parts
 */
void SkinInfillAreaComputation::generateSkinAndInfillAreas()
{
    SliceLayer& layer = mesh.layers[layer_nr];

    if (!process_infill && bottom_layer_count == 0 && top_layer_count == 0)
    {
        return;
    }

    for (unsigned int part_nr = 0; part_nr < layer.parts.size(); part_nr++)
    {
        SliceLayerPart& part = layer.parts[part_nr];

        if (part.insets.size() < wall_line_count)
        {
            continue; // the last wall is not present, the part should only get inter perimeter gaps, but no skin or infill.
        }
        generateSkinAndInfillAreas(part);
    }
}

/*
 * This function is executed in a parallel region based on layer_nr.
 * When modifying make sure any changes does not introduce data races.
 *
 * generateSkinAreas reads data from mesh.layers[*].parts[*].insets and writes to mesh.layers[n].parts[*].skin_parts
 */
void SkinInfillAreaComputation::generateSkinAndInfillAreas(SliceLayerPart& part)
{
    if(part.insets.empty())
    {
        return;
    }
    Polygons original_outline = part.insets.back().offset(-innermost_wall_line_width / 2);

    // make a copy of the outline which we later intersect and union with the resized skins to ensure the resized skin isn't too large or removed completely.
    Polygons upskin;
    if (top_layer_count > 0)
    {
        upskin = Polygons(original_outline);
    }
    Polygons downskin;
    if (bottom_layer_count > 0 || layer_nr < LayerIndex(initial_bottom_layer_count))
    {
        downskin = Polygons(original_outline);
    }

    calculateBottomSkin(part, downskin);

    calculateTopSkin(part, upskin);

    applySkinExpansion(original_outline, upskin, downskin);

    // now combine the resized upskin and downskin
    Polygons skin = upskin.unionPolygons(downskin);

    skin.removeSmallAreas(MIN_AREA_SIZE);

    if (process_infill)
    { // process infill when infill density > 0
        // or when other infill meshes want to modify this infill
        generateInfill(part, skin);
    }

    for (PolygonsPart& skin_area_part : skin.splitIntoParts())
    {
        part.skin_parts.emplace_back();
        part.skin_parts.back().outline = skin_area_part;
    }
}

/*
 * This function is executed in a parallel region based on layer_nr.
 * When modifying make sure any changes does not introduce data races.
 *
 * this function may only read/write the skin and infill from the *current* layer.
 */
void SkinInfillAreaComputation::calculateBottomSkin(const SliceLayerPart& part, Polygons& downskin)
{
    if (bottom_layer_count == 0 && initial_bottom_layer_count == 0)
    {
        return; // downskin remains empty
    }
    if (layer_nr < LayerIndex(initial_bottom_layer_count))
    {
        return; // don't subtract anything form the downskin
    }
    LayerIndex bottom_check_start_layer_idx = std::max(LayerIndex(0), layer_nr - bottom_layer_count);
    Polygons not_air = getWalls(part, bottom_check_start_layer_idx, bottom_reference_wall_idx).offset(bottom_reference_wall_expansion);
    if (!no_small_gaps_heuristic)
    {
        for (int downskin_layer_nr = bottom_check_start_layer_idx + 1; downskin_layer_nr < layer_nr; downskin_layer_nr++)
        {
            not_air = not_air.intersection(getWalls(part, downskin_layer_nr, bottom_reference_wall_idx).offset(bottom_reference_wall_expansion));
        }
    }
    const double min_infill_area = mesh.settings.get<double>("min_infill_area");
    if (min_infill_area > 0.0)
    {
        not_air.removeSmallAreas(min_infill_area);
    }
    downskin = downskin.difference(not_air); // skin overlaps with the walls
}

void SkinInfillAreaComputation::calculateTopSkin(const SliceLayerPart& part, Polygons& upskin)
{
    if (static_cast<int>(layer_nr + top_layer_count) < static_cast<int>(mesh.layers.size()) && top_layer_count > 0)
    {
        Polygons not_air = getWalls(part, layer_nr + top_layer_count, top_reference_wall_idx).offset(top_reference_wall_expansion);
        if (!no_small_gaps_heuristic)
        {
            for (int upskin_layer_nr = layer_nr + 1; upskin_layer_nr < layer_nr + top_layer_count; upskin_layer_nr++)
            {
                not_air = not_air.intersection(getWalls(part, upskin_layer_nr, top_reference_wall_idx).offset(top_reference_wall_expansion));
            }
        }
        // Prevent removing top skin layers
        Polygons upskin_before(upskin.difference(not_air));

        const double min_infill_area = mesh.settings.get<double>("min_infill_area");
        if (min_infill_area > 0.0)
        {
            not_air.removeSmallAreas(min_infill_area);
        }

        upskin = upskin.difference(not_air); // skin overlaps with the walls
        upskin = upskin.unionPolygons(upskin_before); // in some cases the top skin layer might be removed. To prevent it add them back
    }
}

/*
 * This function is executed in a parallel region based on layer_nr.
 * When modifying make sure any changes does not introduce data races.
 *
 * this function may only read/write the skin and infill from the *current* layer.
 */
void SkinInfillAreaComputation::applySkinExpansion(const Polygons& original_outline, Polygons& upskin, Polygons& downskin)
{
    // First we set the amount of distance we want to expand, as indicated in settings
    coord_t top_outset = top_skin_expand_distance;
    coord_t bottom_outset = bottom_skin_expand_distance;

    coord_t top_min_width = mesh.settings.get<coord_t>("min_skin_width_for_expansion") / 2;
    coord_t bottom_min_width = top_min_width;

    // Compensate for the pre-shrink applied because of the Skin Removal Width.
    // The skin removal width is satisfied by applying a close operation and
    // it's done in the calculateTopSkin and calculateBottomSkin, by expanding the infill.
    // The inset of that close operation is applied in calculateTopSkin and calculateBottomSkin
    // The outset of the close operation is applied at the same time as the skin expansion.
    top_outset += top_reference_wall_expansion;
    bottom_outset += bottom_reference_wall_expansion;

    // Calculate the shrinkage needed to fulfill the minimum skin with for expansion
    top_min_width = std::max(coord_t(0), top_min_width - top_reference_wall_expansion / 2); // if the min width is smaller than the pre-shrink then areas smaller than min_width will exist
    bottom_min_width = std::max(coord_t(0), bottom_min_width - bottom_reference_wall_expansion / 2); // if the min width is smaller than the pre-shrink then areas smaller than min_width will exist

    // skin areas are to be enlarged by skin_expand_distance but before they are expanded
    // the skin areas are shrunk by min_width so that very narrow regions of skin
    // (often caused by the model's surface having a steep incline) are not expanded

    top_outset += top_min_width; // increase the expansion distance to compensate for the min_width shrinkage
    bottom_outset += bottom_min_width; // increase the expansion distance to compensate for the min_width shrinkage

    // Execute shrinkage and expansion in the same operation
    if (top_outset)
    {
        upskin = upskin.offset(-top_min_width).offset(top_outset).unionPolygons(upskin).intersection(original_outline);
    }

    if (bottom_outset)
    {
        downskin = downskin.offset(-bottom_min_width).offset(bottom_outset).unionPolygons(downskin).intersection(original_outline);
    }
}


/*
 * This function is executed in a parallel region based on layer_nr.
 * When modifying make sure any changes does not introduce data races.
 *
 * this function may only read/write the skin and infill from the *current* layer.
 */
void SkinInfillAreaComputation::generateSkinInsetsAndInnerSkinInfill(SliceLayerPart* part)
{
    for (SkinPart& skin_part : part->skin_parts)
    {
        // Do not generate insets if the Bottom Pattern Initial Layer (for layer 0) and the Top/Bottom Layer Pattern
        // (for the rest of the layers) are concentric
        if ((layer_nr == 0 && mesh.settings.get<EFillMethod>("top_bottom_pattern_0") != EFillMethod::CONCENTRIC)
            || (layer_nr > 0 && mesh.settings.get<EFillMethod>("top_bottom_pattern") != EFillMethod::CONCENTRIC))
        {
            generateSkinInsets(skin_part);
        }
        generateInnerSkinInfill(skin_part);
    }
}

/*
 * This function is executed in a parallel region based on layer_nr.
 * When modifying make sure any changes does not introduce data races.
 *
 * this function may only read/write the skin and infill from the *current* layer.
 */
void SkinInfillAreaComputation::generateSkinInsets(SkinPart& skin_part)
{
    for (size_t inset_idx = 0; inset_idx < skin_inset_count; inset_idx++)
    {
        skin_part.insets.push_back(Polygons());
        if (inset_idx == 0)
        {
            //The 10 micron reduced inset is to prevent rounding errors from creating gaps that get filled by the fill small gaps routine.
            skin_part.insets[0] = skin_part.outline.offset(-skin_line_width / 2 + 10);
        }
        else
        {
            skin_part.insets[inset_idx] = skin_part.insets[inset_idx - 1].offset(-skin_line_width);
        }

        // optimize polygons: remove unnecessary verts
        int wall_extruder_nr = mesh.settings.get<int>(inset_idx == 0 ? "wall_0_extruder_nr" : "wall_x_extruder_nr");
        const Settings& resolution_settings = wall_extruder_nr < 0 ? mesh.settings : Application::getInstance().current_slice->scene.extruders[wall_extruder_nr].settings;
        const coord_t maximum_resolution = resolution_settings.get<coord_t>("meshfix_maximum_resolution");
        const coord_t maximum_deviation = resolution_settings.get<coord_t>("meshfix_maximum_deviation");
        skin_part.insets[inset_idx].simplify(maximum_resolution, maximum_deviation);
        if (skin_part.insets[inset_idx].size() < 1)
        {
            skin_part.insets.pop_back();
            return; // don't generate inner_infill areas if the innermost inset was too small
        }
    }
}

/*
 * This function is executed in a parallel region based on layer_nr.
 * When modifying make sure any changes does not introduce data races.
 *
 * this function may only read/write the skin and infill from the *current* layer.
 */
void SkinInfillAreaComputation::generateInnerSkinInfill(SkinPart& skin_part)
{
    if (skin_part.insets.empty())
    {
        skin_part.inner_infill = skin_part.outline;
        return;
    }
    const Polygons& innermost_inset = skin_part.insets.back();
    skin_part.inner_infill = innermost_inset.offset(-skin_line_width / 2);
}

/*
 * This function is executed in a parallel region based on layer_nr.
 * When modifying make sure any changes does not introduce data races.
 *
 * generateInfill read mesh.layers[n].parts[*].{insets,skin_parts,boundingBox} and write mesh.layers[n].parts[*].infill_area
 */
void SkinInfillAreaComputation::generateInfill(SliceLayerPart& part, const Polygons& skin)
{
    if (part.insets.size() < wall_line_count)
    {
        return; // the last wall is not present, the part should only get inter perimeter gaps, but no infill.
    }
<<<<<<< HEAD

    auto get_offset = [this]()
    {
        const auto infill_line_distance = mesh.settings.get<coord_t>("infill_line_distance");
        if (wall_line_count > 0)
        { // calculate offset_from_inner_wall
            coord_t extra_perimeter_offset = 0; // to align concentric polygons across layers
            const auto fill_pattern = mesh.settings.get<EFillMethod>("infill_pattern");
            if (fill_pattern == EFillMethod::CONCENTRIC
                && infill_line_distance > mesh.settings.get<coord_t>("infill_line_width") * 2)
            {
                if (mesh.settings.get<bool>("alternate_extra_perimeter")
                    && layer_nr % 2 == 0)
                { // compensate shifts otherwise caused by alternating an extra perimeter
                    extra_perimeter_offset = -innermost_wall_line_width;
                }
                if (layer_nr == 0)
                { // compensate for shift caused by walls being expanded by the initial line width multiplier
                    const auto normal_wall_line_width_0 = mesh.settings.get<coord_t>("wall_line_width_0");
                    const auto normal_wall_line_width_x = mesh.settings.get<coord_t>("wall_line_width_x");
                    const coord_t normal_walls_width = normal_wall_line_width_0 + (wall_line_count - 1) * normal_wall_line_width_x;
                    const coord_t walls_width = normal_walls_width * mesh.settings.get<Ratio>("initial_layer_line_width_factor");
                    extra_perimeter_offset += walls_width - normal_walls_width;
                    while (extra_perimeter_offset > 0)
                    {
                        extra_perimeter_offset -= infill_line_distance;
                    }
                }
            }
            return extra_perimeter_offset - innermost_wall_line_width / 2;
        }
        return coord_t(0);
    };

    const coord_t offset_from_inner_wall = get_offset();

    part.infill_area = part.insets.back().offset(offset_from_inner_wall).difference(skin);
=======
    const EFillMethod fill_pattern = mesh.settings.get<EFillMethod>("infill_pattern");
    const coord_t infill_line_width = mesh.settings.get<coord_t>("infill_line_width");

    coord_t inner_wall_offset = -innermost_wall_line_width / 2; //The innermost wall is a centerline, not the actual area covered by the wall.
    const Polygons* offset_from_wall = &part.insets.back();
    if(fill_pattern == EFillMethod::CONCENTRIC)
    {
        //With concentric, we want the pattern to line up between layers if the outline is the same.
        //This means that effects such as alternate extra walls and initial layer line width should not be taken into account.
        //So instead, we'll offset from the outermost wall with a fixed size that is the same for every layer.
        offset_from_wall = &part.insets.front();
        inner_wall_offset = -wall_line_width_0 - (wall_line_count - 1) * wall_line_width_x + innermost_wall_line_width / 2;
    }
    const Polygons inside_area_border = offset_from_wall->offset(inner_wall_offset); //Area that should get filled with skin/infill.

    part.infill_area = inside_area_border.difference(skin).offset(-infill_line_width / 2).offset(infill_line_width / 2); //First subtract skin, then apply an opening operation to prevent both rounding errors and thin areas.
>>>>>>> 4a1ea129
    part.infill_area.removeSmallAreas(MIN_AREA_SIZE);
}

/*
 * This function is executed in a parallel region based on layer_nr.
 * When modifying make sure any changes does not introduce data races.
 *
 * this function may only read/write the skin and infill from the *current* layer.
 */
void SkinInfillAreaComputation::generateRoofing(SliceLayerPart& part)
{
    const size_t roofing_layer_count = std::min(mesh.settings.get<size_t>("roofing_layer_count"), mesh.settings.get<size_t>("top_layers"));
    if(roofing_layer_count <= 0)
    {
        return;
    }

    for (SkinPart& skin_part : part.skin_parts)
    {
        Polygons no_air_above = generateNoAirAbove(part, roofing_layer_count);
        skin_part.roofing_fill = skin_part.inner_infill.difference(no_air_above);
        skin_part.inner_infill = skin_part.inner_infill.intersection(no_air_above);

        // Insets are NOT generated for any layer if the top/bottom pattern is concentric.
        // In this case, we still want to generate insets for the roofing layers based on the extra skin wall count,
        // if the roofing pattern is not concentric.
        if (!skin_part.roofing_fill.empty()
            && layer_nr > 0
            && mesh.settings.get<EFillMethod>("roofing_pattern") != EFillMethod::CONCENTRIC
            && mesh.settings.get<EFillMethod>("top_bottom_pattern") == EFillMethod::CONCENTRIC)
        {
            // Generate skin insets, regenerate the no_air_above, and recalculate the inner and roofing infills,
            // taking into account the extra skin wall count (only for the roofing layers).
            generateSkinInsets(skin_part);
            regenerateRoofingFillAndInnerInfill(part, skin_part);
        }
        // On the contrary, unwanted insets are generated for roofing layers because of the non-concentric top/bottom pattern.
        // In such cases we want to clear the skin insets first and then regenerate the proper roofing fill and inner infill
        // in the concentric roofing_pattern.
        else if (!skin_part.roofing_fill.empty() && skin_part.inner_infill.empty()
                && layer_nr > 0
                && mesh.settings.get<EFillMethod>("roofing_pattern") == EFillMethod::CONCENTRIC
                && mesh.settings.get<EFillMethod>("top_bottom_pattern") != EFillMethod::CONCENTRIC)
        {
            // Clear the skin insets for the roofing layers and regenerate the roofing fill and inner infill without taking into
            // account the Extra Skin Wall Count.
            skin_part.insets.clear();
            regenerateRoofingFillAndInnerInfill(part, skin_part);
        }
    }
}

/*
 * This function is executed in a parallel region based on layer_nr.
 * When modifying make sure any changes does not introduce data races.
 *
 * this function may only read the skin and infill from the *current* layer.
 */
Polygons SkinInfillAreaComputation::generateNoAirAbove(SliceLayerPart& part, size_t roofing_layer_count)
{
    const size_t wall_idx = std::min(size_t(2), mesh.settings.get<size_t>("wall_line_count"));

    Polygons no_air_above = getWalls(part, layer_nr + roofing_layer_count, wall_idx);
    if (!no_small_gaps_heuristic)
    {
        for (int layer_nr_above = layer_nr + 1; layer_nr_above < layer_nr + roofing_layer_count; layer_nr_above++)
        {
            Polygons outlines_above = getWalls(part, layer_nr_above, wall_idx);
            no_air_above = no_air_above.intersection(outlines_above);
        }
    }
    if (layer_nr > 0)
    {
        // if the skin has air below it then cutting it into regions could cause a region
        // to be wholely or partly above air and it may not be printable so restrict
        // the regions that have air above (the visible regions) to not include any area that
        // has air below (fixes https://github.com/Ultimaker/Cura/issues/2656)

        // set air_below to the skin area for the current layer that has air below it
        Polygons air_below = getWalls(part, layer_nr, wall_idx).difference(getWalls(part, layer_nr - 1, wall_idx));

        if (!air_below.empty())
        {
            // add the polygons that have air below to the no air above polygons
            no_air_above = no_air_above.unionPolygons(air_below);
        }
    }
    return no_air_above;
}

/*
 * This function is executed in a parallel region based on layer_nr.
 * When modifying make sure any changes does not introduce data races.
 *
 * this function may only read the skin and infill from the *current* layer.
 */
    Polygons SkinInfillAreaComputation::generateNoAirBelow(SliceLayerPart& part, size_t flooring_layer_count)
    {
        if (layer_nr < flooring_layer_count)
        {
            return {};
        }
        constexpr size_t min_wall_line_count = 2;
        const size_t wall_idx = std::min(min_wall_line_count, mesh.settings.get<size_t>("wall_line_count"));
        const int lowest_flooring_layer = layer_nr - flooring_layer_count;
        Polygons no_air_below = getWalls(part, lowest_flooring_layer, wall_idx);

        if (!no_small_gaps_heuristic)
        {
            const int next_lowest_flooring_layer = lowest_flooring_layer + 1;
            for (int layer_nr_below = next_lowest_flooring_layer; layer_nr_below < layer_nr; layer_nr_below++)
            {
                Polygons outlines_below = getWalls(part, layer_nr_below, wall_idx);
                no_air_below = no_air_below.intersection(outlines_below);
            }
        }
        return no_air_below;
    }

/*
 * This function is executed in a parallel region based on layer_nr.
 * When modifying make sure any changes does not introduce data races.
 *
 * this function may only read/write the skin and infill from the *current* layer.
 */
void SkinInfillAreaComputation::regenerateRoofingFillAndInnerInfill(SliceLayerPart& part, SkinPart& skin_part)
{
    const size_t roofing_layer_count = std::min(mesh.settings.get<size_t>("roofing_layer_count"), mesh.settings.get<size_t>("top_layers"));

    generateInnerSkinInfill(skin_part);
    Polygons no_air_above = generateNoAirAbove(part, roofing_layer_count);
    skin_part.roofing_fill = skin_part.inner_infill.difference(no_air_above);
    skin_part.inner_infill = skin_part.inner_infill.intersection(no_air_above);
}

void SkinInfillAreaComputation::generateInfillSupport(SliceMeshStorage& mesh)
{
    const coord_t layer_height = mesh.settings.get<coord_t>("layer_height");
    const AngleRadians support_angle = mesh.settings.get<AngleRadians>("infill_support_angle");
    const double tan_angle = tan(support_angle) - 0.01;  //The X/Y component of the support angle. 0.01 to make 90 degrees work too.
    const coord_t max_dist_from_lower_layer = tan_angle * layer_height; //Maximum horizontal distance that can be bridged.

    for (int layer_idx = mesh.layers.size() - 2; layer_idx >= 0; layer_idx--)
    {
        SliceLayer& layer = mesh.layers[layer_idx];
        SliceLayer& layer_above = mesh.layers[layer_idx + 1];

        Polygons inside_above;
        Polygons infill_above;
        for (SliceLayerPart& part_above : layer_above.parts)
        {
            inside_above.add(part_above.infill_area);
            infill_above.add(part_above.getOwnInfillArea());
        }

        for (SliceLayerPart& part : layer.parts)
        {
            const Polygons& infill_area = part.infill_area;
            if (infill_area.empty())
            {
                continue;
            }

            const Polygons unsupported = infill_area.offset(-max_dist_from_lower_layer);
            const Polygons basic_overhang = unsupported.difference(inside_above);
            const Polygons overhang_extented = basic_overhang.offset(max_dist_from_lower_layer + 50); // +50 for easier joining with support from layer above
            const Polygons full_overhang = overhang_extented.difference(inside_above);
            const Polygons infill_support = infill_above.unionPolygons(full_overhang);

            part.infill_area_own = infill_support.intersection(part.getOwnInfillArea());
        }
    }
}

void SkinInfillAreaComputation::generateGradualInfill(SliceMeshStorage& mesh)
{
    // no early-out for this function; it needs to initialize the [infill_area_per_combine_per_density]
    float layer_skip_count = 8; // skip every so many layers as to ignore small gaps in the model making computation more easy
    if (!mesh.settings.get<bool>("skin_no_small_gaps_heuristic"))
    {
        layer_skip_count = 1;
    }
    const coord_t gradual_infill_step_height = mesh.settings.get<coord_t>("gradual_infill_step_height");
    const size_t gradual_infill_step_layer_count = round_divide(gradual_infill_step_height, mesh.settings.get<coord_t>("layer_height")); // The difference in layer count between consecutive density infill areas

    // make gradual_infill_step_height divisible by layer_skip_count
    float n_skip_steps_per_gradual_step = std::max(1.0f, std::ceil(gradual_infill_step_layer_count / layer_skip_count)); // only decrease layer_skip_count to make it a divisor of gradual_infill_step_layer_count
    layer_skip_count = gradual_infill_step_layer_count / n_skip_steps_per_gradual_step;
    const size_t max_infill_steps = mesh.settings.get<size_t>("gradual_infill_steps");

    const LayerIndex min_layer = mesh.settings.get<size_t>("initial_bottom_layers");
    const LayerIndex max_layer = mesh.layers.size() - 1 - mesh.settings.get<size_t>("top_layers");

    for (LayerIndex layer_idx = 0; layer_idx < static_cast<LayerIndex>(mesh.layers.size()); layer_idx++)
    { // loop also over layers which don't contain infill cause of bottom_ and top_layer to initialize their infill_area_per_combine_per_density
        SliceLayer& layer = mesh.layers[layer_idx];

        for (SliceLayerPart& part : layer.parts)
        {
            assert((part.infill_area_per_combine_per_density.empty() && "infill_area_per_combine_per_density is supposed to be uninitialized"));

            const Polygons& infill_area = part.getOwnInfillArea();

            if (infill_area.empty() || layer_idx < min_layer || layer_idx > max_layer)
            { // initialize infill_area_per_combine_per_density empty
                part.infill_area_per_combine_per_density.emplace_back(); // create a new infill_area_per_combine
                part.infill_area_per_combine_per_density.back().emplace_back(); // put empty infill area in the newly constructed infill_area_per_combine
                // note: no need to copy part.infill_area, cause it's the empty vector anyway
                continue;
            }
            Polygons less_dense_infill = infill_area; // one step less dense with each infill_step
            for (size_t infill_step = 0; infill_step < max_infill_steps; infill_step++)
            {
                LayerIndex min_layer = layer_idx + infill_step * gradual_infill_step_layer_count + static_cast<size_t>(layer_skip_count);
                LayerIndex max_layer = layer_idx + (infill_step + 1) * gradual_infill_step_layer_count;

                for (float upper_layer_idx = min_layer; upper_layer_idx <= max_layer; upper_layer_idx += layer_skip_count)
                {
                    if (upper_layer_idx >= mesh.layers.size())
                    {
                        less_dense_infill.clear();
                        break;
                    }
                    const SliceLayer& upper_layer = mesh.layers[static_cast<size_t>(upper_layer_idx)];
                    Polygons relevent_upper_polygons;
                    for (const SliceLayerPart& upper_layer_part : upper_layer.parts)
                    {
                        if (!upper_layer_part.boundaryBox.hit(part.boundaryBox))
                        {
                            continue;
                        }
                        relevent_upper_polygons.add(upper_layer_part.getOwnInfillArea());
                    }
                    less_dense_infill = less_dense_infill.intersection(relevent_upper_polygons);
                }
                if (less_dense_infill.empty())
                {
                    break;
                }
                // add new infill_area_per_combine for the current density
                part.infill_area_per_combine_per_density.emplace_back();
                std::vector<Polygons>& infill_area_per_combine_current_density = part.infill_area_per_combine_per_density.back();
                const Polygons more_dense_infill = infill_area.difference(less_dense_infill);
                infill_area_per_combine_current_density.push_back(more_dense_infill);
            }
            part.infill_area_per_combine_per_density.emplace_back();
            std::vector<Polygons>& infill_area_per_combine_current_density = part.infill_area_per_combine_per_density.back();
            infill_area_per_combine_current_density.push_back(infill_area);
            part.infill_area_own = std::nullopt; // clear infill_area_own, it's not needed any more.
            assert(!part.infill_area_per_combine_per_density.empty() && "infill_area_per_combine_per_density is now initialized");
        }
    }
}

void SkinInfillAreaComputation::combineInfillLayers(SliceMeshStorage& mesh)
{
    if (mesh.layers.empty() || mesh.layers.size() - 1 < static_cast<size_t>(mesh.settings.get<size_t>("top_layers")) || mesh.settings.get<coord_t>("infill_line_distance") == 0) //No infill is even generated.
    {
        return;
    }

    const coord_t layer_height = mesh.settings.get<coord_t>("layer_height");
    const size_t amount = std::max(1U, round_divide(mesh.settings.get<coord_t>("infill_sparse_thickness"), std::max(layer_height, coord_t(1)))); //How many infill layers to combine to obtain the requested sparse thickness.
    if(amount <= 1) //If we must combine 1 layer, nothing needs to be combined. Combining 0 layers is invalid.
    {
        return;
    }

    /* We need to round down the layer index we start at to the nearest
    divisible index. Otherwise we get some parts that have infill at divisible
    layers and some at non-divisible layers. Those layers would then miss each
    other. */
    size_t bottom_most_layers = mesh.settings.get<size_t>("initial_bottom_layers");
    LayerIndex min_layer = static_cast<LayerIndex>(bottom_most_layers + amount) - 1;
    min_layer -= min_layer % amount; //Round upwards to the nearest layer divisible by infill_sparse_combine.
    LayerIndex max_layer = static_cast<LayerIndex>(mesh.layers.size()) - 1 - mesh.settings.get<size_t>("top_layers");
    max_layer -= max_layer % amount; //Round downwards to the nearest layer divisible by infill_sparse_combine.
    for(LayerIndex layer_idx = min_layer; layer_idx <= max_layer; layer_idx += amount) //Skip every few layers, but extrude more.
    {
        SliceLayer* layer = &mesh.layers[layer_idx];
        for(size_t combine_count_here = 1; combine_count_here < amount; combine_count_here++)
        {
            if(layer_idx < static_cast<LayerIndex>(combine_count_here))
            {
                break;
            }

            LayerIndex lower_layer_idx = layer_idx - combine_count_here;
            if (lower_layer_idx < min_layer)
            {
                break;
            }
            SliceLayer* lower_layer = &mesh.layers[lower_layer_idx];
            for (SliceLayerPart& part : layer->parts)
            {
                for (unsigned int density_idx = 0; density_idx < part.infill_area_per_combine_per_density.size(); density_idx++)
                { // go over each density of gradual infill (these density areas overlap!)
                    std::vector<Polygons>& infill_area_per_combine = part.infill_area_per_combine_per_density[density_idx];
                    Polygons result;
                    for (SliceLayerPart& lower_layer_part : lower_layer->parts)
                    {
                        if (part.boundaryBox.hit(lower_layer_part.boundaryBox))
                        {

                            Polygons intersection = infill_area_per_combine[combine_count_here - 1].intersection(lower_layer_part.infill_area).offset(-200).offset(200);
                            result.add(intersection); // add area to be thickened
                            infill_area_per_combine[combine_count_here - 1] = infill_area_per_combine[combine_count_here - 1].difference(intersection); // remove thickened area from less thick layer here
                            unsigned int max_lower_density_idx = density_idx;
                            // Generally: remove only from *same density* areas on layer below
                            // If there are no same density areas, then it's ok to print them anyway
                            // Don't remove other density areas
                            if (density_idx == part.infill_area_per_combine_per_density.size() - 1)
                            {
                                // For the most dense areas on a given layer the density of that area is doubled.
                                // This means that - if the lower layer has more densities -
                                // all those lower density lines are included in the most dense of this layer.
                                // We therefore compare the most dense are on this layer with all densities
                                // of the lower layer with the same or higher density index
                                max_lower_density_idx = lower_layer_part.infill_area_per_combine_per_density.size() - 1;
                            }
                            for (size_t lower_density_idx = density_idx; lower_density_idx <= max_lower_density_idx && lower_density_idx < lower_layer_part.infill_area_per_combine_per_density.size(); lower_density_idx++)
                            {
                                std::vector<Polygons>& lower_infill_area_per_combine = lower_layer_part.infill_area_per_combine_per_density[lower_density_idx];
                                lower_infill_area_per_combine[0] = lower_infill_area_per_combine[0].difference(intersection); // remove thickened area from lower (single thickness) layer
                            }
                        }
                    }

                    infill_area_per_combine.push_back(result);
                }
            }
        }
    }
}

/*
 * This function is executed in a parallel region based on layer_nr.
 * When modifying make sure any changes does not introduce data races.
 *
 * this function may only read/write the skin and infill from the *current* layer.
 */

void SkinInfillAreaComputation::generateTopAndBottomMostSkinSurfaces(SliceLayerPart &part) {

    for (SkinPart& skin_part : part.skin_parts) {
        Polygons no_air_above = generateNoAirAbove(part, 1);
        skin_part.top_most_surface_fill = skin_part.inner_infill.difference(no_air_above);

        Polygons no_air_below = generateNoAirBelow(part, 1);
        skin_part.bottom_most_surface_fill = skin_part.inner_infill.difference(no_air_below);
    }
}


}//namespace cura<|MERGE_RESOLUTION|>--- conflicted
+++ resolved
@@ -420,45 +420,6 @@
     {
         return; // the last wall is not present, the part should only get inter perimeter gaps, but no infill.
     }
-<<<<<<< HEAD
-
-    auto get_offset = [this]()
-    {
-        const auto infill_line_distance = mesh.settings.get<coord_t>("infill_line_distance");
-        if (wall_line_count > 0)
-        { // calculate offset_from_inner_wall
-            coord_t extra_perimeter_offset = 0; // to align concentric polygons across layers
-            const auto fill_pattern = mesh.settings.get<EFillMethod>("infill_pattern");
-            if (fill_pattern == EFillMethod::CONCENTRIC
-                && infill_line_distance > mesh.settings.get<coord_t>("infill_line_width") * 2)
-            {
-                if (mesh.settings.get<bool>("alternate_extra_perimeter")
-                    && layer_nr % 2 == 0)
-                { // compensate shifts otherwise caused by alternating an extra perimeter
-                    extra_perimeter_offset = -innermost_wall_line_width;
-                }
-                if (layer_nr == 0)
-                { // compensate for shift caused by walls being expanded by the initial line width multiplier
-                    const auto normal_wall_line_width_0 = mesh.settings.get<coord_t>("wall_line_width_0");
-                    const auto normal_wall_line_width_x = mesh.settings.get<coord_t>("wall_line_width_x");
-                    const coord_t normal_walls_width = normal_wall_line_width_0 + (wall_line_count - 1) * normal_wall_line_width_x;
-                    const coord_t walls_width = normal_walls_width * mesh.settings.get<Ratio>("initial_layer_line_width_factor");
-                    extra_perimeter_offset += walls_width - normal_walls_width;
-                    while (extra_perimeter_offset > 0)
-                    {
-                        extra_perimeter_offset -= infill_line_distance;
-                    }
-                }
-            }
-            return extra_perimeter_offset - innermost_wall_line_width / 2;
-        }
-        return coord_t(0);
-    };
-
-    const coord_t offset_from_inner_wall = get_offset();
-
-    part.infill_area = part.insets.back().offset(offset_from_inner_wall).difference(skin);
-=======
     const EFillMethod fill_pattern = mesh.settings.get<EFillMethod>("infill_pattern");
     const coord_t infill_line_width = mesh.settings.get<coord_t>("infill_line_width");
 
@@ -475,7 +436,6 @@
     const Polygons inside_area_border = offset_from_wall->offset(inner_wall_offset); //Area that should get filled with skin/infill.
 
     part.infill_area = inside_area_border.difference(skin).offset(-infill_line_width / 2).offset(infill_line_width / 2); //First subtract skin, then apply an opening operation to prevent both rounding errors and thin areas.
->>>>>>> 4a1ea129
     part.infill_area.removeSmallAreas(MIN_AREA_SIZE);
 }
 
