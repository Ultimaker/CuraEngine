--- conflicted
+++ resolved
@@ -725,11 +725,6 @@
         int extruder_nr = gcode_layer.getExtruder();
         if (storage.skirt_brim[extruder_nr].size() > 0)
         {
-            //Make helper layer start point closer to the extruder_prime_pos
-            const ExtruderTrain* train = storage.meshgroup->getExtruderTrain(extruder_nr);
-            Point prime_pos = Point(train->getSettingInMicrons("extruder_prime_pos_x"), train->getSettingInMicrons("extruder_prime_pos_y"));
-            gcode_layer.setLastPosition(prime_pos);
-
             processSkirtBrim(storage, gcode_layer, extruder_nr);
         }
     }
@@ -1655,11 +1650,7 @@
             mesh.getSettingAsFillMethod("top_bottom_pattern");
         if (pattern == EFillMethod::LINES || pattern == EFillMethod::ZIG_ZAG)
         { // update near_start_location to a location which tries to avoid seams in skin
-<<<<<<< HEAD
-            near_start_location = getSeamAvoidingLocation(area, skin_angle, gcode_layer.getLastPosition());
-=======
             near_start_location = getSeamAvoidingLocation(area, skin_angle, gcode_layer.getLastPlannedPositionOrStartingPosition());
->>>>>>> cbc5deff
         }
 
         constexpr float flow = 1.0;
