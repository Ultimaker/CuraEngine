// Copyright (c) 2024 UltiMaker
// CuraEngine is released under the terms of the AGPLv3 or higher

#include "FffGcodeWriter.h"

#include <algorithm>
#include <limits> // numeric_limits
#include <list>
#include <memory>
#include <numbers>
#include <numeric>
#include <optional>
#include <unordered_set>

#include <range/v3/view/chunk_by.hpp>
#include <range/v3/view/concat.hpp>
#include <spdlog/spdlog.h>

#include "Application.h"
#include "ExtruderTrain.h"
#include "FffProcessor.h"
#include "InsetOrderOptimizer.h"
#include "LayerPlan.h"
#include "PathOrderMonotonic.h" //Monotonic ordering of skin lines.
#include "PrimeTower/PrimeTower.h"
#include "Slice.h"
#include "WallToolPaths.h"
#include "bridge.h"
#include "communication/Communication.h" //To send layer view data.
#include "geometry/LinesSet.h"
#include "geometry/OpenPolyline.h"
#include "geometry/PointMatrix.h"
#include "infill.h"
#include "progress/Progress.h"
#include "raft.h"
#include "utils/Simplify.h" //Removing micro-segments created by offsetting.
#include "utils/ThreadPool.h"
#include "utils/linearAlg2D.h"
#include "utils/math.h"
#include "utils/orderOptimizer.h"
#include "utils/polygonUtils.h"

namespace cura
{
constexpr coord_t EPSILON = 5;

const FffGcodeWriter::RoofingFlooringSettingsNames FffGcodeWriter::roofing_settings_names = { "roofing_extruder_nr", "roofing_pattern", "roofing_monotonic" };
const FffGcodeWriter::RoofingFlooringSettingsNames FffGcodeWriter::flooring_settings_names = { "flooring_extruder_nr", "flooring_pattern", "flooring_monotonic" };

FffGcodeWriter::FffGcodeWriter()
    : max_object_height(0)
    , layer_plan_buffer(gcode)
    , slice_uuid(Application::getInstance().instance_uuid_)
{
    for (unsigned int extruder_nr = 0; extruder_nr < MAX_EXTRUDERS; extruder_nr++)
    { // initialize all as max layer_nr, so that they get updated to the lowest layer on which they are used.
        extruder_prime_layer_nr[extruder_nr] = std::numeric_limits<int>::max();
    }
}

void FffGcodeWriter::setTargetStream(std::ostream* stream)
{
    gcode.setOutputStream(stream);
}

double FffGcodeWriter::getTotalFilamentUsed(int extruder_nr)
{
    return gcode.getTotalFilamentUsed(extruder_nr);
}

std::vector<Duration> FffGcodeWriter::getTotalPrintTimePerFeature()
{
    return gcode.getTotalPrintTimePerFeature();
}

bool FffGcodeWriter::setTargetFile(const char* filename)
{
    output_file.open(filename);
    if (output_file.is_open())
    {
        gcode.setOutputStream(&output_file);
        return true;
    }
    return false;
}

void FffGcodeWriter::writeGCode(SliceDataStorage& storage, TimeKeeper& time_keeper)
{
    const size_t start_extruder_nr = getStartExtruder(storage);
    gcode.preSetup(start_extruder_nr);
    gcode.setSliceUUID(slice_uuid);

    Scene& scene = Application::getInstance().current_slice_->scene;
    if (scene.current_mesh_group == scene.mesh_groups.begin()) // First mesh group.
    {
        gcode.resetTotalPrintTimeAndFilament();
        gcode.setInitialAndBuildVolumeTemps(start_extruder_nr);
    }

    Application::getInstance().communication_->beginGCode();

    setConfigFanSpeedLayerTime();

    setConfigRetractionAndWipe(storage);

    if (scene.current_mesh_group == scene.mesh_groups.begin())
    {
        auto should_prime_extruder = gcode.initializeExtruderTrains(storage, start_extruder_nr);

        if (! should_prime_extruder)
        {
            // set to most negative number so that layer processing never primes this extruder anymore.
            extruder_prime_layer_nr[start_extruder_nr] = std::numeric_limits<int>::min();
        }
    }
    else
    {
        processNextMeshGroupCode(storage);
    }

    size_t total_layers = 0;
    for (std::shared_ptr<SliceMeshStorage>& mesh_ptr : storage.meshes)
    {
        auto& mesh = *mesh_ptr;
        size_t mesh_layer_num = mesh.layers.size();

        // calculation of _actual_ number of layers in loop.
        while (mesh_layer_num > 0 && mesh.layers[mesh_layer_num - 1].getOutlines().empty())
        {
            mesh_layer_num--;
        }

        total_layers = std::max(total_layers, mesh_layer_num);

        setInfillAndSkinAngles(mesh);
    }

    setSupportAngles(storage);

    gcode.writeLayerCountComment(total_layers);

    { // calculate the mesh order for each extruder
        const size_t extruder_count = Application::getInstance().current_slice_->scene.extruders.size();
        mesh_order_per_extruder.clear(); // Might be not empty in case of sequential printing.
        mesh_order_per_extruder.reserve(extruder_count);
        for (size_t extruder_nr = 0; extruder_nr < extruder_count; extruder_nr++)
        {
            mesh_order_per_extruder.push_back(calculateMeshOrder(storage, extruder_nr));
        }
    }
    const auto extruder_settings = Application::getInstance().current_slice_->scene.extruders[gcode.getExtruderNr()].settings_;
    // in case the prime blob is enabled the brim already starts from the closest start position which is blob location
    // also in case of one at a time printing the first move of every object shouldn't be start position of machine
    if (! extruder_settings.get<bool>("prime_blob_enable") and ! (extruder_settings.get<std::string>("print_sequence") == "one_at_a_time"))
    {
        // Setting first travel move of the first extruder to the machine start position
        Point3LL p(extruder_settings.get<coord_t>("machine_extruder_start_pos_x"), extruder_settings.get<coord_t>("machine_extruder_start_pos_y"), gcode.getPositionZ());
        gcode.writeTravel(p, extruder_settings.get<Velocity>("speed_travel"));
    }

    calculateExtruderOrderPerLayer(storage);
    calculatePrimeLayerPerExtruder(storage);

    if (scene.current_mesh_group->settings.get<bool>("magic_spiralize"))
    {
        findLayerSeamsForSpiralize(storage, total_layers);
    }

    int process_layer_starting_layer_nr = 0;
    const bool has_raft = scene.current_mesh_group->settings.get<EPlatformAdhesion>("adhesion_type") == EPlatformAdhesion::RAFT;
    if (has_raft)
    {
        processRaft(storage);
        // process filler layers to fill the airgap with helper object (support etc) so that they stick better to the raft.
        // only process the filler layers if there is anything to print in them.
        for (bool extruder_is_used_in_filler_layers : storage.getExtrudersUsed(-1))
        {
            if (extruder_is_used_in_filler_layers)
            {
                process_layer_starting_layer_nr = -static_cast<int>(Raft::getFillerLayerCount());
                break;
            }
        }
    }

    run_multiple_producers_ordered_consumer(
        process_layer_starting_layer_nr,
        total_layers,
        [&storage, total_layers, this](int layer_nr)
        {
            return std::make_optional(processLayer(storage, layer_nr, total_layers));
        },
        [this, total_layers](std::optional<ProcessLayerResult> result_opt)
        {
            const ProcessLayerResult& result = result_opt.value();
            Progress::messageProgressLayer(result.layer_plan->getLayerNr(), total_layers, result.total_elapsed_time, result.stages_times);
            layer_plan_buffer.handle(*result.layer_plan, gcode);
        });

    layer_plan_buffer.flush();

    Progress::messageProgressStage(Progress::Stage::FINISH, &time_keeper);

    // Store the object height for when we are printing multiple objects, as we need to clear every one of them when moving to the next position.
    max_object_height = std::max(max_object_height, storage.model_max.z_);


    constexpr bool force = true;
    gcode.writeRetraction(storage.retraction_wipe_config_per_extruder[gcode.getExtruderNr()].retraction_config, force); // retract after finishing each meshgroup
}

unsigned int FffGcodeWriter::findSpiralizedLayerSeamVertexIndex(const SliceDataStorage& storage, const SliceMeshStorage& mesh, const int layer_nr, const int last_layer_nr)
{
    const SliceLayer& layer = mesh.layers[layer_nr];

    // last_layer_nr will be < 0 until we have processed the first non-empty layer
    if (last_layer_nr < 0)
    {
        // If the user has specified a z-seam location, use the vertex closest to that location for the seam vertex
        // in the first layer that has a part with insets. This allows the user to alter the seam start location which
        // could be useful if the spiralization has a problem with a particular seam path.
        Point2LL seam_pos(0, 0);
        if (mesh.settings.get<EZSeamType>("z_seam_type") == EZSeamType::USER_SPECIFIED)
        {
            seam_pos = mesh.getZSeamHint();
        }
        return PolygonUtils::findClosest(seam_pos, layer.parts[0].spiral_wall[0]).point_idx_;
    }
    else
    {
        // note that the code below doesn't assume that last_layer_nr is one less than layer_nr but the print is going
        // to come out pretty weird if that isn't true as it implies that there are empty layers

        const Polygon& last_wall = (*storage.spiralize_wall_outlines[last_layer_nr])[0];
        // Even though this is just one (contiguous) part, the spiralize wall may still be multiple parts if the part is somewhere thinner than 1 line width.
        // This case is so rare that we don't bother with finding the best polygon to start with. Just start with the first polygon (`spiral_wall[0]`).
        const Polygon& wall = layer.parts[0].spiral_wall[0];
        const size_t n_points = wall.size();
        const Point2LL last_wall_seam_vertex = last_wall[storage.spiralize_seam_vertex_indices[last_layer_nr]];

        // seam_vertex_idx is going to be the index of the seam vertex in the current wall polygon
        // initially we choose the vertex that is closest to the seam vertex in the last spiralized layer processed

        int seam_vertex_idx = PolygonUtils::findNearestVert(last_wall_seam_vertex, wall);

        // now we check that the vertex following the seam vertex is to the left of the seam vertex in the last layer
        // and if it isn't, we move forward

        if (vSize(last_wall_seam_vertex - wall[seam_vertex_idx]) >= mesh.settings.get<coord_t>("meshfix_maximum_resolution"))
        {
            // get the inward normal of the last layer seam vertex
            Point2LL last_wall_seam_vertex_inward_normal = PolygonUtils::getVertexInwardNormal(last_wall, storage.spiralize_seam_vertex_indices[last_layer_nr]);

            // create a vector from the normal so that we can then test the vertex following the candidate seam vertex to make sure it is on the correct side
            Point2LL last_wall_seam_vertex_vector = last_wall_seam_vertex + last_wall_seam_vertex_inward_normal;

            // now test the vertex following the candidate seam vertex and if it lies to the left of the vector, it's good to use
            double a = LinearAlg2D::getAngleLeft(last_wall_seam_vertex_vector, last_wall_seam_vertex, wall[(seam_vertex_idx + 1) % n_points]);

            if (a <= 0 || a >= std::numbers::pi)
            {
                // the vertex was not on the left of the vector so move the seam vertex on
                seam_vertex_idx = (seam_vertex_idx + 1) % n_points;
                a = LinearAlg2D::getAngleLeft(last_wall_seam_vertex_vector, last_wall_seam_vertex, wall[(seam_vertex_idx + 1) % n_points]);
            }
        }

        return seam_vertex_idx;
    }
}

void FffGcodeWriter::findLayerSeamsForSpiralize(SliceDataStorage& storage, size_t total_layers)
{
    // The spiral has to continue on in an anti-clockwise direction from where the last layer finished, it can't jump backwards

    // we track the seam position for each layer and ensure that the seam position for next layer continues in the right direction

    storage.spiralize_wall_outlines.assign(total_layers, nullptr); // default is no information available
    storage.spiralize_seam_vertex_indices.assign(total_layers, 0);

    int last_layer_nr = -1; // layer number of the last non-empty layer processed (for any extruder or mesh)

    for (unsigned layer_nr = 0; layer_nr < total_layers; ++layer_nr)
    {
        bool done_this_layer = false;

        // iterate through extruders until we find a mesh that has a part with insets
        const std::vector<ExtruderUse> extruder_order = extruder_order_per_layer.get(layer_nr);
        for (unsigned int extruder_idx = 0; ! done_this_layer && extruder_idx < extruder_order.size(); ++extruder_idx)
        {
            const size_t extruder_nr = extruder_order[extruder_idx].extruder_nr;
            // iterate through this extruder's meshes until we find a part with insets
            const std::vector<size_t>& mesh_order = mesh_order_per_extruder[extruder_nr];
            for (unsigned int mesh_idx : mesh_order)
            {
                SliceMeshStorage& mesh = *storage.meshes[mesh_idx];
                // if this mesh has layer data for this layer process it
                if (! done_this_layer && mesh.layers.size() > layer_nr)
                {
                    SliceLayer& layer = mesh.layers[layer_nr];
                    // if the first part in the layer (if any) has insets, process it
                    if (! layer.parts.empty() && ! layer.parts[0].spiral_wall.empty())
                    {
                        // save the seam vertex index for this layer as we need it to determine the seam vertex index for the next layer
                        storage.spiralize_seam_vertex_indices[layer_nr] = findSpiralizedLayerSeamVertexIndex(storage, mesh, layer_nr, last_layer_nr);
                        // save the wall outline for this layer so it can be used in the spiralize interpolation calculation
                        storage.spiralize_wall_outlines[layer_nr] = &layer.parts[0].spiral_wall;
                        last_layer_nr = layer_nr;
                        // ignore any further meshes/extruders for this layer
                        done_this_layer = true;
                    }
                }
            }
        }
    }
}

void FffGcodeWriter::setConfigFanSpeedLayerTime()
{
    for (const ExtruderTrain& train : Application::getInstance().current_slice_->scene.extruders)
    {
        fan_speed_layer_time_settings_per_extruder.emplace_back();
        FanSpeedLayerTimeSettings& fan_speed_layer_time_settings = fan_speed_layer_time_settings_per_extruder.back();
        fan_speed_layer_time_settings.cool_min_layer_time = train.settings_.get<Duration>("cool_min_layer_time");
        fan_speed_layer_time_settings.cool_min_layer_time_overhang = train.settings_.get<Duration>("cool_min_layer_time_overhang");
        fan_speed_layer_time_settings.cool_min_layer_time_overhang_min_segment_length = train.settings_.get<coord_t>("cool_min_layer_time_overhang_min_segment_length");
        fan_speed_layer_time_settings.cool_min_layer_time_fan_speed_max = train.settings_.get<Duration>("cool_min_layer_time_fan_speed_max");
        fan_speed_layer_time_settings.cool_fan_speed_0 = train.settings_.get<Ratio>("cool_fan_speed_0") * 100.0;
        fan_speed_layer_time_settings.cool_fan_speed_min = train.settings_.get<Ratio>("cool_fan_speed_min") * 100.0;
        fan_speed_layer_time_settings.cool_fan_speed_max = train.settings_.get<Ratio>("cool_fan_speed_max") * 100.0;
        fan_speed_layer_time_settings.cool_min_speed = train.settings_.get<Velocity>("cool_min_speed");
        fan_speed_layer_time_settings.cool_fan_full_layer = train.settings_.get<LayerIndex>("cool_fan_full_layer");
        if (! train.settings_.get<bool>("cool_fan_enabled"))
        {
            fan_speed_layer_time_settings.cool_fan_speed_0 = 0;
            fan_speed_layer_time_settings.cool_fan_speed_min = 0;
            fan_speed_layer_time_settings.cool_fan_speed_max = 0;
        }
    }
}

static void retractionAndWipeConfigFromSettings(const Settings& settings, RetractionAndWipeConfig* config)
{
    RetractionConfig& retraction_config = config->retraction_config;
    retraction_config.distance = (settings.get<bool>("retraction_enable")) ? settings.get<double>("retraction_amount") : 0; // Retraction distance in mm.
    retraction_config.prime_volume = settings.get<double>("retraction_extra_prime_amount"); // Extra prime volume in mm^3.
    retraction_config.speed = settings.get<Velocity>("retraction_retract_speed");
    retraction_config.primeSpeed = settings.get<Velocity>("retraction_prime_speed");
    retraction_config.zHop = settings.get<coord_t>("retraction_hop");
    retraction_config.retraction_min_travel_distance = settings.get<coord_t>("retraction_min_travel");
    retraction_config.retraction_extrusion_window = settings.get<double>("retraction_extrusion_window"); // Window to count retractions in in mm of extruded filament.
    retraction_config.retraction_count_max = settings.get<size_t>("retraction_count_max");

    config->retraction_hop_after_extruder_switch = settings.get<bool>("retraction_hop_after_extruder_switch");
    config->switch_extruder_extra_prime_amount = settings.get<double>("switch_extruder_extra_prime_amount");
    RetractionConfig& switch_retraction_config = config->extruder_switch_retraction_config;
    switch_retraction_config.distance = settings.get<double>("switch_extruder_retraction_amount"); // Retraction distance in mm.
    switch_retraction_config.prime_volume = 0.0;
    switch_retraction_config.speed = settings.get<Velocity>("switch_extruder_retraction_speed");
    switch_retraction_config.primeSpeed = settings.get<Velocity>("switch_extruder_prime_speed");
    switch_retraction_config.zHop = settings.get<coord_t>("retraction_hop_after_extruder_switch_height");
    switch_retraction_config.retraction_min_travel_distance = 0; // No limitation on travel distance for an extruder switch retract.
    switch_retraction_config.retraction_extrusion_window
        = 99999.9; // So that extruder switch retractions won't affect the retraction buffer (extruded_volume_at_previous_n_retractions).
    switch_retraction_config.retraction_count_max = 9999999; // Extruder switch retraction is never limited.

    WipeScriptConfig& wipe_config = config->wipe_config;

    wipe_config.retraction_enable = settings.get<bool>("wipe_retraction_enable");
    wipe_config.retraction_config.distance = settings.get<double>("wipe_retraction_amount");
    wipe_config.retraction_config.speed = settings.get<Velocity>("wipe_retraction_retract_speed");
    wipe_config.retraction_config.primeSpeed = settings.get<Velocity>("wipe_retraction_prime_speed");
    wipe_config.retraction_config.prime_volume = settings.get<double>("wipe_retraction_extra_prime_amount");
    wipe_config.retraction_config.retraction_min_travel_distance = 0;
    wipe_config.retraction_config.retraction_extrusion_window = std::numeric_limits<double>::max();
    wipe_config.retraction_config.retraction_count_max = std::numeric_limits<size_t>::max();

    wipe_config.pause = settings.get<Duration>("wipe_pause");

    wipe_config.hop_enable = settings.get<bool>("wipe_hop_enable");
    wipe_config.hop_amount = settings.get<coord_t>("wipe_hop_amount");
    wipe_config.hop_speed = settings.get<Velocity>("wipe_hop_speed");

    wipe_config.brush_pos_x = settings.get<coord_t>("wipe_brush_pos_x");
    wipe_config.repeat_count = settings.get<size_t>("wipe_repeat_count");
    wipe_config.move_distance = settings.get<coord_t>("wipe_move_distance");
    wipe_config.move_speed = settings.get<Velocity>("speed_travel");
    wipe_config.max_extrusion_mm3 = settings.get<double>("max_extrusion_before_wipe");
    wipe_config.clean_between_layers = settings.get<bool>("clean_between_layers");
}

void FffGcodeWriter::setConfigRetractionAndWipe(SliceDataStorage& storage)
{
    Scene& scene = Application::getInstance().current_slice_->scene;
    for (size_t extruder_index = 0; extruder_index < scene.extruders.size(); extruder_index++)
    {
        ExtruderTrain& train = scene.extruders[extruder_index];
        retractionAndWipeConfigFromSettings(train.settings_, &storage.retraction_wipe_config_per_extruder[extruder_index]);
    }
    for (std::shared_ptr<SliceMeshStorage>& mesh : storage.meshes)
    {
        retractionAndWipeConfigFromSettings(mesh->settings, &mesh->retraction_wipe_config);
    }
}

size_t FffGcodeWriter::getStartExtruder(const SliceDataStorage& storage) const
{
    const Settings& mesh_group_settings = Application::getInstance().current_slice_->scene.current_mesh_group->settings;
    const EPlatformAdhesion adhesion_type = mesh_group_settings.get<EPlatformAdhesion>("adhesion_type");
    const int skirt_brim_extruder_nr = mesh_group_settings.get<int>("skirt_brim_extruder_nr");
    const ExtruderTrain* skirt_brim_extruder = (skirt_brim_extruder_nr < 0) ? nullptr : &mesh_group_settings.get<ExtruderTrain&>("skirt_brim_extruder_nr");

    size_t start_extruder_nr;
    if (adhesion_type == EPlatformAdhesion::SKIRT && skirt_brim_extruder
        && (skirt_brim_extruder->settings_.get<int>("skirt_line_count") > 0 || skirt_brim_extruder->settings_.get<coord_t>("skirt_brim_minimal_length") > 0))
    {
        start_extruder_nr = skirt_brim_extruder->extruder_nr_;
    }

    else if (
        (adhesion_type == EPlatformAdhesion::BRIM || mesh_group_settings.get<bool>("prime_tower_brim_enable")) && skirt_brim_extruder
        && (skirt_brim_extruder->settings_.get<int>("brim_line_count") > 0 || skirt_brim_extruder->settings_.get<coord_t>("skirt_brim_minimal_length") > 0))
    {
        start_extruder_nr = skirt_brim_extruder->extruder_nr_;
    }
    else if (adhesion_type == EPlatformAdhesion::RAFT && skirt_brim_extruder)
    {
        start_extruder_nr = mesh_group_settings.get<ExtruderTrain&>("raft_base_extruder_nr").extruder_nr_;
    }
    else // No adhesion.
    {
        if (mesh_group_settings.get<bool>("support_enable") && mesh_group_settings.get<bool>("support_brim_enable"))
        {
            start_extruder_nr = mesh_group_settings.get<ExtruderTrain&>("support_infill_extruder_nr").extruder_nr_;
        }
        else
        {
            std::vector<bool> extruder_is_used = storage.getExtrudersUsed();
            for (size_t extruder_nr = 0; extruder_nr < extruder_is_used.size(); extruder_nr++)
            {
                start_extruder_nr = extruder_nr;
                if (extruder_is_used[extruder_nr])
                {
                    break;
                }
            }
        }
    }
    assert(start_extruder_nr < Application::getInstance().current_slice_->scene.extruders.size() && "start_extruder_nr must be a valid extruder");
    return start_extruder_nr;
}

void FffGcodeWriter::setInfillAndSkinAngles(SliceMeshStorage& mesh)
{
    if (mesh.infill_angles.size() == 0)
    {
        mesh.infill_angles = mesh.settings.get<std::vector<AngleDegrees>>("infill_angles");
        if (mesh.infill_angles.size() == 0)
        {
            // user has not specified any infill angles so use defaults
            const EFillMethod infill_pattern = mesh.settings.get<EFillMethod>("infill_pattern");
            if (infill_pattern == EFillMethod::CROSS || infill_pattern == EFillMethod::CROSS_3D)
            {
                mesh.infill_angles.push_back(22); // put most infill lines in between 45 and 0 degrees
            }
            else
            {
                mesh.infill_angles.push_back(45); // generally all infill patterns use 45 degrees
                if (infill_pattern == EFillMethod::LINES || infill_pattern == EFillMethod::ZIG_ZAG)
                {
                    // lines and zig zag patterns default to also using 135 degrees
                    mesh.infill_angles.push_back(135);
                }
            }
        }
    }

    if (mesh.roofing_angles.size() == 0)
    {
        mesh.roofing_angles = mesh.settings.get<std::vector<AngleDegrees>>("roofing_angles");
        if (mesh.roofing_angles.size() == 0)
        {
            // user has not specified any infill angles so use defaults
            mesh.roofing_angles.push_back(45);
            mesh.roofing_angles.push_back(135);
        }
    }

    if (mesh.flooring_angles.size() == 0)
    {
        mesh.flooring_angles = mesh.settings.get<std::vector<AngleDegrees>>("flooring_angles");
        if (mesh.flooring_angles.size() == 0)
        {
            // user has not specified any infill angles so use defaults
            mesh.flooring_angles.push_back(45);
            mesh.flooring_angles.push_back(135);
        }
    }

    if (mesh.skin_angles.size() == 0)
    {
        mesh.skin_angles = mesh.settings.get<std::vector<AngleDegrees>>("skin_angles");
        if (mesh.skin_angles.size() == 0)
        {
            // user has not specified any infill angles so use defaults
            mesh.skin_angles.push_back(45);
            mesh.skin_angles.push_back(135);
        }
    }
}

void FffGcodeWriter::setSupportAngles(SliceDataStorage& storage)
{
    const Settings& mesh_group_settings = Application::getInstance().current_slice_->scene.current_mesh_group->settings;
    const ExtruderTrain& support_infill_extruder = mesh_group_settings.get<ExtruderTrain&>("support_infill_extruder_nr");
    storage.support.support_infill_angles = support_infill_extruder.settings_.get<std::vector<AngleDegrees>>("support_infill_angles");
    if (storage.support.support_infill_angles.empty())
    {
        storage.support.support_infill_angles.push_back(0);
    }

    const ExtruderTrain& support_extruder_nr_layer_0 = mesh_group_settings.get<ExtruderTrain&>("support_extruder_nr_layer_0");
    storage.support.support_infill_angles_layer_0 = support_extruder_nr_layer_0.settings_.get<std::vector<AngleDegrees>>("support_infill_angles");
    if (storage.support.support_infill_angles_layer_0.empty())
    {
        storage.support.support_infill_angles_layer_0.push_back(0);
    }

    auto getInterfaceAngles
        = [&storage](const ExtruderTrain& extruder, const std::string& interface_angles_setting, const EFillMethod pattern, const std::string& interface_height_setting)
    {
        std::vector<AngleDegrees> angles = extruder.settings_.get<std::vector<AngleDegrees>>(interface_angles_setting);
        if (angles.empty())
        {
            if (pattern == EFillMethod::CONCENTRIC)
            {
                angles.push_back(0); // Concentric has no rotation.
            }
            else if (pattern == EFillMethod::TRIANGLES)
            {
                angles.push_back(90); // Triangular support interface shouldn't alternate every layer.
            }
            else
            {
                for (const auto& mesh : storage.meshes)
                {
                    if (mesh->settings.get<coord_t>(interface_height_setting)
                        >= 2 * Application::getInstance().current_slice_->scene.current_mesh_group->settings.get<coord_t>("layer_height"))
                    {
                        // Some roofs are quite thick.
                        // Alternate between the two kinds of diagonal: / and \ .
                        angles.push_back(45);
                        angles.push_back(135);
                    }
                }
                if (angles.empty())
                {
                    angles.push_back(90); // Perpendicular to support lines.
                }
            }
        }
        return angles;
    };

    const ExtruderTrain& roof_extruder = mesh_group_settings.get<ExtruderTrain&>("support_roof_extruder_nr");
    storage.support.support_roof_angles
        = getInterfaceAngles(roof_extruder, "support_roof_angles", roof_extruder.settings_.get<EFillMethod>("support_roof_pattern"), "support_roof_height");

    const ExtruderTrain& bottom_extruder = mesh_group_settings.get<ExtruderTrain&>("support_bottom_extruder_nr");
    storage.support.support_bottom_angles
        = getInterfaceAngles(bottom_extruder, "support_bottom_angles", bottom_extruder.settings_.get<EFillMethod>("support_bottom_pattern"), "support_bottom_height");
}

void FffGcodeWriter::processNextMeshGroupCode(const SliceDataStorage& storage)
{
    gcode.writeFanCommand(0);
    gcode.setZ(max_object_height + MM2INT(5));

    Application::getInstance().communication_->sendCurrentPosition(gcode.getPositionXY());
    gcode.writeTravel(gcode.getPositionXY(), Application::getInstance().current_slice_->scene.extruders[gcode.getExtruderNr()].settings_.get<Velocity>("speed_travel"));
    Point2LL start_pos(storage.model_min.x_, storage.model_min.y_);
    gcode.writeTravel(start_pos, Application::getInstance().current_slice_->scene.extruders[gcode.getExtruderNr()].settings_.get<Velocity>("speed_travel"));

    gcode.processInitialLayerTemperature(storage, gcode.getExtruderNr());
}

void FffGcodeWriter::processRaft(const SliceDataStorage& storage)
{
    Settings& mesh_group_settings = Application::getInstance().current_slice_->scene.current_mesh_group->settings;
    const size_t base_extruder_nr = mesh_group_settings.get<ExtruderTrain&>("raft_base_extruder_nr").extruder_nr_;
    const size_t interface_extruder_nr = mesh_group_settings.get<ExtruderTrain&>("raft_interface_extruder_nr").extruder_nr_;
    const size_t surface_extruder_nr = mesh_group_settings.get<ExtruderTrain&>("raft_surface_extruder_nr").extruder_nr_;

    coord_t z = 0;
    const LayerIndex initial_raft_layer_nr = -LayerIndex(Raft::getTotalExtraLayers());
    const Settings& interface_settings = mesh_group_settings.get<ExtruderTrain&>("raft_interface_extruder_nr").settings_;
    const size_t num_interface_layers = interface_settings.get<size_t>("raft_interface_layers");
    const Settings& surface_settings = mesh_group_settings.get<ExtruderTrain&>("raft_surface_extruder_nr").settings_;
    const size_t num_surface_layers = surface_settings.get<size_t>("raft_surface_layers");

    // some infill config for all lines infill generation below
    constexpr int infill_multiplier = 1; // rafts use single lines
    constexpr int extra_infill_shift = 0;
    constexpr bool fill_gaps = true;
    constexpr bool retract_before_outer_wall = false;
    constexpr coord_t wipe_dist = 0;

    Shape raft_polygons;
    std::optional<Point2LL> last_planned_position = std::optional<Point2LL>();

    size_t current_extruder_nr = base_extruder_nr;

    { // raft base layer
        const Settings& base_settings = mesh_group_settings.get<ExtruderTrain&>("raft_base_extruder_nr").settings_;
        LayerIndex layer_nr = initial_raft_layer_nr;
        const coord_t layer_height = base_settings.get<coord_t>("raft_base_thickness");
        z += layer_height;
        const coord_t comb_offset = std::max(base_settings.get<coord_t>("raft_base_line_spacing"), base_settings.get<coord_t>("raft_base_line_width"));

        std::vector<FanSpeedLayerTimeSettings> fan_speed_layer_time_settings_per_extruder_raft_base
            = fan_speed_layer_time_settings_per_extruder; // copy so that we change only the local copy
        for (FanSpeedLayerTimeSettings& fan_speed_layer_time_settings : fan_speed_layer_time_settings_per_extruder_raft_base)
        {
            double regular_fan_speed = base_settings.get<Ratio>("raft_base_fan_speed") * 100.0;
            fan_speed_layer_time_settings.cool_fan_speed_min = regular_fan_speed;
            fan_speed_layer_time_settings.cool_fan_speed_0 = regular_fan_speed; // ignore initial layer fan speed stuff
        }

        const coord_t line_width = base_settings.get<coord_t>("raft_base_line_width");
        const coord_t avoid_distance = base_settings.get<coord_t>("travel_avoid_distance");
        LayerPlan& gcode_layer
            = *new LayerPlan(storage, layer_nr, z, layer_height, base_extruder_nr, fan_speed_layer_time_settings_per_extruder_raft_base, comb_offset, line_width, avoid_distance);
        gcode_layer.setIsInside(true);

        Application::getInstance().communication_->sendLayerComplete(layer_nr, z, layer_height);

        OpenLinesSet raft_lines;
        AngleDegrees fill_angle = (num_surface_layers + num_interface_layers) % 2 ? 45 : 135; // 90 degrees rotated from the interface layer.
        constexpr bool zig_zaggify_infill = false;
        constexpr bool connect_polygons = true; // causes less jerks, so better adhesion

        const size_t wall_line_count = base_settings.get<size_t>("raft_base_wall_count");
        const coord_t small_area_width = 0; // A raft never has a small region due to the large horizontal expansion.
        const coord_t line_spacing = base_settings.get<coord_t>("raft_base_line_spacing");
        const coord_t infill_overlap = base_settings.get<coord_t>("raft_base_infill_overlap_mm");
        const coord_t line_spacing_prime_tower = base_settings.get<coord_t>("prime_tower_raft_base_line_spacing");
        const Point2LL& infill_origin = Point2LL();
        constexpr bool skip_stitching = false;
        constexpr bool connected_zigzags = false;
        constexpr bool use_endpieces = true;
        constexpr bool skip_some_zags = false;
        constexpr int zag_skip_count = 0;
        constexpr coord_t pocket_size = 0;
        const coord_t max_resolution = base_settings.get<coord_t>("meshfix_maximum_resolution");
        const coord_t max_deviation = base_settings.get<coord_t>("meshfix_maximum_deviation");

        struct ParameterizedRaftPath
        {
            coord_t line_spacing;
            Shape outline;
        };

        std::vector<ParameterizedRaftPath> raft_outline_paths;
        raft_outline_paths.emplace_back(ParameterizedRaftPath{ line_spacing, storage.raft_base_outline });
        if (storage.prime_tower_)
        {
            const Shape raft_outline_prime_tower = Shape(storage.prime_tower_->getExtrusionOutline(layer_nr));
            if (line_spacing_prime_tower == line_spacing)
            {
                // Base layer is shared with prime tower base
                raft_outline_paths.front().outline = raft_outline_paths.front().outline.unionPolygons(raft_outline_prime_tower);
            }
            else
            {
                // Prime tower has a different line spacing, print them separately
                raft_outline_paths.front().outline = raft_outline_paths.front().outline.difference(raft_outline_prime_tower);
                raft_outline_paths.emplace_back(ParameterizedRaftPath{ line_spacing_prime_tower, raft_outline_prime_tower });
            }
        }

        for (const ParameterizedRaftPath& raft_outline_path : raft_outline_paths)
        {
            Infill infill_comp(
                EFillMethod::LINES,
                zig_zaggify_infill,
                connect_polygons,
                raft_outline_path.outline,
                gcode_layer.configs_storage_.raft_base_config.getLineWidth(),
                raft_outline_path.line_spacing,
                infill_overlap,
                infill_multiplier,
                fill_angle,
                z,
                extra_infill_shift,
                max_resolution,
                max_deviation,
                wall_line_count,
                small_area_width,
                infill_origin,
                skip_stitching,
                fill_gaps,
                connected_zigzags,
                use_endpieces,
                skip_some_zags,
                zag_skip_count,
                pocket_size);
            std::vector<VariableWidthLines> raft_paths;
            infill_comp.generate(raft_paths, raft_polygons, raft_lines, base_settings, layer_nr, SectionType::ADHESION);
            if (! raft_paths.empty())
            {
                const GCodePathConfig& config = gcode_layer.configs_storage_.raft_base_config;
                const ZSeamConfig z_seam_config(EZSeamType::SHORTEST, gcode_layer.getLastPlannedPositionOrStartingPosition(), EZSeamCornerPrefType::Z_SEAM_CORNER_PREF_NONE, false);
                InsetOrderOptimizer wall_orderer(
                    *this,
                    storage,
                    gcode_layer,
                    base_settings,
                    base_extruder_nr,
                    config,
                    config,
                    config,
                    config,
                    config,
                    config,
                    config,
                    config,
                    retract_before_outer_wall,
                    wipe_dist,
                    wipe_dist,
                    base_extruder_nr,
                    base_extruder_nr,
                    z_seam_config,
                    raft_paths,
                    storage.getModelBoundingBox().flatten().getMiddle());
                wall_orderer.addToLayer();
            }

            const auto wipe_dist = 0;
            const auto spiralize = false;
            const auto flow_ratio = 1.0_r;
            const auto enable_travel_optimization = false;
            const auto always_retract = false;
            const auto reverse_order = false;

            gcode_layer.addLinesByOptimizer(
                raft_lines,
                gcode_layer.configs_storage_.raft_base_config,
                SpaceFillType::Lines,
                enable_travel_optimization,
                wipe_dist,
                flow_ratio,
                last_planned_position);
            last_planned_position = gcode_layer.getLastPlannedPositionOrStartingPosition();
            gcode_layer.addPolygonsByOptimizer(
                raft_polygons,
                gcode_layer.configs_storage_.raft_base_config,
                mesh_group_settings,
                ZSeamConfig(),
                wipe_dist,
                spiralize,
                flow_ratio,
                always_retract,
                reverse_order,
                last_planned_position);
            raft_polygons.clear();
            raft_lines.clear();
            last_planned_position = gcode_layer.getLastPlannedPositionOrStartingPosition();
        }

        endRaftLayer(storage, gcode_layer, layer_nr, current_extruder_nr, false);

        layer_plan_buffer.handle(gcode_layer, gcode);
    }

    const coord_t interface_layer_height = interface_settings.get<coord_t>("raft_interface_thickness");
    const coord_t interface_line_spacing = interface_settings.get<coord_t>("raft_interface_line_spacing");
    const Ratio interface_fan_speed = interface_settings.get<Ratio>("raft_interface_fan_speed");
    const coord_t interface_line_width = interface_settings.get<coord_t>("raft_interface_line_width");
    const coord_t interface_infill_overlap = interface_settings.get<coord_t>("raft_interface_infill_overlap_mm");
    const coord_t interface_avoid_distance = interface_settings.get<coord_t>("travel_avoid_distance");
    const coord_t interface_max_resolution = interface_settings.get<coord_t>("meshfix_maximum_resolution");
    const coord_t interface_max_deviation = interface_settings.get<coord_t>("meshfix_maximum_deviation");
    const coord_t raft_interface_z_offset = interface_settings.get<coord_t>("raft_interface_z_offset");

    z += raft_interface_z_offset;

    for (LayerIndex raft_interface_layer = 1; raft_interface_layer <= LayerIndex(num_interface_layers); ++raft_interface_layer)
    { // raft interface layer
        const LayerIndex layer_nr = initial_raft_layer_nr + raft_interface_layer;
        z += interface_layer_height;

        std::vector<FanSpeedLayerTimeSettings> fan_speed_layer_time_settings_per_extruder_raft_interface
            = fan_speed_layer_time_settings_per_extruder; // copy so that we change only the local copy
        for (FanSpeedLayerTimeSettings& fan_speed_layer_time_settings : fan_speed_layer_time_settings_per_extruder_raft_interface)
        {
            const double regular_fan_speed = interface_fan_speed * 100.0;
            fan_speed_layer_time_settings.cool_fan_speed_min = regular_fan_speed;
            fan_speed_layer_time_settings.cool_fan_speed_0 = regular_fan_speed; // ignore initial layer fan speed stuff
        }

        const coord_t comb_offset = std::max(interface_line_spacing, interface_line_width);
        LayerPlan& gcode_layer = *new LayerPlan(
            storage,
            layer_nr,
            z,
            interface_layer_height,
            current_extruder_nr,
            fan_speed_layer_time_settings_per_extruder_raft_interface,
            comb_offset,
            interface_line_width,
            interface_avoid_distance);

        gcode_layer.setIsInside(true);

        startRaftLayer(storage, gcode_layer, layer_nr, interface_extruder_nr, current_extruder_nr);

        Application::getInstance().communication_->sendLayerComplete(layer_nr, z, interface_layer_height);

        Shape raft_outline_path;
        const coord_t small_offset = gcode_layer.configs_storage_.raft_interface_config.getLineWidth()
                                   / 2; // Do this manually because of micron-movement created in corners when insetting a polygon that was offset with round joint type.
        raft_outline_path = storage.raft_interface_outline.offset(-small_offset);
        raft_outline_path = Simplify(interface_settings).polygon(raft_outline_path); // Remove those micron-movements.
        const coord_t infill_outline_width = gcode_layer.configs_storage_.raft_interface_config.getLineWidth();
        OpenLinesSet raft_lines;
        AngleDegrees fill_angle = (num_surface_layers + num_interface_layers - raft_interface_layer) % 2 ? 45 : 135; // 90 degrees rotated from the first top layer.
        constexpr bool zig_zaggify_infill = true;
        constexpr bool connect_polygons = true; // why not?

        const size_t wall_line_count = interface_settings.get<size_t>("raft_interface_wall_count");
        const coord_t small_area_width = 0; // A raft never has a small region due to the large horizontal expansion.
        const Point2LL infill_origin = Point2LL();
        constexpr bool skip_stitching = false;
        constexpr bool connected_zigzags = false;
        constexpr bool use_endpieces = true;
        constexpr bool skip_some_zags = false;
        constexpr int zag_skip_count = 0;
        constexpr coord_t pocket_size = 0;

        if (storage.prime_tower_)
        {
            // Interface layer excludes prime tower base
            raft_outline_path = raft_outline_path.difference(storage.prime_tower_->getExtrusionOutline(layer_nr));
        }

        Infill infill_comp(
            EFillMethod::ZIG_ZAG,
            zig_zaggify_infill,
            connect_polygons,
            raft_outline_path,
            infill_outline_width,
            interface_line_spacing,
            interface_infill_overlap,
            infill_multiplier,
            fill_angle,
            z,
            extra_infill_shift,
            interface_max_resolution,
            interface_max_deviation,
            wall_line_count,
            small_area_width,
            infill_origin,
            skip_stitching,
            fill_gaps,
            connected_zigzags,
            use_endpieces,
            skip_some_zags,
            zag_skip_count,
            pocket_size);
        std::vector<VariableWidthLines> raft_paths;
        infill_comp.generate(raft_paths, raft_polygons, raft_lines, interface_settings, layer_nr, SectionType::ADHESION);
        if (! raft_paths.empty())
        {
            const GCodePathConfig& config = gcode_layer.configs_storage_.raft_interface_config;
            const ZSeamConfig z_seam_config(EZSeamType::SHORTEST, gcode_layer.getLastPlannedPositionOrStartingPosition(), EZSeamCornerPrefType::Z_SEAM_CORNER_PREF_NONE, false);
            InsetOrderOptimizer wall_orderer(
                *this,
                storage,
                gcode_layer,
                interface_settings,
                interface_extruder_nr,
                config,
                config,
                config,
                config,
                config,
                config,
                config,
                config,
                retract_before_outer_wall,
                wipe_dist,
                wipe_dist,
                interface_extruder_nr,
                interface_extruder_nr,
                z_seam_config,
                raft_paths,
                storage.getModelBoundingBox().flatten().getMiddle());
            wall_orderer.addToLayer();
        }

        const auto wipe_dist = 0;
        const auto spiralize = false;
        const auto flow_ratio = 1.0_r;
        const auto enable_travel_optimization = false;
        const auto always_retract = false;
        const auto reverse_order = false;

        gcode_layer.addLinesByOptimizer(
            raft_lines,
            gcode_layer.configs_storage_.raft_interface_config,
            SpaceFillType::Lines,
            enable_travel_optimization,
            wipe_dist,
            flow_ratio,
            last_planned_position);
        last_planned_position = gcode_layer.getLastPlannedPositionOrStartingPosition();
        gcode_layer.addPolygonsByOptimizer(
            raft_polygons,
            gcode_layer.configs_storage_.raft_interface_config,
            mesh_group_settings,
            ZSeamConfig(),
            wipe_dist,
            spiralize,
            flow_ratio,
            always_retract,
            reverse_order,
            last_planned_position);

        raft_polygons.clear();
        raft_lines.clear();

        endRaftLayer(storage, gcode_layer, layer_nr, current_extruder_nr);

        layer_plan_buffer.handle(gcode_layer, gcode);
        last_planned_position = gcode_layer.getLastPlannedPositionOrStartingPosition();
    }

    const coord_t surface_layer_height = surface_settings.get<coord_t>("raft_surface_thickness");
    const coord_t surface_line_spacing = surface_settings.get<coord_t>("raft_surface_line_spacing");
    const coord_t surface_max_resolution = surface_settings.get<coord_t>("meshfix_maximum_resolution");
    const coord_t surface_max_deviation = surface_settings.get<coord_t>("meshfix_maximum_deviation");
    const coord_t surface_line_width = surface_settings.get<coord_t>("raft_surface_line_width");
    const coord_t surface_infill_overlap = surface_settings.get<coord_t>("raft_surface_infill_overlap_mm");
    const coord_t surface_avoid_distance = surface_settings.get<coord_t>("travel_avoid_distance");
    const Ratio surface_fan_speed = surface_settings.get<Ratio>("raft_surface_fan_speed");
    const bool surface_monotonic = surface_settings.get<bool>("raft_surface_monotonic");
    const coord_t raft_surface_z_offset = interface_settings.get<coord_t>("raft_surface_z_offset");

    z += raft_surface_z_offset;

    for (LayerIndex raft_surface_layer = 1; raft_surface_layer <= LayerIndex(num_surface_layers); raft_surface_layer++)
    { // raft surface layers
        const LayerIndex layer_nr = initial_raft_layer_nr + 1 + num_interface_layers + raft_surface_layer - 1; // +1: 1 base layer
        z += surface_layer_height;

        std::vector<FanSpeedLayerTimeSettings> fan_speed_layer_time_settings_per_extruder_raft_surface
            = fan_speed_layer_time_settings_per_extruder; // copy so that we change only the local copy
        for (FanSpeedLayerTimeSettings& fan_speed_layer_time_settings : fan_speed_layer_time_settings_per_extruder_raft_surface)
        {
            const double regular_fan_speed = surface_fan_speed * 100.0;
            fan_speed_layer_time_settings.cool_fan_speed_min = regular_fan_speed;
            fan_speed_layer_time_settings.cool_fan_speed_0 = regular_fan_speed; // ignore initial layer fan speed stuff
        }

        const coord_t comb_offset = std::max(surface_line_spacing, surface_line_width);
        LayerPlan& gcode_layer = *new LayerPlan(
            storage,
            layer_nr,
            z,
            surface_layer_height,
            current_extruder_nr,
            fan_speed_layer_time_settings_per_extruder_raft_surface,
            comb_offset,
            surface_line_width,
            surface_avoid_distance);

        gcode_layer.setIsInside(true);

        // make sure that we are using the correct extruder to print raft
        startRaftLayer(storage, gcode_layer, layer_nr, surface_extruder_nr, current_extruder_nr);

        Application::getInstance().communication_->sendLayerComplete(layer_nr, z, surface_layer_height);

        Shape raft_outline_path;
        const coord_t small_offset = gcode_layer.configs_storage_.raft_interface_config.getLineWidth()
                                   / 2; // Do this manually because of micron-movement created in corners when insetting a polygon that was offset with round joint type.
        raft_outline_path = storage.raft_surface_outline.offset(-small_offset);
        raft_outline_path = Simplify(interface_settings).polygon(raft_outline_path); // Remove those micron-movements.
        const coord_t infill_outline_width = gcode_layer.configs_storage_.raft_surface_config.getLineWidth();
        OpenLinesSet raft_lines;
        AngleDegrees fill_angle
            = (num_surface_layers - raft_surface_layer) % 2 ? 45 : 135; // Alternate between -45 and +45 degrees, ending up 90 degrees rotated from the default skin angle.
        constexpr bool zig_zaggify_infill = true;

        const size_t wall_line_count = surface_settings.get<size_t>("raft_surface_wall_count");
        const coord_t small_area_width = 0; // A raft never has a small region due to the large horizontal expansion.
        const Point2LL& infill_origin = Point2LL();
        const GCodePathConfig& config = gcode_layer.configs_storage_.raft_surface_config;
        const bool monotonic = (raft_surface_layer == num_surface_layers && surface_monotonic);
        const bool skip_stitching = monotonic;
        constexpr bool connected_zigzags = false;
        constexpr bool connect_polygons = false; // midway connections between polygons can make the surface less smooth
        constexpr bool use_endpieces = true;
        constexpr bool skip_some_zags = false;
        constexpr size_t zag_skip_count = 0;
        constexpr coord_t pocket_size = 0;

        if (storage.prime_tower_)
        {
            // Surface layers exclude prime tower base
            raft_outline_path = raft_outline_path.difference(storage.prime_tower_->getExtrusionOutline(layer_nr));
        }

        for (const Shape& raft_island : raft_outline_path.splitIntoParts())
        {
            Infill infill_comp(
                EFillMethod::ZIG_ZAG,
                zig_zaggify_infill,
                connect_polygons,
                raft_island,
                infill_outline_width,
                surface_line_spacing,
                surface_infill_overlap,
                infill_multiplier,
                fill_angle,
                z,
                extra_infill_shift,
                surface_max_resolution,
                surface_max_deviation,
                wall_line_count,
                small_area_width,
                infill_origin,
                skip_stitching,
                fill_gaps,
                connected_zigzags,
                use_endpieces,
                skip_some_zags,
                zag_skip_count,
                pocket_size);

            std::vector<VariableWidthLines> raft_paths;
            infill_comp.generate(raft_paths, raft_polygons, raft_lines, surface_settings, layer_nr, SectionType::ADHESION);

            if (! raft_paths.empty())
            {
                const ZSeamConfig z_seam_config(EZSeamType::SHORTEST, gcode_layer.getLastPlannedPositionOrStartingPosition(), EZSeamCornerPrefType::Z_SEAM_CORNER_PREF_NONE, false);
                InsetOrderOptimizer wall_orderer(
                    *this,
                    storage,
                    gcode_layer,
                    surface_settings,
                    surface_extruder_nr,
                    config,
                    config,
                    config,
                    config,
                    config,
                    config,
                    config,
                    config,
                    retract_before_outer_wall,
                    wipe_dist,
                    wipe_dist,
                    surface_extruder_nr,
                    surface_extruder_nr,
                    z_seam_config,
                    raft_paths,
                    storage.getModelBoundingBox().flatten().getMiddle());
                wall_orderer.addToLayer();
            }

            const auto wipe_dist = 0;
            const auto spiralize = false;
            const auto flow_ratio = 1.0_r;
            const auto enable_travel_optimization = false;
            const auto always_retract = false;
            const auto reverse_order = false;

            if (monotonic)
            {
                const AngleRadians monotonic_direction = fill_angle;
                constexpr SpaceFillType space_fill_type = SpaceFillType::PolyLines;
                const coord_t max_adjacent_distance = surface_line_spacing;

                gcode_layer.addLinesMonotonic(raft_island, raft_lines, config, space_fill_type, monotonic_direction, max_adjacent_distance);
            }
            else
            {
                gcode_layer.addLinesByOptimizer(
                    raft_lines,
                    gcode_layer.configs_storage_.raft_surface_config,
                    SpaceFillType::Lines,
                    enable_travel_optimization,
                    wipe_dist,
                    flow_ratio,
                    last_planned_position);
                last_planned_position = gcode_layer.getLastPlannedPositionOrStartingPosition();
                gcode_layer.addPolygonsByOptimizer(
                    raft_polygons,
                    gcode_layer.configs_storage_.raft_surface_config,
                    mesh_group_settings,
                    ZSeamConfig(),
                    wipe_dist,
                    spiralize,
                    flow_ratio,
                    always_retract,
                    reverse_order,
                    last_planned_position);
                last_planned_position = gcode_layer.getLastPlannedPositionOrStartingPosition();
            }

            raft_polygons.clear();
            raft_lines.clear();
        }

        endRaftLayer(storage, gcode_layer, layer_nr, current_extruder_nr);

        layer_plan_buffer.handle(gcode_layer, gcode);
    }
}

void FffGcodeWriter::startRaftLayer(const SliceDataStorage& storage, LayerPlan& gcode_layer, const LayerIndex layer_nr, size_t layer_extruder, size_t& current_extruder)
{
    // If required, fill prime tower with previous extruder
    setExtruder_addPrime(storage, gcode_layer, current_extruder);

    if (current_extruder != layer_extruder)
    {
        // Switch to new extruder and prime
        setExtruder_addPrime(storage, gcode_layer, layer_extruder);
        current_extruder = layer_extruder;
    }
}

void FffGcodeWriter::endRaftLayer(const SliceDataStorage& storage, LayerPlan& gcode_layer, const LayerIndex layer_nr, size_t& current_extruder, const bool append_to_prime_tower)
{
    // If required, fill prime tower with current extruder
    setExtruder_addPrime(storage, gcode_layer, current_extruder, append_to_prime_tower);

    // If required, fill prime tower for other extruders
    for (const ExtruderUse& extruder_use : extruder_order_per_layer.get(layer_nr))
    {
        if (! append_to_prime_tower || (! gcode_layer.getPrimeTowerIsPlanned(extruder_use.extruder_nr) && extruder_use.prime != ExtruderPrime::None))
        {
            setExtruder_addPrime(storage, gcode_layer, extruder_use.extruder_nr, append_to_prime_tower);
            current_extruder = extruder_use.extruder_nr;
        }
    }
}

FffGcodeWriter::ProcessLayerResult FffGcodeWriter::processLayer(const SliceDataStorage& storage, LayerIndex layer_nr, const size_t total_layers) const
{
    spdlog::debug("GcodeWriter processing layer {} of {}", layer_nr, total_layers);
    TimeKeeper time_keeper;
    spdlog::stopwatch timer_total;

    const Settings& mesh_group_settings = Application::getInstance().current_slice_->scene.current_mesh_group->settings;
    coord_t layer_thickness = mesh_group_settings.get<coord_t>("layer_height");
    coord_t z;
    bool include_helper_parts = true;
    if (layer_nr < 0)
    {
#ifdef DEBUG
        assert(mesh_group_settings.get<EPlatformAdhesion>("adhesion_type") == EPlatformAdhesion::RAFT && "negative layer_number means post-raft, pre-model layer!");
#endif // DEBUG
        const int filler_layer_count = Raft::getFillerLayerCount();
        layer_thickness = Raft::getFillerLayerHeight();
        z = Raft::getTotalThickness() + (filler_layer_count + layer_nr + 1) * layer_thickness;
    }
    else
    {
        z = storage.meshes[0]->layers[layer_nr].printZ; // stub default
        // find printZ of first actual printed mesh
        for (const std::shared_ptr<SliceMeshStorage>& mesh_ptr : storage.meshes)
        {
            const auto& mesh = *mesh_ptr;
            if (layer_nr >= static_cast<int>(mesh.layers.size()) || mesh.settings.get<bool>("support_mesh") || mesh.settings.get<bool>("anti_overhang_mesh")
                || mesh.settings.get<bool>("cutting_mesh") || mesh.settings.get<bool>("infill_mesh"))
            {
                continue;
            }
            z = mesh.layers[layer_nr].printZ;
            layer_thickness = mesh.layers[layer_nr].thickness;
            break;
        }

        if (layer_nr < 0 && mesh_group_settings.get<EPlatformAdhesion>("adhesion_type") == EPlatformAdhesion::RAFT)
        {
            include_helper_parts = false;
        }
    }

    const Scene& scene = Application::getInstance().current_slice_->scene;

    coord_t comb_offset_from_outlines = 0;
    coord_t avoid_distance = 0; // minimal avoid distance is zero
    const std::vector<bool> extruder_is_used = storage.getExtrudersUsed();
    for (size_t extruder_nr = 0; extruder_nr < scene.extruders.size(); extruder_nr++)
    {
        if (extruder_is_used[extruder_nr])
        {
            const ExtruderTrain& extruder = scene.extruders[extruder_nr];

            if (extruder.settings_.get<bool>("travel_avoid_other_parts"))
            {
                avoid_distance = std::max(avoid_distance, extruder.settings_.get<coord_t>("travel_avoid_distance"));
            }

            comb_offset_from_outlines = std::max(comb_offset_from_outlines, extruder.settings_.get<coord_t>("retraction_combing_avoid_distance"));
        }
    }

    coord_t max_inner_wall_width = 0;
    for (const std::shared_ptr<SliceMeshStorage>& mesh_ptr : storage.meshes)
    {
        const auto& mesh = *mesh_ptr;
        coord_t mesh_inner_wall_width = mesh.settings.get<coord_t>((mesh.settings.get<size_t>("wall_line_count") > 1) ? "wall_line_width_x" : "wall_line_width_0");
        if (layer_nr == 0)
        {
            const ExtruderTrain& train = mesh.settings.get<ExtruderTrain&>((mesh.settings.get<size_t>("wall_line_count") > 1) ? "wall_0_extruder_nr" : "wall_x_extruder_nr");
            mesh_inner_wall_width *= train.settings_.get<Ratio>("initial_layer_line_width_factor");
        }
        max_inner_wall_width = std::max(max_inner_wall_width, mesh_inner_wall_width);
    }

    const size_t first_extruder = findUsedExtruderIndex(storage, layer_nr, false);

    const std::vector<ExtruderUse> extruder_order = extruder_order_per_layer.get(layer_nr);

    const coord_t first_outer_wall_line_width = scene.extruders[first_extruder].settings_.get<coord_t>("wall_line_width_0");
    LayerPlan& gcode_layer = *new LayerPlan(
        storage,
        layer_nr,
        z,
        layer_thickness,
        first_extruder,
        fan_speed_layer_time_settings_per_extruder,
        comb_offset_from_outlines,
        first_outer_wall_line_width,
        avoid_distance);
    time_keeper.registerTime("Init");

    if (include_helper_parts)
    {
        // process the skirt or the brim of the starting extruder.
        auto extruder_nr = gcode_layer.getExtruder();
        if (storage.skirt_brim[extruder_nr].size() > 0)
        {
            processSkirtBrim(storage, gcode_layer, extruder_nr, layer_nr);
            time_keeper.registerTime("Skirt/brim");
        }

        // handle shield(s) first in a layer so that chances are higher that the other nozzle is wiped (for the ooze shield)
        processOozeShield(storage, gcode_layer);
        time_keeper.registerTime("Ooze shield");

        processDraftShield(storage, gcode_layer);
        time_keeper.registerTime("Draft shield");
    }

    const size_t support_roof_extruder_nr = mesh_group_settings.get<ExtruderTrain&>("support_roof_extruder_nr").extruder_nr_;
    const size_t support_bottom_extruder_nr = mesh_group_settings.get<ExtruderTrain&>("support_bottom_extruder_nr").extruder_nr_;
    const size_t support_infill_extruder_nr = (layer_nr <= 0) ? mesh_group_settings.get<ExtruderTrain&>("support_extruder_nr_layer_0").extruder_nr_
                                                              : mesh_group_settings.get<ExtruderTrain&>("support_infill_extruder_nr").extruder_nr_;

    for (const ExtruderUse& extruder_use : extruder_order)
    {
        const size_t extruder_nr = extruder_use.extruder_nr;

        // Set extruder (if needed) and prime (if needed)
        setExtruder_addPrime(storage, gcode_layer, extruder_nr);
        time_keeper.registerTime("Prime tower");

        if (include_helper_parts && (extruder_nr == support_infill_extruder_nr || extruder_nr == support_roof_extruder_nr || extruder_nr == support_bottom_extruder_nr))
        {
            addSupportToGCode(storage, gcode_layer, extruder_nr);
            time_keeper.registerTime("Supports");
        }
        if (layer_nr >= 0)
        {
            const std::vector<size_t>& mesh_order = mesh_order_per_extruder[extruder_nr];
            for (size_t mesh_idx : mesh_order)
            {
                const std::shared_ptr<SliceMeshStorage>& mesh = storage.meshes[mesh_idx];
                const MeshPathConfigs& mesh_config = gcode_layer.configs_storage_.mesh_configs[mesh_idx];
                if (mesh->settings.get<ESurfaceMode>("magic_mesh_surface_mode") == ESurfaceMode::SURFACE
                    && extruder_nr
                           == mesh->settings.get<ExtruderTrain&>("wall_0_extruder_nr").extruder_nr_ // mesh surface mode should always only be printed with the outer wall extruder!
                )
                {
                    addMeshLayerToGCode_meshSurfaceMode(*mesh, mesh_config, gcode_layer);
                }
                else
                {
                    addMeshLayerToGCode(storage, mesh, extruder_nr, mesh_config, gcode_layer);
                }
                time_keeper.registerTime(fmt::format("Mesh {}", mesh_idx));
            }
        }
    }

    gcode_layer.applyGradualFlow();

    gcode_layer.applyModifyPlugin();
    time_keeper.registerTime("Modify plugin");

    gcode_layer.applyBackPressureCompensation();
    time_keeper.registerTime("Back pressure comp.");

    return { &gcode_layer, timer_total.elapsed().count(), time_keeper.getRegisteredTimes() };
}

bool FffGcodeWriter::getExtruderNeedPrimeBlobDuringFirstLayer(const SliceDataStorage& storage, const size_t extruder_nr) const
{
    auto need_prime_blob = gcode.needPrimeBlob();

    // check the settings if the prime blob is disabled
    if (need_prime_blob)
    {
        const bool is_extruder_used_overall = storage.getExtrudersUsed()[extruder_nr];
        const bool extruder_prime_blob_enabled = storage.getExtruderPrimeBlobEnabled(extruder_nr);

        need_prime_blob = is_extruder_used_overall && extruder_prime_blob_enabled;
    }

    return need_prime_blob;
}

void FffGcodeWriter::processSkirtBrim(const SliceDataStorage& storage, LayerPlan& gcode_layer, unsigned int extruder_nr, LayerIndex layer_nr) const
{
    const ExtruderTrain& train = Application::getInstance().current_slice_->scene.extruders[extruder_nr];
    const int skirt_height = train.settings_.get<int>("skirt_height");
    const bool is_skirt = train.settings_.get<EPlatformAdhesion>("adhesion_type") == EPlatformAdhesion::SKIRT;
    // only create a multilayer SkirtBrim for a skirt for the height of skirt_height
    if (layer_nr != 0 && (layer_nr >= skirt_height || ! is_skirt))
    {
        return;
    }
    if (gcode_layer.getSkirtBrimIsPlanned(extruder_nr))
    {
        return;
    }
    gcode_layer.setSkirtBrimIsPlanned(extruder_nr);

    const auto& original_skirt_brim = storage.skirt_brim[extruder_nr];
    if (original_skirt_brim.size() == 0)
    {
        return;
    }

    // Start brim close to the prime location
    Point2LL start_close_to;
    if (train.settings_.get<bool>("prime_blob_enable"))
    {
        const auto prime_pos_is_abs = train.settings_.get<bool>("extruder_prime_pos_abs");
        const auto prime_pos = Point2LL(train.settings_.get<coord_t>("extruder_prime_pos_x"), train.settings_.get<coord_t>("extruder_prime_pos_y"));
        start_close_to = prime_pos_is_abs ? prime_pos : gcode_layer.getLastPlannedPositionOrStartingPosition() + prime_pos;
    }
    else
    {
        start_close_to = gcode_layer.getLastPlannedPositionOrStartingPosition();
    }

    // figure out order requirements
    struct BrimLineReference
    {
        const size_t inset_idx;
        const Polyline* poly;
    };

    size_t total_line_count = 0;
    for (const MixedLinesSet& lines : storage.skirt_brim[extruder_nr])
    {
        total_line_count += lines.size();

        // For layer_nr != 0 add only the innermost brim line (which is only the case if skirt_height > 1)
        if (layer_nr != 0)
        {
            break;
        }
    }

    MixedLinesSet all_brim_lines;
    all_brim_lines.reserve(total_line_count);

    const coord_t line_w = train.settings_.get<coord_t>("skirt_brim_line_width") * train.settings_.get<Ratio>("initial_layer_line_width_factor");
    const coord_t searching_radius = line_w * 2;
    using GridT = SparsePointGridInclusive<BrimLineReference>;
    GridT grid(searching_radius);

    for (size_t inset_idx = 0; inset_idx < storage.skirt_brim[extruder_nr].size(); inset_idx++)
    {
        const MixedLinesSet& offset = storage.skirt_brim[extruder_nr][inset_idx];
        for (const PolylinePtr& line : offset)
        {
            if (line->segmentsCount() > 0)
            {
                all_brim_lines.push_back(line);
                for (const Point2LL& p : *line)
                {
                    grid.insert(p, BrimLineReference{ inset_idx, line.get() });
                }
            }
        }

        // For layer_nr != 0 add only the innermost brim line (which is only the case if skirt_height > 1)
        if (layer_nr != 0)
        {
            break;
        }
    }

    const auto smart_brim_ordering = train.settings_.get<bool>("brim_smart_ordering") && train.settings_.get<EPlatformAdhesion>("adhesion_type") == EPlatformAdhesion::BRIM;
    std::unordered_multimap<const Polyline*, const Polyline*> order_requirements;
    for (const std::pair<SquareGrid::GridPoint, SparsePointGridInclusiveImpl::SparsePointGridInclusiveElem<BrimLineReference>>& p : grid)
    {
        const BrimLineReference& here = p.second.val;
        Point2LL loc_here = p.second.point;
        std::vector<BrimLineReference> nearby_verts = grid.getNearbyVals(loc_here, searching_radius);
        for (const BrimLineReference& nearby : nearby_verts)
        {
            if (nearby.poly == here.poly || nearby.inset_idx == here.inset_idx)
            {
                continue;
            }

            const BrimLineReference& lower_inset = here.inset_idx < nearby.inset_idx ? here : nearby;
            const BrimLineReference& higher_inset = here.inset_idx < nearby.inset_idx ? nearby : here;

            if (smart_brim_ordering)
            {
                // apply "smart brim ordering" by swapping innermost and second innermost brim lines
                // The "order requirements" tree should look like: n -> n-1 -> ... -> 3 -> 2 -> 0 -> 1
                if (lower_inset.inset_idx == 0 && higher_inset.inset_idx == 1)
                {
                    order_requirements.emplace(lower_inset.poly, higher_inset.poly);
                    continue;
                }
                else if (lower_inset.inset_idx == 0 && higher_inset.inset_idx == 2)
                {
                    order_requirements.emplace(higher_inset.poly, lower_inset.poly);
                    continue;
                }
                else if (lower_inset.inset_idx == 1 && higher_inset.inset_idx == 2)
                {
                    // not directly adjacent
                    continue;
                }
            }

            if (higher_inset.inset_idx > lower_inset.inset_idx + 1)
            {
                // not directly adjacent
                continue;
            }

            order_requirements.emplace(higher_inset.poly, lower_inset.poly);
        }
    }
    assert(all_brim_lines.size() == total_line_count); // Otherwise pointers would have gotten invalidated

    const bool enable_travel_optimization = true; // Use the combing outline while deciding in which order to print the lines. Can't hurt for only one layer.
    const coord_t wipe_dist = 0u;
    const Ratio flow_ratio = 1.0;
    const double fan_speed = GCodePathConfig::FAN_SPEED_DEFAULT;
    const bool reverse_print_direction = false;

    if (! all_brim_lines.empty())
    {
        gcode_layer.addLinesByOptimizer(
            all_brim_lines,
            gcode_layer.configs_storage_.skirt_brim_config_per_extruder[extruder_nr],
            SpaceFillType::PolyLines,
            enable_travel_optimization,
            wipe_dist,
            flow_ratio,
            start_close_to,
            fan_speed,
            reverse_print_direction,
            layer_nr == 0 ? order_requirements : PathOrderOptimizer<const Polyline*>::no_order_requirements_);
    }


    // Add the support brim after the skirt_brim to gcode_layer
    // Support brim is only added in layer 0
    // For support brim we don't care about the order, because support doesn't need to be accurate.
    const Settings& mesh_group_settings = Application::getInstance().current_slice_->scene.current_mesh_group->settings;
    if ((layer_nr == 0) && (extruder_nr == mesh_group_settings.get<ExtruderTrain&>("support_extruder_nr_layer_0").extruder_nr_))
    {
        total_line_count += storage.support_brim.size();
        gcode_layer.addLinesByOptimizer(
            storage.support_brim,
            gcode_layer.configs_storage_.skirt_brim_config_per_extruder[extruder_nr],
            SpaceFillType::PolyLines,
            enable_travel_optimization,
            wipe_dist,
            flow_ratio,
            start_close_to,
            fan_speed,
            reverse_print_direction,
            order_requirements = {});
    }
}

void FffGcodeWriter::processOozeShield(const SliceDataStorage& storage, LayerPlan& gcode_layer) const
{
    LayerIndex layer_nr = std::max(LayerIndex{ 0 }, gcode_layer.getLayerNr());
    const Settings& mesh_group_settings = Application::getInstance().current_slice_->scene.current_mesh_group->settings;
    if (layer_nr == 0 && mesh_group_settings.get<EPlatformAdhesion>("adhesion_type") == EPlatformAdhesion::BRIM)
    {
        return; // ooze shield already generated by brim
    }
    if (storage.ooze_shield.size() > 0 && layer_nr < storage.ooze_shield.size())
    {
        gcode_layer.addPolygonsByOptimizer(storage.ooze_shield[layer_nr], gcode_layer.configs_storage_.skirt_brim_config_per_extruder[0], mesh_group_settings);
    }
}

void FffGcodeWriter::processDraftShield(const SliceDataStorage& storage, LayerPlan& gcode_layer) const
{
    const Settings& mesh_group_settings = Application::getInstance().current_slice_->scene.current_mesh_group->settings;
    const LayerIndex layer_nr = std::max(LayerIndex{ 0 }, gcode_layer.getLayerNr());
    if (storage.draft_protection_shield.size() == 0)
    {
        return;
    }
    if (! mesh_group_settings.get<bool>("draft_shield_enabled"))
    {
        return;
    }
    if (layer_nr == 0 && Application::getInstance().current_slice_->scene.current_mesh_group->settings.get<EPlatformAdhesion>("adhesion_type") == EPlatformAdhesion::BRIM)
    {
        return; // draft shield already generated by brim
    }

    if (mesh_group_settings.get<DraftShieldHeightLimitation>("draft_shield_height_limitation") == DraftShieldHeightLimitation::LIMITED)
    {
        const coord_t draft_shield_height = mesh_group_settings.get<coord_t>("draft_shield_height");
        const coord_t layer_height_0 = mesh_group_settings.get<coord_t>("layer_height_0");
        const coord_t layer_height = mesh_group_settings.get<coord_t>("layer_height");
        const LayerIndex max_screen_layer = (draft_shield_height - layer_height_0) / layer_height + 1;
        if (layer_nr > max_screen_layer)
        {
            return;
        }
    }

    gcode_layer.addPolygonsByOptimizer(storage.draft_protection_shield, gcode_layer.configs_storage_.skirt_brim_config_per_extruder[0], mesh_group_settings);
}

void FffGcodeWriter::calculateExtruderOrderPerLayer(const SliceDataStorage& storage)
{
    size_t last_extruder;
    // set the initial extruder of this meshgroup
    Scene& scene = Application::getInstance().current_slice_->scene;
    size_t start_extruder;
    if (scene.current_mesh_group == scene.mesh_groups.begin())
    { // first meshgroup
        start_extruder = getStartExtruder(storage);
    }
    else
    {
        start_extruder = gcode.getExtruderNr();
    }
    last_extruder = start_extruder;

    extruder_order_per_layer.init(true, storage.print_layer_count);

    const std::vector<bool> extruders_used = storage.getExtrudersUsed();
    for (LayerIndex layer_nr = -LayerIndex(Raft::getTotalExtraLayers()); layer_nr < LayerIndex(storage.print_layer_count); layer_nr++)
    {
        std::vector<ExtruderUse> extruder_order = getUsedExtrudersOnLayer(storage, last_extruder, layer_nr, extruders_used);
        extruder_order_per_layer.push_back(extruder_order);

        if (! extruder_order.empty())
        {
            last_extruder = extruder_order.back().extruder_nr;
        }
    }

    if (storage.prime_tower_)
    {
        storage.prime_tower_->processExtrudersUse(extruder_order_per_layer, start_extruder);
    }
}

void FffGcodeWriter::calculatePrimeLayerPerExtruder(const SliceDataStorage& storage)
{
    LayerIndex first_print_layer = -LayerIndex(Raft::getTotalExtraLayers());
    for (size_t extruder_nr = 0; extruder_nr < MAX_EXTRUDERS; ++extruder_nr)
    {
        if (getExtruderNeedPrimeBlobDuringFirstLayer(storage, extruder_nr))
        {
            // Extruders requiring a prime blob have to be primed at first layer
            extruder_prime_layer_nr[extruder_nr] = std::min(extruder_prime_layer_nr[extruder_nr], first_print_layer);
        }
    }

    for (LayerIndex layer_nr = first_print_layer; layer_nr < LayerIndex(storage.print_layer_count); ++layer_nr)
    {
        const std::vector<bool> used_extruders = storage.getExtrudersUsed(layer_nr);
        for (size_t extruder_nr = 0; extruder_nr < used_extruders.size(); ++extruder_nr)
        {
            if (used_extruders[extruder_nr])
            {
                extruder_prime_layer_nr[extruder_nr] = std::min(extruder_prime_layer_nr[extruder_nr], layer_nr);
            }
        }
    }
}

std::vector<ExtruderUse> FffGcodeWriter::getUsedExtrudersOnLayer(
    const SliceDataStorage& storage,
    const size_t start_extruder,
    const LayerIndex& layer_nr,
    const std::vector<bool>& global_extruders_used) const
{
    const Settings& mesh_group_settings = Application::getInstance().current_slice_->scene.current_mesh_group->settings;
    size_t extruder_count = global_extruders_used.size();
    assert(static_cast<int>(extruder_count) > 0);
    std::vector<ExtruderUse> ret;
    std::vector<bool> extruder_is_used_on_this_layer = storage.getExtrudersUsed(layer_nr);
    const LayerIndex raft_base_layer_nr = -LayerIndex(Raft::getTotalExtraLayers());
    Raft::LayerType layer_type = Raft::getLayerType(layer_nr);

    if (layer_type == Raft::RaftBase)
    {
        // Raft base layers area treated apart because they don't have a proper prime tower
        const size_t raft_base_extruder_nr = mesh_group_settings.get<ExtruderTrain&>("raft_base_extruder_nr").extruder_nr_;
        ret.push_back(ExtruderUse{ raft_base_extruder_nr, ExtruderPrime::None });

        // check if we need prime blob on the first layer
        if (layer_nr == raft_base_layer_nr)
        {
            for (size_t extruder_nr = 0; extruder_nr < extruder_is_used_on_this_layer.size(); extruder_nr++)
            {
                if (extruder_nr != raft_base_extruder_nr && getExtruderNeedPrimeBlobDuringFirstLayer(storage, extruder_nr))
                {
                    ret.push_back(ExtruderUse{ extruder_nr, ExtruderPrime::None });
                }
            }
        }

        return ret;
    }

    // check if we are on the first layer
    if (layer_nr == raft_base_layer_nr)
    {
        // check if we need prime blob on the first layer
        for (size_t used_idx = 0; used_idx < extruder_is_used_on_this_layer.size(); used_idx++)
        {
            if (getExtruderNeedPrimeBlobDuringFirstLayer(storage, used_idx))
            {
                extruder_is_used_on_this_layer[used_idx] = true;
            }
        }
    }

    // Make a temp list with the potential ordered extruders
    std::vector<size_t> ordered_extruders;
    ordered_extruders.push_back(start_extruder);
    for (size_t extruder_nr = 0; extruder_nr < extruder_count; extruder_nr++)
    {
        if (extruder_nr != start_extruder && global_extruders_used[extruder_nr])
        {
            ordered_extruders.push_back(extruder_nr);
        }
    }

    // Now check whether extruders should really be used, and how
    size_t last_extruder = start_extruder;
    for (size_t extruder_nr : ordered_extruders)
    {
        ExtruderPrime prime = ExtruderPrime::None;

        if (storage.prime_tower_)
        {
            prime = storage.prime_tower_->getExtruderPrime(extruder_is_used_on_this_layer, extruder_nr, last_extruder, storage, layer_nr);
        }

        if (extruder_is_used_on_this_layer[extruder_nr] || prime != ExtruderPrime::None)
        {
            ret.push_back(ExtruderUse{ extruder_nr, prime });
            last_extruder = extruder_nr;
        }
    }

    assert(ret.size() <= (size_t)extruder_count && "Not more extruders may be planned in a layer than there are extruders!");
    return ret;
}

std::vector<size_t> FffGcodeWriter::calculateMeshOrder(const SliceDataStorage& storage, const size_t extruder_nr) const
{
    OrderOptimizer<size_t> mesh_idx_order_optimizer;

    std::vector<MeshGroup>::iterator mesh_group = Application::getInstance().current_slice_->scene.current_mesh_group;
    for (unsigned int mesh_idx = 0; mesh_idx < storage.meshes.size(); mesh_idx++)
    {
        const SliceMeshStorage& mesh = *storage.meshes[mesh_idx];
        if (mesh.getExtruderIsUsed(extruder_nr))
        {
            const Mesh& mesh_data = mesh_group->meshes[mesh_idx];
            const Point3LL middle = (mesh_data.getAABB().min_ + mesh_data.getAABB().max_) / 2;
            mesh_idx_order_optimizer.addItem(Point2LL(middle.x_, middle.y_), mesh_idx);
        }
    }
    const ExtruderTrain& train = Application::getInstance().current_slice_->scene.extruders[extruder_nr];
    const Point2LL layer_start_position(train.settings_.get<coord_t>("layer_start_x"), train.settings_.get<coord_t>("layer_start_y"));
    std::list<size_t> mesh_indices_order = mesh_idx_order_optimizer.optimize(layer_start_position);

    std::vector<size_t> ret;
    ret.reserve(mesh_indices_order.size());

    for (size_t i : mesh_indices_order)
    {
        const size_t mesh_idx = mesh_idx_order_optimizer.items[i].second;
        ret.push_back(mesh_idx);
    }
    return ret;
}

void FffGcodeWriter::addMeshLayerToGCode_meshSurfaceMode(const SliceMeshStorage& mesh, const MeshPathConfigs& mesh_config, LayerPlan& gcode_layer) const
{
    if (gcode_layer.getLayerNr() > mesh.layer_nr_max_filled_layer)
    {
        return;
    }

    if (mesh.settings.get<bool>("anti_overhang_mesh") || mesh.settings.get<bool>("support_mesh"))
    {
        return;
    }

    const SliceLayer* layer = &mesh.layers[gcode_layer.getLayerNr()];


    Shape polygons;
    for (const SliceLayerPart& part : layer->parts)
    {
        if (! part.outline.empty())
        {
            polygons.push_back(part.outline);
        }
    }

    polygons = Simplify(mesh.settings).polygon(polygons);

    ZSeamConfig z_seam_config(
        mesh.settings.get<EZSeamType>("z_seam_type"),
        mesh.getZSeamHint(),
        mesh.settings.get<EZSeamCornerPrefType>("z_seam_corner"),
        mesh.settings.get<coord_t>("wall_line_width_0") * 2);
    const bool spiralize = Application::getInstance().current_slice_->scene.current_mesh_group->settings.get<bool>("magic_spiralize");
    constexpr Ratio flow_ratio = 1.0;
    constexpr bool always_retract = false;
    constexpr bool reverse_order = false;
    const std::optional<Point2LL> start_near_location = std::nullopt;
    constexpr bool scarf_seam = true;
    constexpr bool smooth_speed = true;

    gcode_layer.addPolygonsByOptimizer(
        polygons,
        mesh_config.inset0_config,
        mesh.settings,
        z_seam_config,
        mesh.settings.get<coord_t>("wall_0_wipe_dist"),
        spiralize,
        flow_ratio,
        always_retract,
        reverse_order,
        start_near_location,
        scarf_seam,
        smooth_speed);

    addMeshOpenPolyLinesToGCode(mesh, mesh_config, gcode_layer);
}

void FffGcodeWriter::addMeshOpenPolyLinesToGCode(const SliceMeshStorage& mesh, const MeshPathConfigs& mesh_config, LayerPlan& gcode_layer) const
{
    const SliceLayer* layer = &mesh.layers[gcode_layer.getLayerNr()];

    gcode_layer.addLinesByOptimizer(layer->open_polylines, mesh_config.inset0_config, SpaceFillType::PolyLines);
}

void FffGcodeWriter::addMeshLayerToGCode(
    const SliceDataStorage& storage,
    const std::shared_ptr<SliceMeshStorage>& mesh_ptr,
    const size_t extruder_nr,
    const MeshPathConfigs& mesh_config,
    LayerPlan& gcode_layer) const
{
    auto& mesh = *mesh_ptr;
    if (gcode_layer.getLayerNr() > mesh.layer_nr_max_filled_layer)
    {
        return;
    }

    if (mesh.settings.get<bool>("anti_overhang_mesh") || mesh.settings.get<bool>("support_mesh"))
    {
        return;
    }

    SliceLayer& layer = mesh.layers[gcode_layer.getLayerNr()];

    if (layer.parts.empty())
    {
        return;
    }

    gcode_layer.setMesh(mesh_ptr);

    ZSeamConfig z_seam_config;
    if (mesh.isPrinted()) //"normal" meshes with walls, skin, infill, etc. get the traditional part ordering based on the z-seam settings.
    {
        z_seam_config = ZSeamConfig(
            mesh.settings.get<EZSeamType>("z_seam_type"),
            mesh.getZSeamHint(),
            mesh.settings.get<EZSeamCornerPrefType>("z_seam_corner"),
            mesh.settings.get<coord_t>("wall_line_width_0") * 2);
    }
    PathOrderOptimizer<SliceLayerPart*> part_order_optimizer(gcode_layer.getLastPlannedPositionOrStartingPosition(), z_seam_config);
    for (SliceLayerPart& part : layer.parts)
    {
        if (part.outline.empty())
        {
            continue;
        }
        part_order_optimizer.addPolygon(&part);
    }

    part_order_optimizer.optimize(false);

    for (const PathOrdering<SliceLayerPart*>& path : part_order_optimizer.paths_)
    {
        addMeshPartToGCode(storage, mesh, extruder_nr, mesh_config, *path.vertices_, gcode_layer);
    }

    const std::string extruder_identifier = (mesh.settings.get<size_t>("roofing_layer_count") > 0) ? "roofing_extruder_nr" : "top_bottom_extruder_nr";
    if (extruder_nr == mesh.settings.get<ExtruderTrain&>(extruder_identifier).extruder_nr_)
    {
        processIroning(storage, mesh, layer, mesh_config.ironing_config, gcode_layer);
    }
    if (mesh.settings.get<ESurfaceMode>("magic_mesh_surface_mode") != ESurfaceMode::NORMAL && extruder_nr == mesh.settings.get<ExtruderTrain&>("wall_0_extruder_nr").extruder_nr_)
    {
        addMeshOpenPolyLinesToGCode(mesh, mesh_config, gcode_layer);
    }
    gcode_layer.setMesh(nullptr);
}

void FffGcodeWriter::addMeshPartToGCode(
    const SliceDataStorage& storage,
    const SliceMeshStorage& mesh,
    const size_t extruder_nr,
    const MeshPathConfigs& mesh_config,
    SliceLayerPart& part,
    LayerPlan& gcode_layer) const
{
    const Settings& mesh_group_settings = Application::getInstance().current_slice_->scene.current_mesh_group->settings;

    bool added_something = false;

    if (mesh.settings.get<bool>("infill_before_walls"))
    {
        added_something = added_something | processInfill(storage, gcode_layer, mesh, extruder_nr, mesh_config, part);
    }

    added_something = added_something | processInsets(storage, gcode_layer, mesh, extruder_nr, mesh_config, part);

    if (! mesh.settings.get<bool>("infill_before_walls"))
    {
        added_something = added_something | processInfill(storage, gcode_layer, mesh, extruder_nr, mesh_config, part);
    }

    added_something = added_something | processSkin(storage, gcode_layer, mesh, extruder_nr, mesh_config, part);

    // After a layer part, make sure the nozzle is inside the comb boundary, so we do not retract on the perimeter.
    if (added_something && (! mesh_group_settings.get<bool>("magic_spiralize") || gcode_layer.getLayerNr() < LayerIndex(mesh.settings.get<size_t>("initial_bottom_layers"))))
    {
        coord_t innermost_wall_line_width = mesh.settings.get<coord_t>((mesh.settings.get<size_t>("wall_line_count") > 1) ? "wall_line_width_x" : "wall_line_width_0");
        if (gcode_layer.getLayerNr() == 0)
        {
            innermost_wall_line_width *= mesh.settings.get<Ratio>("initial_layer_line_width_factor");
        }
        gcode_layer.moveInsideCombBoundary(innermost_wall_line_width, part);
    }

    gcode_layer.setIsInside(false);
}

bool FffGcodeWriter::processInfill(
    const SliceDataStorage& storage,
    LayerPlan& gcode_layer,
    const SliceMeshStorage& mesh,
    const size_t extruder_nr,
    const MeshPathConfigs& mesh_config,
    const SliceLayerPart& part) const
{
    if (extruder_nr != mesh.settings.get<ExtruderTrain&>("infill_extruder_nr").extruder_nr_)
    {
        return false;
    }
    bool added_something = processMultiLayerInfill(gcode_layer, mesh, extruder_nr, mesh_config, part);
    added_something = added_something | processSingleLayerInfill(storage, gcode_layer, mesh, extruder_nr, mesh_config, part);
    return added_something;
}

bool FffGcodeWriter::processMultiLayerInfill(
    LayerPlan& gcode_layer,
    const SliceMeshStorage& mesh,
    const size_t extruder_nr,
    const MeshPathConfigs& mesh_config,
    const SliceLayerPart& part) const
{
    if (extruder_nr != mesh.settings.get<ExtruderTrain&>("infill_extruder_nr").extruder_nr_)
    {
        return false;
    }
    const coord_t infill_line_distance = mesh.settings.get<coord_t>("infill_line_distance");
    if (infill_line_distance <= 0)
    {
        return false;
    }
    coord_t max_resolution = mesh.settings.get<coord_t>("meshfix_maximum_resolution");
    coord_t max_deviation = mesh.settings.get<coord_t>("meshfix_maximum_deviation");
    AngleDegrees infill_angle = 45; // Original default. This will get updated to an element from mesh->infill_angles.
    if (! mesh.infill_angles.empty())
    {
        const size_t combined_infill_layers
            = std::max(uint64_t(1), round_divide(mesh.settings.get<coord_t>("infill_sparse_thickness"), std::max(mesh.settings.get<coord_t>("layer_height"), coord_t(1))));
        infill_angle = mesh.infill_angles.at((gcode_layer.getLayerNr() / combined_infill_layers) % mesh.infill_angles.size());
    }
    const Point3LL mesh_middle = mesh.bounding_box.getMiddle();
    const Point2LL infill_origin(mesh_middle.x_ + mesh.settings.get<coord_t>("infill_offset_x"), mesh_middle.y_ + mesh.settings.get<coord_t>("infill_offset_y"));

    // Print the thicker infill lines first. (double or more layer thickness, infill combined with previous layers)
    bool added_something = false;
    for (unsigned int combine_idx = 1; combine_idx < part.infill_area_per_combine_per_density[0].size(); combine_idx++)
    {
        const coord_t infill_line_width = mesh_config.infill_config[combine_idx].getLineWidth();
        const EFillMethod infill_pattern = mesh.settings.get<EFillMethod>("infill_pattern");
        const bool zig_zaggify_infill = mesh.settings.get<bool>("zig_zaggify_infill") || infill_pattern == EFillMethod::ZIG_ZAG;
        const bool connect_polygons = mesh.settings.get<bool>("connect_infill_polygons");
        const size_t infill_multiplier = mesh.settings.get<size_t>("infill_multiplier");
        Shape infill_polygons;
        OpenLinesSet infill_lines;
        std::vector<VariableWidthLines> infill_paths = part.infill_wall_toolpaths;
        for (size_t density_idx = part.infill_area_per_combine_per_density.size() - 1; (int)density_idx >= 0; density_idx--)
        { // combine different density infill areas (for gradual infill)
            size_t density_factor = 2 << density_idx; // == pow(2, density_idx + 1)
            coord_t infill_line_distance_here = infill_line_distance * density_factor; // the highest density infill combines with the next to create a grid with density_factor 1
            coord_t infill_shift = infill_line_distance_here / 2;
            if (density_idx == part.infill_area_per_combine_per_density.size() - 1 || infill_pattern == EFillMethod::CROSS || infill_pattern == EFillMethod::CROSS_3D)
            {
                infill_line_distance_here /= 2;
            }

            constexpr size_t wall_line_count = 0; // wall toolpaths are when gradual infill areas are determined
            const coord_t small_area_width = 0;
            const coord_t infill_overlap = mesh.settings.get<coord_t>("infill_overlap_mm");
            constexpr bool skip_stitching = false;
            constexpr bool connected_zigzags = false;
            constexpr bool use_endpieces = true;
            constexpr bool skip_some_zags = false;
            constexpr size_t zag_skip_count = 0;
            const bool fill_gaps = density_idx == 0; // Only fill gaps for the lowest density.

            std::shared_ptr<LightningLayer> lightning_layer = nullptr;
            if (mesh.lightning_generator)
            {
                lightning_layer = std::make_shared<LightningLayer>(mesh.lightning_generator->getTreesForLayer(gcode_layer.getLayerNr()));
            }
            Infill infill_comp(
                infill_pattern,
                zig_zaggify_infill,
                connect_polygons,
                part.infill_area_per_combine_per_density[density_idx][combine_idx],
                infill_line_width,
                infill_line_distance_here,
                infill_overlap,
                infill_multiplier,
                infill_angle,
                gcode_layer.z_,
                infill_shift,
                max_resolution,
                max_deviation,
                wall_line_count,
                small_area_width,
                infill_origin,
                skip_stitching,
                fill_gaps,
                connected_zigzags,
                use_endpieces,
                skip_some_zags,
                zag_skip_count,
                mesh.settings.get<coord_t>("cross_infill_pocket_size"));
            infill_comp.generate(
                infill_paths,
                infill_polygons,
                infill_lines,
                mesh.settings,
                gcode_layer.getLayerNr(),
                SectionType::INFILL,
                mesh.cross_fill_provider,
                lightning_layer,
                &mesh);
        }
        if (! infill_lines.empty() || ! infill_polygons.empty())
        {
            added_something = true;
            gcode_layer.setIsInside(true); // going to print stuff inside print object

            if (! infill_polygons.empty())
            {
                constexpr bool force_comb_retract = false;
                gcode_layer.addTravel(infill_polygons[0][0], force_comb_retract);
                gcode_layer.addPolygonsByOptimizer(infill_polygons, mesh_config.infill_config[combine_idx], mesh.settings);
            }

            if (! infill_lines.empty())
            {
                std::optional<Point2LL> near_start_location;
                if (mesh.settings.get<bool>("infill_randomize_start_location"))
                {
                    srand(gcode_layer.getLayerNr());
                    near_start_location = infill_lines[rand() % infill_lines.size()][0];
                }

                const bool enable_travel_optimization = mesh.settings.get<bool>("infill_enable_travel_optimization");
                gcode_layer.addLinesByOptimizer(
                    infill_lines,
                    mesh_config.infill_config[combine_idx],
                    zig_zaggify_infill ? SpaceFillType::PolyLines : SpaceFillType::Lines,
                    enable_travel_optimization,
                    /*wipe_dist = */ 0,
                    /* flow = */ 1.0,
                    near_start_location);
            }
        }
    }
    return added_something;
}

// Return a set of parallel lines at a given angle within an area
// which cover a set of points
void getLinesForArea(OpenLinesSet& result_lines, const Shape& area, const AngleDegrees& angle, const PointsSet& points, coord_t line_width)
{
    OpenLinesSet candidate_lines;
    Shape unused_skin_polygons;
    std::vector<VariableWidthLines> unused_skin_paths;

    // We just want a set of lines which cover a Shape, and reusing this
    // code seems like the best way.
    Infill infill_comp(EFillMethod::LINES, false, false, area, line_width, line_width, 0, 1, angle, 0, 0, 0, 0);

    infill_comp.generate(unused_skin_paths, unused_skin_polygons, candidate_lines, {}, 0, SectionType::INFILL);

    // Select only lines which are needed to support points
    for (const auto& line : candidate_lines)
    {
        for (const auto& point : points)
        {
            if (LinearAlg2D::getDist2FromLineSegment(line.front(), point, line.back()) <= (line_width / 2) * (line_width / 2))
            {
                result_lines.push_back(line);
                break;
            }
        }
    }
}

// Return a set of parallel lines within an area which
// fully support (cover) a set of points.
void getBestAngledLinesToSupportPoints(OpenLinesSet& result_lines, const Shape& area, const PointsSet& points, coord_t line_width)
{
    OpenLinesSet candidate_lines;

    struct CompareAngles
    {
        bool operator()(const AngleDegrees& a, const AngleDegrees& b) const
        {
            constexpr double small_angle = 5;
            if (std::fmod(a - b + 360, 180) < small_angle)
            {
                return false; // Consider them as equal (near duplicates)
            }
            return (a < b);
        }
    };
    std::set<AngleDegrees, CompareAngles> candidate_angles;

    // heuristic that usually chooses a goodish angle
    for (size_t i = 1; i < points.size(); i *= 2)
    {
        candidate_angles.insert(angle(points[i] - points[i / 2]));
    }

    candidate_angles.insert({ 0, 90 });

    for (const auto& angle : candidate_angles)
    {
        candidate_lines.clear();
        getLinesForArea(candidate_lines, area, angle, points, line_width);
        if (candidate_lines.length() < result_lines.length() || result_lines.length() == 0)
        {
            result_lines = std::move(candidate_lines);
        }
    }
}

// Add a supporting line by cutting a few existing lines.
// We do this because supporting lines are hanging over air,
// and therefore print best as part of a continuous print move,
// rather than having a travel move before and after them.
void integrateSupportingLine(OpenLinesSet& infill_lines, const OpenPolyline& line_to_add)
{
    // Returns the line index and the index of the point within an infill_line, null for no match found.
    const auto findMatchingSegment = [&](const Point2LL& p) -> std::optional<std::tuple<size_t, size_t>>
    {
        for (size_t i = 0; i < infill_lines.size(); ++i)
        {
            for (size_t j = 1; j < infill_lines[i].size(); ++j)
            {
                Point2LL closest_here = LinearAlg2D::getClosestOnLineSegment(p, infill_lines[i][j - 1], infill_lines[i][j]);
                int64_t dist = vSize2(p - closest_here);

                if (dist < EPSILON * EPSILON) // rounding
                {
                    return std::make_tuple(i, j);
                }
            }
        }
        return std::nullopt;
    };

    auto front_match = findMatchingSegment(line_to_add.front());
    auto back_match = findMatchingSegment(line_to_add.back());

    if (front_match && back_match)
    {
        const auto& [front_line_index, front_point_index] = *front_match;
        const auto& [back_line_index, back_point_index] = *back_match;

        if (front_line_index == back_line_index)
        {
            /* both ends intersect with the same line.
             * If the inserted line has ends x, y
             * and the original line was  ...--A--(x)--B--...--C--(y)--D--...
             * Then the new lines will be ...--A--x--y--C--...--B--x
             * And line                   y--D--...
             * Note that some parts of the line are reversed,
             * and the last one is completly split apart.
             */
            OpenPolyline& old_line = infill_lines[front_line_index];
            OpenPolyline new_line_start;
            OpenPolyline new_line_end;
            Point2LL x, y;
            std::ptrdiff_t x_index, y_index;
            if (front_point_index < back_point_index)
            {
                x = line_to_add.front();
                y = line_to_add.back();
                x_index = static_cast<std::ptrdiff_t>(front_point_index);
                y_index = static_cast<std::ptrdiff_t>(back_point_index);
            }
            else
            {
                y = line_to_add.front();
                x = line_to_add.back();
                y_index = static_cast<std::ptrdiff_t>(front_point_index);
                x_index = static_cast<std::ptrdiff_t>(back_point_index);
            }

            new_line_start.insert(new_line_start.end(), old_line.begin(), old_line.begin() + x_index);
            new_line_start.push_back(x);
            new_line_start.push_back(y);
            new_line_start.insert(new_line_start.end(), old_line.rend() - y_index, old_line.rend() - x_index);
            new_line_start.push_back(x);

            new_line_end.push_back(y);
            new_line_end.insert(new_line_end.end(), old_line.begin() + y_index, old_line.end());

            old_line.setPoints(std::move(new_line_start.getPoints()));
            infill_lines.push_back(new_line_end);
        }
        else
        {
            /* Different lines
             * If the line_to_add has ends [front, back]
             * Existing line (intersects front):       ...--A--(x)--B--...
             * Other existing line (intersects back):  ...--C--(y)--D--...
             * Result is Line:   ...--A--x--y--D--...
             * And line:         x--B--...
             * And line:         ...--C--y
             */
            OpenPolyline& old_front = infill_lines[front_line_index];
            OpenPolyline& old_back = infill_lines[back_line_index];
            OpenPolyline full_line, new_front, new_back;
            const Point2LL x = line_to_add.front();
            const Point2LL y = line_to_add.back();
            const auto x_index = static_cast<std::ptrdiff_t>(front_point_index);
            const auto y_index = static_cast<std::ptrdiff_t>(back_point_index);

            new_front.push_back(x);
            new_front.insert(new_front.end(), old_front.begin() + x_index, old_front.end());

            new_back.insert(new_back.end(), old_back.begin(), old_back.begin() + y_index);
            new_back.push_back(y);

            full_line.insert(full_line.end(), old_front.begin(), old_front.begin() + x_index);
            full_line.push_back(x);
            full_line.push_back(y);
            full_line.insert(full_line.end(), old_back.begin() + y_index, old_back.end());

            old_front.setPoints(std::move(new_front.getPoints()));
            old_back.setPoints(std::move(new_back.getPoints()));
            infill_lines.push_back(full_line);
        }
    }
    else
    {
        // One or other end touches something other than infill
        // we will just suffer a travel move in this case
        infill_lines.push_back(line_to_add);
    }
}

void wall_tool_paths2lines(const std::vector<std::vector<VariableWidthLines>>& wall_tool_paths, OpenLinesSet& result)
{
    // We just want to grab all lines out of this datastructure
    for (const auto& a : wall_tool_paths)
    {
        for (const VariableWidthLines& b : a)
        {
            for (const ExtrusionLine& c : b)
            {
                const Polygon poly = c.toPolygon();
                if (c.is_closed_)
                {
                    result.push_back(poly.toPseudoOpenPolyline());
                }
            }
        }
    }
}

/* Create a set of extra lines to support skins above.
 *
 * Skins above need to be held up.
 * A straight line needs support just at the ends.
 * A curve needs support at various points along the curve.
 *
 * The strategy here is to figure out is currently printed on
 * this layer within the infill area by taking all currently printed
 * lines and turning them into a giant hole-y shape.
 *
 * Then figure out what will be printed on the layer above
 * (all extruded lines, walls, polygons, all combined).
 *
 * Then intersect these two things.   For every 'hole', we 'simplify'
 * the line through the hole, reducing curves to a few points.
 *
 * Then figure out extra infill_lines to add to support all points
 * that lie within a hole.  The extra lines will always be straight
 * and will always go between existing infill lines.
 *
 * Results get added to infill_lines.
 */
void addExtraLinesToSupportSurfacesAbove(
    OpenLinesSet& infill_lines,
    const Shape& infill_polygons,
    const std::vector<std::vector<VariableWidthLines>>& wall_tool_paths,
    const SliceLayerPart& part,
    coord_t infill_line_width,
    const LayerPlan& gcode_layer,
    const SliceMeshStorage& mesh)
{
    // Where needs support?

    const auto enabled = mesh.settings.get<EExtraInfillLinesToSupportSkins>("extra_infill_lines_to_support_skins");
    if (enabled == EExtraInfillLinesToSupportSkins::NONE)
    {
        return;
    }

    const size_t skin_layer_nr = gcode_layer.getLayerNr() + 1 + mesh.settings.get<size_t>("skin_edge_support_layers");
    if (skin_layer_nr >= mesh.layers.size())
    {
        return;
    }

    OpenLinesSet printed_lines_on_layer_above;
    for (const SliceLayerPart& part_i : mesh.layers[skin_layer_nr].parts)
    {
        for (const SkinPart& skin_part : part_i.skin_parts)
        {
            OpenLinesSet skin_lines;
            Shape skin_polygons;
            std::vector<VariableWidthLines> skin_paths;

            AngleDegrees skin_angle = 45;
            if (mesh.skin_angles.size() > 0)
            {
                skin_angle = mesh.skin_angles.at(skin_layer_nr % mesh.skin_angles.size());
            }

            // Approximation of the skin.
            Infill infill_comp(
                mesh.settings.get<EFillMethod>("top_bottom_pattern"),
                false,
                false,
                skin_part.outline,
                infill_line_width,
                infill_line_width,
                0,
                1,
                skin_angle,
                0,
                0,
                0,
                0,
                mesh.settings.get<size_t>("skin_outline_count"),
                0,
                {},
                false);
            infill_comp.generate(skin_paths, skin_polygons, skin_lines, mesh.settings, 0, SectionType::SKIN);

            wall_tool_paths2lines({ skin_paths }, printed_lines_on_layer_above);
            if (enabled == EExtraInfillLinesToSupportSkins::WALLS_AND_LINES)
            {
                for (const Polygon& poly : skin_polygons)
                {
                    printed_lines_on_layer_above.push_back(poly.toPseudoOpenPolyline());
                }
                printed_lines_on_layer_above.push_back(skin_lines);
            }
        }
    }

    /* move all points "inwards" by line_width to ensure a good overlap.
     * Eg.     Old Point                New Point
     *              |                       |
     *              |                      X|
     *       -------X               ---------
     */
    for (OpenPolyline& poly : printed_lines_on_layer_above)
    {
        OpenPolyline copy = poly;
        auto orig_it = poly.begin();
        for (auto it = copy.begin(); it != copy.end(); ++it, ++orig_it)
        {
            if (it > copy.begin())
            {
                *orig_it += normal(*(it - 1) - *(it), infill_line_width / 2);
            }
            if (it < copy.end() - 1)
            {
                *orig_it += normal(*(it + 1) - *(it), infill_line_width / 2);
            }
        }
    }

    if (printed_lines_on_layer_above.empty())
    {
        return;
    }

    // What shape is the supporting infill?
    OpenLinesSet support_lines;
    support_lines.push_back(infill_lines);
    // The edge of the infill area is also considered supported
    for (const auto& poly : part.getOwnInfillArea())
    {
        support_lines.push_back(poly.toPseudoOpenPolyline());
    }
    for (const auto& poly : infill_polygons)
    {
        support_lines.push_back(poly.toPseudoOpenPolyline());
    }

    // Infill walls can support the layer above
    wall_tool_paths2lines(wall_tool_paths, support_lines);

    // Turn the lines into a giant shape.
    Shape supported_area = support_lines.offset(infill_line_width / 2);
    if (supported_area.empty())
    {
        return;
    }

    // invert the supported_area by adding one huge polygon around the outside
    supported_area.push_back(AABB{ supported_area }.toPolygon());

    const Shape inv_supported_area = supported_area.intersection(part.getOwnInfillArea());

    OpenLinesSet unsupported_line_segments = inv_supported_area.intersection(printed_lines_on_layer_above);

    // This is to work around a rounding issue in the shape library with border points.
    const Shape expanded_inv_supported_area = inv_supported_area.offset(-EPSILON);

    Simplify s{ MM2INT(1000), // max() doesnt work here, so just pick a big number.
                infill_line_width,
                std::numeric_limits<coord_t>::max() };
    // map each point into its area
    std::map<size_t, PointsSet> map;

    for (const OpenPolyline& a : unsupported_line_segments)
    {
        const OpenPolyline simplified = s.polyline(a);
        for (const Point2LL& point : simplified)
        {
            size_t idx = expanded_inv_supported_area.findInside(point);
            if (idx == NO_INDEX)
            {
                continue;
            }

            map[idx].push_back(point);
        }
    }

    for (const auto& pair : map)
    {
        const Polygon& area = expanded_inv_supported_area[pair.first];
        const PointsSet& points = pair.second;

        OpenLinesSet result_lines;
        getBestAngledLinesToSupportPoints(result_lines, Shape(area).offset(infill_line_width / 2 + EPSILON), points, infill_line_width);

        for (const auto& line : part.getOwnInfillArea().intersection(result_lines))
        {
            integrateSupportingLine(infill_lines, line);
        }
    }
}

bool FffGcodeWriter::processSingleLayerInfill(
    const SliceDataStorage& storage,
    LayerPlan& gcode_layer,
    const SliceMeshStorage& mesh,
    const size_t extruder_nr,
    const MeshPathConfigs& mesh_config,
    const SliceLayerPart& part) const
{
    if (extruder_nr != mesh.settings.get<ExtruderTrain&>("infill_extruder_nr").extruder_nr_)
    {
        return false;
    }
    const auto infill_line_distance = mesh.settings.get<coord_t>("infill_line_distance");
    if (infill_line_distance == 0 || part.infill_area_per_combine_per_density[0].empty())
    {
        return false;
    }
    bool added_something = false;
    const coord_t infill_line_width = mesh_config.infill_config[0].getLineWidth();

    // Combine the 1 layer thick infill with the top/bottom skin and print that as one thing.
    Shape infill_polygons;
    std::vector<std::vector<VariableWidthLines>> wall_tool_paths; // All wall toolpaths binned by inset_idx (inner) and by density_idx (outer)
    OpenLinesSet infill_lines;

    const auto pattern = mesh.settings.get<EFillMethod>("infill_pattern");
    const bool zig_zaggify_infill = mesh.settings.get<bool>("zig_zaggify_infill") || pattern == EFillMethod::ZIG_ZAG;
    const bool connect_polygons = mesh.settings.get<bool>("connect_infill_polygons");
    const auto infill_overlap = mesh.settings.get<coord_t>("infill_overlap_mm");
    const auto infill_multiplier = mesh.settings.get<size_t>("infill_multiplier");
    const auto wall_line_count = mesh.settings.get<size_t>("infill_wall_line_count");
    const size_t last_idx = part.infill_area_per_combine_per_density.size() - 1;
    const auto max_resolution = mesh.settings.get<coord_t>("meshfix_maximum_resolution");
    const auto max_deviation = mesh.settings.get<coord_t>("meshfix_maximum_deviation");
    AngleDegrees infill_angle = 45; // Original default. This will get updated to an element from mesh->infill_angles.
    if (! mesh.infill_angles.empty())
    {
        const size_t combined_infill_layers
            = std::max(uint64_t(1), round_divide(mesh.settings.get<coord_t>("infill_sparse_thickness"), std::max(mesh.settings.get<coord_t>("layer_height"), coord_t(1))));
        infill_angle = mesh.infill_angles.at((static_cast<size_t>(gcode_layer.getLayerNr()) / combined_infill_layers) % mesh.infill_angles.size());
    }
    const Point3LL mesh_middle = mesh.bounding_box.getMiddle();
    const Point2LL infill_origin(mesh_middle.x_ + mesh.settings.get<coord_t>("infill_offset_x"), mesh_middle.y_ + mesh.settings.get<coord_t>("infill_offset_y"));

    auto get_cut_offset = [](const bool zig_zaggify, const coord_t line_width, const size_t line_count)
    {
        if (zig_zaggify)
        {
            return -line_width / 2 - static_cast<coord_t>(line_count) * line_width - 5;
        }
        return -static_cast<coord_t>(line_count) * line_width;
    };

    Shape sparse_in_outline = part.infill_area_per_combine_per_density[last_idx][0];

    // if infill walls are required below the boundaries of skin regions above, partition the infill along the
    // boundary edge
    Shape infill_below_skin;
    Shape infill_not_below_skin;
    const bool hasSkinEdgeSupport = partitionInfillBySkinAbove(infill_below_skin, infill_not_below_skin, gcode_layer, mesh, part, infill_line_width);

    const auto pocket_size = mesh.settings.get<coord_t>("cross_infill_pocket_size");
    constexpr bool skip_stitching = false;
    constexpr bool connected_zigzags = false;
    const bool use_endpieces = part.infill_area_per_combine_per_density.size() == 1; // Only use endpieces when not using gradual infill, since they will then overlap.
    constexpr bool skip_some_zags = false;
    constexpr int zag_skip_count = 0;

    for (size_t density_idx = last_idx; static_cast<int>(density_idx) >= 0; density_idx--)
    {
        // Only process dense areas when they're initialized
        if (part.infill_area_per_combine_per_density[density_idx][0].empty())
        {
            continue;
        }

        OpenLinesSet infill_lines_here;
        Shape infill_polygons_here;

        // the highest density infill combines with the next to create a grid with density_factor 1
        int infill_line_distance_here = infill_line_distance << (density_idx + 1);
        int infill_shift = infill_line_distance_here / 2;

        /* infill shift explanation: [>]=shift ["]=line_dist

         :       |       :       |       :       |       :       |         > furthest from top
         :   |   |   |   :   |   |   |   :   |   |   |   :   |   |   |     > further from top
         : | | | | | | | : | | | | | | | : | | | | | | | : | | | | | | |   > near top
         >>"""""
         :       |       :       |       :       |       :       |         > furthest from top
         :   |   |   |   :   |   |   |   :   |   |   |   :   |   |   |     > further from top
         : | | | | | | | : | | | | | | | : | | | | | | | : | | | | | | |   > near top
         >>>>"""""""""
         :       |       :       |       :       |       :       |         > furthest from top
         :   |   |   |   :   |   |   |   :   |   |   |   :   |   |   |     > further from top
         : | | | | | | | : | | | | | | | : | | | | | | | : | | | | | | |   > near top
         >>>>>>>>"""""""""""""""""
         */

        // All of that doesn't hold for the Cross patterns; they should just always be multiplied by 2.
        if (density_idx == part.infill_area_per_combine_per_density.size() - 1 || pattern == EFillMethod::CROSS || pattern == EFillMethod::CROSS_3D)
        {
            /* the least dense infill should fill up all remaining gaps
             :       |       :       |       :       |       :       |       :  > furthest from top
             :   |   |   |   :   |   |   |   :   |   |   |   :   |   |   |   :  > further from top
             : | | | | | | | : | | | | | | | : | | | | | | | : | | | | | | | :  > near top
               .   .     .       .           .               .       .       .
               :   :     :       :           :               :       :       :
               `"""'     `"""""""'           `"""""""""""""""'       `"""""""'
                                                                         ^   new line distance for lowest density infill
                                                   ^ infill_line_distance_here for lowest density infill up till here
                             ^ middle density line dist
                 ^   highest density line dist*/

            // All of that doesn't hold for the Cross patterns; they should just always be multiplied by 2 for every density index.
            infill_line_distance_here /= 2;
        }

        Shape in_outline = part.infill_area_per_combine_per_density[density_idx][0];

        std::shared_ptr<LightningLayer> lightning_layer;
        if (mesh.lightning_generator)
        {
            lightning_layer = std::make_shared<LightningLayer>(mesh.lightning_generator->getTreesForLayer(gcode_layer.getLayerNr()));
        }

        const bool fill_gaps = density_idx == 0; // Only fill gaps in the lowest infill density pattern.
        if (hasSkinEdgeSupport)
        {
            // infill region with skin above has to have at least one infill wall line
            const size_t min_skin_below_wall_count = wall_line_count > 0 ? wall_line_count : 1;
            const size_t skin_below_wall_count = density_idx == last_idx ? min_skin_below_wall_count : 0;
            const coord_t small_area_width = 0;
            wall_tool_paths.emplace_back(std::vector<VariableWidthLines>());
            const coord_t overlap = infill_overlap - (density_idx == last_idx ? 0 : wall_line_count * infill_line_width);
            Infill infill_comp(
                pattern,
                zig_zaggify_infill,
                connect_polygons,
                infill_below_skin,
                infill_line_width,
                infill_line_distance_here,
                overlap,
                infill_multiplier,
                infill_angle,
                gcode_layer.z_,
                infill_shift,
                max_resolution,
                max_deviation,
                skin_below_wall_count,
                small_area_width,
                infill_origin,
                skip_stitching,
                fill_gaps,
                connected_zigzags,
                use_endpieces,
                skip_some_zags,
                zag_skip_count,
                pocket_size);
            infill_comp.generate(
                wall_tool_paths.back(),
                infill_polygons,
                infill_lines,
                mesh.settings,
                gcode_layer.getLayerNr(),
                SectionType::INFILL,
                mesh.cross_fill_provider,
                lightning_layer,
                &mesh);
            if (density_idx < last_idx)
            {
                const coord_t cut_offset = get_cut_offset(zig_zaggify_infill, infill_line_width, min_skin_below_wall_count);
                Shape tool = infill_below_skin.offset(static_cast<int>(cut_offset));
                infill_lines_here = tool.intersection(infill_lines_here);
            }
            infill_lines.push_back(infill_lines_here);
            // normal processing for the infill that isn't below skin
            in_outline = infill_not_below_skin;
            if (density_idx == last_idx)
            {
                sparse_in_outline = infill_not_below_skin;
            }
        }

        const coord_t circumference = in_outline.length();
        // Originally an area of 0.4*0.4*2 (2 line width squares) was found to be a good threshold for removal.
        // However we found that this doesn't scale well with polygons with larger circumference (https://github.com/Ultimaker/Cura/issues/3992).
        // Given that the original test worked for approximately 2x2cm models, this scaling by circumference should make it work for any size.
        constexpr double minimum_small_area_factor = 0.4 * 0.4 / 40000;
        const double minimum_small_area = minimum_small_area_factor * circumference;

        // This is only for density infill, because after generating the infill might appear unnecessary infill on walls
        // especially on vertical surfaces
        in_outline.removeSmallAreas(minimum_small_area);

        constexpr size_t wall_line_count_here = 0; // Wall toolpaths were generated in generateGradualInfill for the sparsest density, denser parts don't have walls by default
        const coord_t small_area_width = 0;
        const coord_t overlap = mesh.settings.get<coord_t>("infill_overlap_mm");

        wall_tool_paths.emplace_back();
        Infill infill_comp(
            pattern,
            zig_zaggify_infill,
            connect_polygons,
            in_outline,
            infill_line_width,
            infill_line_distance_here,
            overlap,
            infill_multiplier,
            infill_angle,
            gcode_layer.z_,
            infill_shift,
            max_resolution,
            max_deviation,
            wall_line_count_here,
            small_area_width,
            infill_origin,
            skip_stitching,
            fill_gaps,
            connected_zigzags,
            use_endpieces,
            skip_some_zags,
            zag_skip_count,
            pocket_size);
        infill_comp.generate(
            wall_tool_paths.back(),
            infill_polygons,
            infill_lines,
            mesh.settings,
            gcode_layer.getLayerNr(),
            SectionType::INFILL,
            mesh.cross_fill_provider,
            lightning_layer,
            &mesh);
        if (density_idx < last_idx)
        {
            const coord_t cut_offset = get_cut_offset(zig_zaggify_infill, infill_line_width, wall_line_count);
            Shape tool = sparse_in_outline.offset(static_cast<int>(cut_offset));
            infill_lines_here = tool.intersection(infill_lines_here);
        }
        infill_lines.push_back(infill_lines_here);
        infill_polygons.push_back(infill_polygons_here);
    }

    wall_tool_paths.emplace_back(part.infill_wall_toolpaths); // The extra infill walls were generated separately. Add these too.

    if (mesh.settings.get<coord_t>("wall_line_count") // Disable feature if no walls - it can leave dangling lines at edges
        && pattern != EFillMethod::LIGHTNING // Lightning doesn't make enclosed regions
        && pattern != EFillMethod::CONCENTRIC // Doesn't handle 'holes' in infill lines very well
        && pattern != EFillMethod::CROSS // Ditto
        && pattern != EFillMethod::CROSS_3D) // Ditto
    {
        addExtraLinesToSupportSurfacesAbove(infill_lines, infill_polygons, wall_tool_paths, part, infill_line_width, gcode_layer, mesh);
    }

    const bool walls_generated = std::any_of(
        wall_tool_paths.cbegin(),
        wall_tool_paths.cend(),
        [](const std::vector<VariableWidthLines>& tp)
        {
            return ! (
                tp.empty()
                || std::all_of(
                    tp.begin(),
                    tp.end(),
                    [](const VariableWidthLines& vwl)
                    {
                        return vwl.empty();
                    }));
        });
    if (! infill_lines.empty() || ! infill_polygons.empty() || walls_generated)
    {
        added_something = true;
        gcode_layer.setIsInside(true); // going to print stuff inside print object
        std::optional<Point2LL> near_start_location;
        if (mesh.settings.get<bool>("infill_randomize_start_location"))
        {
            srand(gcode_layer.getLayerNr());
            if (! infill_lines.empty())
            {
                near_start_location = infill_lines[rand() % infill_lines.size()][0];
            }
            else if (! infill_polygons.empty())
            {
                const Polygon& start_poly = infill_polygons[rand() % infill_polygons.size()];
                near_start_location = start_poly[rand() % start_poly.size()];
            }
            else // So walls_generated must be true.
            {
                std::vector<VariableWidthLines>* start_paths = &wall_tool_paths[rand() % wall_tool_paths.size()];
                while (start_paths->empty() || (*start_paths)[0].empty()) // We know for sure (because walls_generated) that one of them is not empty. So randomise until we hit
                                                                          // it. Should almost always be very quick.
                {
                    start_paths = &wall_tool_paths[rand() % wall_tool_paths.size()];
                }
                near_start_location = (*start_paths)[0][0].junctions_[0].p_;
            }
        }
        if (walls_generated)
        {
            for (const std::vector<VariableWidthLines>& tool_paths : wall_tool_paths)
            {
                constexpr bool retract_before_outer_wall = false;
                constexpr coord_t wipe_dist = 0;
                const ZSeamConfig z_seam_config(
                    mesh.settings.get<EZSeamType>("z_seam_type"),
                    mesh.getZSeamHint(),
                    mesh.settings.get<EZSeamCornerPrefType>("z_seam_corner"),
                    mesh_config.infill_config[0].getLineWidth() * 2);
                InsetOrderOptimizer wall_orderer(
                    *this,
                    storage,
                    gcode_layer,
                    mesh.settings,
                    extruder_nr,
                    mesh_config.infill_config[0],
                    mesh_config.infill_config[0],
                    mesh_config.infill_config[0],
                    mesh_config.infill_config[0],
                    mesh_config.infill_config[0],
                    mesh_config.infill_config[0],
                    mesh_config.infill_config[0],
                    mesh_config.infill_config[0],
                    retract_before_outer_wall,
                    wipe_dist,
                    wipe_dist,
                    extruder_nr,
                    extruder_nr,
                    z_seam_config,
                    tool_paths,
                    mesh.bounding_box.flatten().getMiddle());
                added_something |= wall_orderer.addToLayer();
            }
        }
        if (! infill_polygons.empty())
        {
            constexpr bool force_comb_retract = false;
            // start the infill polygons at the nearest vertex to the current location
            gcode_layer.addTravel(PolygonUtils::findNearestVert(gcode_layer.getLastPlannedPositionOrStartingPosition(), infill_polygons).p(), force_comb_retract);
            gcode_layer.addPolygonsByOptimizer(infill_polygons, mesh_config.infill_config[0], mesh.settings, ZSeamConfig(), 0, false, 1.0_r, false, false, near_start_location);
        }
        const bool enable_travel_optimization = mesh.settings.get<bool>("infill_enable_travel_optimization");
        if (pattern == EFillMethod::GRID || pattern == EFillMethod::LINES || pattern == EFillMethod::TRIANGLES || pattern == EFillMethod::CUBIC
            || pattern == EFillMethod::TETRAHEDRAL || pattern == EFillMethod::QUARTER_CUBIC || pattern == EFillMethod::CUBICSUBDIV || pattern == EFillMethod::LIGHTNING)
        {
            gcode_layer.addLinesByOptimizer(
                infill_lines,
                mesh_config.infill_config[0],
                SpaceFillType::Lines,
                enable_travel_optimization,
                mesh.settings.get<coord_t>("infill_wipe_dist"),
                /*float_ratio = */ 1.0,
                near_start_location);
        }
        else
        {
            gcode_layer.addLinesByOptimizer(
                infill_lines,
                mesh_config.infill_config[0],
                (pattern == EFillMethod::ZIG_ZAG) ? SpaceFillType::PolyLines : SpaceFillType::Lines,
                enable_travel_optimization,
                /* wipe_dist = */ 0,
                /*float_ratio = */ 1.0,
                near_start_location);
        }
    }
    return added_something;
}

bool FffGcodeWriter::partitionInfillBySkinAbove(
    Shape& infill_below_skin,
    Shape& infill_not_below_skin,
    const LayerPlan& gcode_layer,
    const SliceMeshStorage& mesh,
    const SliceLayerPart& part,
    coord_t infill_line_width)
{
    constexpr coord_t tiny_infill_offset = 20;
    const auto skin_edge_support_layers = mesh.settings.get<size_t>("skin_edge_support_layers");
    Shape skin_above_combined; // skin regions on the layers above combined with small gaps between

    // working from the highest layer downwards, combine the regions of skin on all the layers
    // but don't let the regions merge together
    // otherwise "terraced" skin regions on separate layers will look like a single region of unbroken skin
    for (size_t i = skin_edge_support_layers; i > 0; --i)
    {
        const size_t skin_layer_nr = gcode_layer.getLayerNr() + i;
        if (skin_layer_nr < mesh.layers.size())
        {
            for (const SliceLayerPart& part_i : mesh.layers[skin_layer_nr].parts)
            {
                for (const SkinPart& skin_part : part_i.skin_parts)
                {
                    // Limit considered areas to the ones that should have infill underneath at the current layer.
                    const Shape relevant_outline = skin_part.outline.intersection(part.getOwnInfillArea());

                    if (! skin_above_combined.empty())
                    {
                        // does this skin part overlap with any of the skin parts on the layers above?
                        const Shape overlap = skin_above_combined.intersection(relevant_outline);
                        if (! overlap.empty())
                        {
                            // yes, it overlaps, need to leave a gap between this skin part and the others
                            if (i > 1) // this layer is the 2nd or higher layer above the layer whose infill we're printing
                            {
                                // looking from the side, if the combined regions so far look like this...
                                //
                                //     ----------------------------------
                                //
                                // and the new skin part looks like this...
                                //
                                //             -------------------------------------
                                //
                                // the result should be like this...
                                //
                                //     ------- -------------------------- ----------

                                // expand the overlap region slightly to make a small gap
                                const Shape overlap_expanded = overlap.offset(tiny_infill_offset);
                                // subtract the expanded overlap region from the regions accumulated from higher layers
                                skin_above_combined = skin_above_combined.difference(overlap_expanded);
                                // subtract the expanded overlap region from this skin part and add the remainder to the overlap region
                                skin_above_combined.push_back(relevant_outline.difference(overlap_expanded));
                                // and add the overlap area as well
                                skin_above_combined.push_back(overlap);
                            }
                            else // this layer is the 1st layer above the layer whose infill we're printing
                            {
                                // add this layer's skin region without subtracting the overlap but still make a gap between this skin region and what has been accumulated so
                                // far we do this so that these skin region edges will definitely have infill walls below them

                                // looking from the side, if the combined regions so far look like this...
                                //
                                //     ----------------------------------
                                //
                                // and the new skin part looks like this...
                                //
                                //             -------------------------------------
                                //
                                // the result should be like this...
                                //
                                //     ------- -------------------------------------

                                skin_above_combined = skin_above_combined.difference(relevant_outline.offset(tiny_infill_offset));
                                skin_above_combined.push_back(relevant_outline);
                            }
                        }
                        else // no overlap
                        {
                            skin_above_combined.push_back(relevant_outline);
                        }
                    }
                    else // this is the first skin region we have looked at
                    {
                        skin_above_combined.push_back(relevant_outline);
                    }
                }
            }
        }

        // the shrink/expand here is to remove regions of infill below skin that are narrower than the width of the infill walls otherwise the infill walls could merge and form
        // a bump
        infill_below_skin = skin_above_combined.intersection(part.infill_area_per_combine_per_density.back().front()).offset(-infill_line_width).offset(infill_line_width);

        constexpr bool remove_small_holes_from_infill_below_skin = true;
        constexpr double min_area_multiplier = 25;
        const double min_area = INT2MM(infill_line_width) * INT2MM(infill_line_width) * min_area_multiplier;
        infill_below_skin.removeSmallAreas(min_area, remove_small_holes_from_infill_below_skin);

        // there is infill below skin, is there also infill that isn't below skin?
        infill_not_below_skin = part.infill_area_per_combine_per_density.back().front().difference(infill_below_skin);
        infill_not_below_skin.removeSmallAreas(min_area);
    }

    // need to take skin/infill overlap that was added in SkinInfillAreaComputation::generateInfill() into account
    const coord_t infill_skin_overlap = mesh.settings.get<coord_t>((part.wall_toolpaths.size() > 1) ? "wall_line_width_x" : "wall_line_width_0") / 2;
    const Shape infill_below_skin_overlap = infill_below_skin.offset(-(infill_skin_overlap + tiny_infill_offset));

    return ! infill_below_skin_overlap.empty() && ! infill_not_below_skin.empty();
}

size_t FffGcodeWriter::findUsedExtruderIndex(const SliceDataStorage& storage, const LayerIndex& layer_nr, bool last) const
{
    const std::vector<ExtruderUse> extruder_use = extruder_order_per_layer.get(layer_nr);

    if (! extruder_use.empty())
    {
        return last ? extruder_use.back().extruder_nr : extruder_use.front().extruder_nr;
    }
    else if (layer_nr <= -LayerIndex(Raft::getTotalExtraLayers()))
    {
        // Asking for extruder use below first layer, give first extruder
        return getStartExtruder(storage);
    }
    else
    {
        // Asking for extruder on an empty layer, get the last one from layer below
        return findUsedExtruderIndex(storage, layer_nr - 1, true);
    }
}

void FffGcodeWriter::processSpiralizedWall(
    const SliceDataStorage& storage,
    LayerPlan& gcode_layer,
    const MeshPathConfigs& mesh_config,
    const SliceLayerPart& part,
    const SliceMeshStorage& mesh) const
{
    if (part.spiral_wall.empty())
    {
        // wall doesn't have usable outline
        return;
    }
    const Polygon* last_wall_outline = &(part.spiral_wall[0]); // default to current wall outline
    int last_seam_vertex_idx = -1; // last layer seam vertex index
    int layer_nr = gcode_layer.getLayerNr();
    if (layer_nr > 0)
    {
        if (storage.spiralize_wall_outlines[layer_nr - 1] != nullptr)
        {
            // use the wall outline from the previous layer
            last_wall_outline = &(storage.spiralize_wall_outlines[layer_nr - 1]->front());
            // and the seam vertex index pre-computed for that layer
            last_seam_vertex_idx = storage.spiralize_seam_vertex_indices[layer_nr - 1];
        }
    }
    const bool is_bottom_layer = (layer_nr == mesh.settings.get<LayerIndex>("initial_bottom_layers"));
    const bool is_top_layer = ((size_t)layer_nr == (storage.spiralize_wall_outlines.size() - 1) || storage.spiralize_wall_outlines[layer_nr + 1] == nullptr);
    const int seam_vertex_idx = storage.spiralize_seam_vertex_indices[layer_nr]; // use pre-computed seam vertex index for current layer
    // output a wall slice that is interpolated between the last and current walls
    for (const Polygon& wall_outline : part.spiral_wall)
    {
        gcode_layer.spiralizeWallSlice(mesh_config.inset0_config, wall_outline, *last_wall_outline, seam_vertex_idx, last_seam_vertex_idx, is_top_layer, is_bottom_layer);
    }
}

bool FffGcodeWriter::processInsets(
    const SliceDataStorage& storage,
    LayerPlan& gcode_layer,
    const SliceMeshStorage& mesh,
    const size_t extruder_nr,
    const MeshPathConfigs& mesh_config,
    SliceLayerPart& part) const
{
    bool added_something = false;
    if (extruder_nr != mesh.settings.get<ExtruderTrain&>("wall_0_extruder_nr").extruder_nr_ && extruder_nr != mesh.settings.get<ExtruderTrain&>("wall_x_extruder_nr").extruder_nr_)
    {
        return added_something;
    }
    if (mesh.settings.get<size_t>("wall_line_count") <= 0)
    {
        return added_something;
    }

    bool spiralize = false;
    if (Application::getInstance().current_slice_->scene.current_mesh_group->settings.get<bool>("magic_spiralize"))
    {
        const auto initial_bottom_layers = LayerIndex(mesh.settings.get<size_t>("initial_bottom_layers"));
        const auto layer_nr = gcode_layer.getLayerNr();
        if ((layer_nr < initial_bottom_layers && part.wall_toolpaths.empty()) // The bottom layers in spiralize mode are generated using the variable width paths
            || (layer_nr >= initial_bottom_layers && part.spiral_wall.empty())) // The rest of the layers in spiralize mode are using the spiral wall
        {
            // nothing to do
            return false;
        }
        if (gcode_layer.getLayerNr() >= initial_bottom_layers)
        {
            spiralize = true;
        }
        if (spiralize && gcode_layer.getLayerNr() == initial_bottom_layers && extruder_nr == mesh.settings.get<ExtruderTrain&>("wall_0_extruder_nr").extruder_nr_)
        { // on the last normal layer first make the outer wall normally and then start a second outer wall from the same hight, but gradually moving upward
            added_something = true;
            gcode_layer.setIsInside(true); // going to print stuff inside print object
            // start this first wall at the same vertex the spiral starts
            const Polygon& spiral_inset = part.spiral_wall[0];
            const size_t spiral_start_vertex = storage.spiralize_seam_vertex_indices[static_cast<size_t>(initial_bottom_layers.value)];
            if (spiral_start_vertex < spiral_inset.size())
            {
                gcode_layer.addTravel(spiral_inset[spiral_start_vertex]);
            }
            int wall_0_wipe_dist(0);
            gcode_layer.addPolygonsByOptimizer(part.spiral_wall, mesh_config.inset0_config, mesh.settings, ZSeamConfig(), wall_0_wipe_dist);
        }
    }
    // for non-spiralized layers, determine the shape of the unsupported areas below this part
    if (! spiralize && gcode_layer.getLayerNr() > 0)
    {
        // accumulate the outlines of all of the parts that are on the layer below

        Shape outlines_below;
        AABB boundaryBox(part.outline);
        for (const std::shared_ptr<SliceMeshStorage>& mesh_ptr : storage.meshes)
        {
            const auto& m = *mesh_ptr;
            if (m.isPrinted())
            {
                for (const SliceLayerPart& prevLayerPart : m.layers[gcode_layer.getLayerNr() - 1].parts)
                {
                    if (boundaryBox.hit(prevLayerPart.boundaryBox))
                    {
                        outlines_below.push_back(prevLayerPart.outline);
                    }
                }
            }
        }

        const coord_t layer_height = mesh_config.inset0_config.getLayerThickness();

        // if support is enabled, add the support outlines also so we don't generate bridges over support

        const Settings& mesh_group_settings = Application::getInstance().current_slice_->scene.current_mesh_group->settings;
        if (mesh_group_settings.get<bool>("support_enable"))
        {
            const coord_t z_distance_top = mesh.settings.get<coord_t>("support_top_distance");
            const size_t z_distance_top_layers = (z_distance_top / layer_height) + 1;
            const int support_layer_nr = gcode_layer.getLayerNr() - z_distance_top_layers;

            if (support_layer_nr > 0)
            {
                const SupportLayer& support_layer = storage.support.supportLayers[support_layer_nr];

                if (! support_layer.support_roof.empty())
                {
                    Shape roof = support_layer.getTotalAreaFromParts(support_layer.support_roof);
                    AABB support_roof_bb(roof);
                    if (boundaryBox.hit(support_roof_bb))
                    {
                        outlines_below.push_back(roof);
                    }
                }
                else
                {
                    for (const SupportInfillPart& support_part : support_layer.support_infill_parts)
                    {
                        AABB support_part_bb(support_part.getInfillArea());
                        if (boundaryBox.hit(support_part_bb))
                        {
                            outlines_below.push_back(support_part.getInfillArea());
                        }
                    }
                }
            }
        }

        const int half_outer_wall_width = mesh_config.inset0_config.getLineWidth() / 2;

        // remove those parts of the layer below that are narrower than a wall line width as they will not be printed

        outlines_below = outlines_below.offset(-half_outer_wall_width).offset(half_outer_wall_width);

        if (mesh.settings.get<bool>("bridge_settings_enabled"))
        {
            // max_air_gap is the max allowed width of the unsupported region below the wall line
            // if the unsupported region is wider than max_air_gap, the wall line will be printed using bridge settings

            const coord_t max_air_gap = half_outer_wall_width;

            // subtract the outlines of the parts below this part to give the shapes of the unsupported regions and then
            // shrink those shapes so that any that are narrower than two times max_air_gap will be removed

            Shape compressed_air(part.outline.difference(outlines_below).offset(-max_air_gap));

            // now expand the air regions by the same amount as they were shrunk plus half the outer wall line width
            // which is required because when the walls are being generated, the vertices do not fall on the part's outline
            // but, instead, are 1/2 a line width inset from the outline

            Shape bridge_mask = compressed_air.offset(max_air_gap + half_outer_wall_width);
            gcode_layer.setBridgeWallMask(bridge_mask);

            // Override flooring/skin areas to register bridging areas to be treated as normal skin
            for (SkinPart& skin_part : part.skin_parts)
            {
                Shape moved_area = skin_part.flooring_fill.intersection(bridge_mask).offset(10);
                skin_part.flooring_fill = skin_part.flooring_fill.difference(moved_area);
                skin_part.skin_fill = skin_part.skin_fill.unionPolygons(moved_area);
            }
        }
        else
        {
            // clear to disable use of bridging settings
            gcode_layer.setBridgeWallMask(Shape());
        }

        const Shape fully_supported_region = outlines_below.offset(-half_outer_wall_width);
        const Shape part_print_region = part.outline.offset(-half_outer_wall_width);

        const auto get_supported_region = [&fully_supported_region, &layer_height](const AngleDegrees& overhang_angle) -> Shape
        {
            // the overhang mask is set to the area of the current part's outline minus the region that is considered to be supported
            // the supported region is made up of those areas that really are supported by either model or support on the layer below
            // expanded to take into account the overhang angle, the greater the overhang angle, the larger the supported area is
            // considered to be
            if (overhang_angle < 90.0)
            {
                const coord_t overhang_width = layer_height * std::tan(AngleRadians(overhang_angle));
                return fully_supported_region.offset(overhang_width + 10);
            }

            return Shape();
        };

        // Build supported regions for all the overhang speeds. For a visual explanation of the result, see doc/gradual_overhang_speed.svg
        std::vector<LayerPlan::OverhangMask> overhang_masks;
        const auto overhang_speed_factors = mesh.settings.get<std::vector<Ratio>>("wall_overhang_speed_factors");
        const size_t overhang_angles_count = overhang_speed_factors.size();
        const auto wall_overhang_angle = mesh.settings.get<AngleDegrees>("wall_overhang_angle");
        if (overhang_angles_count > 0 && wall_overhang_angle < 90.0)
        {
            struct SpeedRegion
            {
                AngleDegrees overhang_angle;
                Ratio speed_factor;
                bool chunk = true;
            };

            // Create raw speed regions
            const AngleDegrees overhang_step = (90.0 - wall_overhang_angle) / static_cast<double>(overhang_angles_count);
            std::vector<SpeedRegion> speed_regions;
            speed_regions.reserve(overhang_angles_count + 2);

            constexpr bool dont_chunk_first = false; // Never merge internal region in order to detect actual overhanging
            speed_regions.push_back(SpeedRegion{ wall_overhang_angle, 1.0_r, dont_chunk_first }); // Initial internal region, always 100% speed factor

            for (size_t angle_index = 1; angle_index <= overhang_angles_count; ++angle_index)
            {
                const AngleDegrees actual_wall_overhang_angle = wall_overhang_angle + static_cast<double>(angle_index) * overhang_step;
                const Ratio speed_factor = overhang_speed_factors[angle_index - 1];

                speed_regions.push_back(SpeedRegion{ actual_wall_overhang_angle, speed_factor });
            }

            speed_regions.push_back(SpeedRegion{ 90.0, overhang_speed_factors.back() }); // Final "everything else" speed region

            // Now merge regions that have similar speed factors (saves calculations and avoid generating micro-segments)
            auto merged_regions = speed_regions
                                | ranges::views::chunk_by(
                                      [](const auto& region_a, const auto& region_b)
                                      {
                                          return region_a.chunk && region_b.chunk && region_a.speed_factor == region_b.speed_factor;
                                      });

            // If finally necessary, add actual calculated speed regions
            if (ranges::distance(merged_regions) > 1)
            {
                for (const auto& regions : merged_regions)
                {
                    const SpeedRegion& last_region = *ranges::prev(regions.end());
                    overhang_masks.push_back(LayerPlan::OverhangMask{ get_supported_region(last_region.overhang_angle), last_region.speed_factor });
                }
            }
        }
        gcode_layer.setOverhangMasks(overhang_masks);

        // the seam overhang mask is set to the area of the current part's outline minus the region that is considered to be supported,
        // which will then be empty if everything is considered supported i.r.t. the angle
        const AngleDegrees seam_overhang_angle = mesh.settings.get<AngleDegrees>("seam_overhang_angle");
        if (seam_overhang_angle < 90.0)
        {
            const Shape supported_region_seam = get_supported_region(seam_overhang_angle);
            gcode_layer.setSeamOverhangMask(part_print_region.difference(supported_region_seam).offset(10));
        }
        else
        {
            gcode_layer.setSeamOverhangMask(Shape());
        }

        const auto wall_line_width_0 = mesh.settings.get<coord_t>("wall_line_width_0");

        const auto roofing_mask_fn = [&]() -> Shape
        {
            const size_t roofing_layer_count = std::min(mesh.settings.get<size_t>("roofing_layer_count"), mesh.settings.get<size_t>("top_layers"));

            auto roofing_mask = storage.getMachineBorder(mesh.settings.get<ExtruderTrain&>("wall_0_extruder_nr").extruder_nr_);

            if (gcode_layer.getLayerNr() + roofing_layer_count >= mesh.layers.size())
            {
                return roofing_mask;
            }

            for (const auto& layer_part : mesh.layers[gcode_layer.getLayerNr() + roofing_layer_count].parts)
            {
                if (boundaryBox.hit(layer_part.boundaryBox))
                {
                    roofing_mask = roofing_mask.difference(layer_part.outline.offset(-wall_line_width_0 / 4));
                }
            }
            return roofing_mask;
        };

        gcode_layer.setRoofingMask(roofing_mask_fn());

        const auto flooring_mask_fn = [&]() -> Shape
        {
            const size_t flooring_layer_count = std::min(mesh.settings.get<size_t>("flooring_layer_count"), mesh.settings.get<size_t>("bottom_layers"));

            auto flooring_mask = storage.getMachineBorder(mesh.settings.get<ExtruderTrain&>("wall_0_extruder_nr").extruder_nr_);

            if (gcode_layer.getLayerNr() - flooring_layer_count < 0)
            {
                return flooring_mask;
            }

            for (const auto& layer_part : mesh.layers[gcode_layer.getLayerNr() - flooring_layer_count].parts)
            {
                if (boundaryBox.hit(layer_part.boundaryBox))
                {
                    flooring_mask = flooring_mask.difference(layer_part.outline.offset(-wall_line_width_0 / 4));
                }
            }
            return flooring_mask;
        };

        gcode_layer.setFlooringMask(flooring_mask_fn());
    }
    else
    {
        // clear to disable use of bridging settings
        gcode_layer.setBridgeWallMask(Shape());
        // clear to disable overhang detection
        gcode_layer.setOverhangMasks({});
        // clear to disable overhang detection
        gcode_layer.setSeamOverhangMask(Shape());
        // clear to disable use of roofing settings
        gcode_layer.setRoofingMask(Shape());
        // clear to disable use of flooring settings
        gcode_layer.setFlooringMask(Shape());
    }

    if (spiralize && extruder_nr == mesh.settings.get<ExtruderTrain&>("wall_0_extruder_nr").extruder_nr_ && ! part.spiral_wall.empty())
    {
        added_something = true;
        gcode_layer.setIsInside(true); // going to print stuff inside print object

        // Only spiralize the first part in the mesh, any other parts will be printed using the normal, non-spiralize codepath.
        // This sounds weird but actually does the right thing when you have a model that has multiple parts at the bottom that merge into
        // one part higher up. Once all the parts have merged, layers above that level will be spiralized
        if (&mesh.layers[gcode_layer.getLayerNr()].parts[0] == &part)
        {
            processSpiralizedWall(storage, gcode_layer, mesh_config, part, mesh);
        }
        else
        {
            // Print the spiral walls of other parts as single walls without Z gradient.
            gcode_layer.addWalls(part.spiral_wall, mesh.settings, mesh_config.inset0_config, mesh_config.inset0_config, mesh_config.inset0_config, mesh_config.inset0_config);
        }
    }
    else
    {
        // Main case: Optimize the insets with the InsetOrderOptimizer.
        const coord_t wall_x_wipe_dist = 0;
        const ZSeamConfig z_seam_config(
            mesh.settings.get<EZSeamType>("z_seam_type"),
            mesh.getZSeamHint(),
            mesh.settings.get<EZSeamCornerPrefType>("z_seam_corner"),
            mesh.settings.get<coord_t>("wall_line_width_0") * 2);
        const Shape disallowed_areas_for_seams;
        constexpr bool scarf_seam = true;
        constexpr bool smooth_speed = true;
        InsetOrderOptimizer wall_orderer(
            *this,
            storage,
            gcode_layer,
            mesh.settings,
            extruder_nr,
            mesh_config.inset0_config,
            mesh_config.insetX_config,
            mesh_config.inset0_roofing_config,
            mesh_config.insetX_roofing_config,
            mesh_config.inset0_flooring_config,
            mesh_config.insetX_flooring_config,
            mesh_config.bridge_inset0_config,
            mesh_config.bridge_insetX_config,
            mesh.settings.get<bool>("travel_retract_before_outer_wall"),
            mesh.settings.get<coord_t>("wall_0_wipe_dist"),
            wall_x_wipe_dist,
            mesh.settings.get<ExtruderTrain&>("wall_0_extruder_nr").extruder_nr_,
            mesh.settings.get<ExtruderTrain&>("wall_x_extruder_nr").extruder_nr_,
            z_seam_config,
            part.wall_toolpaths,
            mesh.bounding_box.flatten().getMiddle(),
            disallowed_areas_for_seams,
            scarf_seam,
            smooth_speed,
            gcode_layer.getSeamOverhangMask());
        added_something |= wall_orderer.addToLayer();
    }
    return added_something;
}

std::optional<Point2LL> FffGcodeWriter::getSeamAvoidingLocation(const Shape& filling_part, int filling_angle, Point2LL last_position) const
{
    if (filling_part.empty())
    {
        return std::optional<Point2LL>();
    }
    // start with the BB of the outline
    AABB skin_part_bb(filling_part);
    PointMatrix rot((double)((-filling_angle + 90) % 360)); // create a matrix to rotate a vector so that it is normal to the skin angle
    const Point2LL bb_middle = skin_part_bb.getMiddle();
    // create a vector from the middle of the BB whose length is such that it can be rotated
    // around the middle of the BB and the end will always be a long way outside of the part's outline
    // and rotate the vector so that it is normal to the skin angle
    const Point2LL vec = rot.apply(Point2LL(0, vSize(skin_part_bb.max_ - bb_middle) * 100));
    // find the vertex in the outline that is closest to the end of the rotated vector
    const PolygonsPointIndex pa = PolygonUtils::findNearestVert(bb_middle + vec, filling_part);
    // and find another outline vertex, this time using the vector + 180 deg
    const PolygonsPointIndex pb = PolygonUtils::findNearestVert(bb_middle - vec, filling_part);
    if (! pa.initialized() || ! pb.initialized())
    {
        return std::optional<Point2LL>();
    }
    // now go to whichever of those vertices that is closest to where we are now
    if (vSize2(pa.p() - last_position) < vSize2(pb.p() - last_position))
    {
        return std::optional<Point2LL>(std::in_place, pa.p());
    }
    else
    {
        return std::optional<Point2LL>(std::in_place, pb.p());
    }
}

bool FffGcodeWriter::processSkin(
    const SliceDataStorage& storage,
    LayerPlan& gcode_layer,
    const SliceMeshStorage& mesh,
    const size_t extruder_nr,
    const MeshPathConfigs& mesh_config,
    const SliceLayerPart& part) const
{
    const size_t top_bottom_extruder_nr = mesh.settings.get<ExtruderTrain&>("top_bottom_extruder_nr").extruder_nr_;
    const size_t roofing_extruder_nr = mesh.settings.get<ExtruderTrain&>("roofing_extruder_nr").extruder_nr_;
    const size_t flooring_extruder_nr = mesh.settings.get<ExtruderTrain&>("flooring_extruder_nr").extruder_nr_;
    const size_t wall_0_extruder_nr = mesh.settings.get<ExtruderTrain&>("wall_0_extruder_nr").extruder_nr_;
    const size_t roofing_layer_count = std::min(mesh.settings.get<size_t>("roofing_layer_count"), mesh.settings.get<size_t>("top_layers"));
    const size_t flooring_layer_count = std::min(mesh.settings.get<size_t>("flooring_layer_count"), mesh.settings.get<size_t>("bottom_layers"));
    if (extruder_nr != top_bottom_extruder_nr && extruder_nr != wall_0_extruder_nr && (extruder_nr != roofing_extruder_nr || roofing_layer_count == 0)
        && (extruder_nr != flooring_extruder_nr || flooring_layer_count == 0))
    {
        return false;
    }
    bool added_something = false;

    PathOrderOptimizer<const SkinPart*> part_order_optimizer(gcode_layer.getLastPlannedPositionOrStartingPosition());
    for (const SkinPart& skin_part : part.skin_parts)
    {
        part_order_optimizer.addPolygon(&skin_part);
    }
    part_order_optimizer.optimize();

    for (const PathOrdering<const SkinPart*>& path : part_order_optimizer.paths_)
    {
        const SkinPart& skin_part = *path.vertices_;

        added_something = added_something | processSkinPart(storage, gcode_layer, mesh, extruder_nr, mesh_config, skin_part);
    }

    return added_something;
}

bool FffGcodeWriter::processSkinPart(
    const SliceDataStorage& storage,
    LayerPlan& gcode_layer,
    const SliceMeshStorage& mesh,
    const size_t extruder_nr,
    const MeshPathConfigs& mesh_config,
    const SkinPart& skin_part) const
{
    bool added_something = false;

    gcode_layer.mode_skip_agressive_merge_ = true;

    processRoofingFlooring(
        storage,
        gcode_layer,
        mesh,
        extruder_nr,
        roofing_settings_names,
        skin_part.roofing_fill,
        mesh_config.roofing_config,
        mesh.roofing_angles,
        added_something);
    processRoofingFlooring(
        storage,
        gcode_layer,
        mesh,
        extruder_nr,
        flooring_settings_names,
        skin_part.flooring_fill,
        mesh_config.flooring_config,
        mesh.flooring_angles,
        added_something);
    processTopBottom(storage, gcode_layer, mesh, extruder_nr, mesh_config, skin_part, added_something);

    gcode_layer.mode_skip_agressive_merge_ = false;
    return added_something;
}

void FffGcodeWriter::processRoofingFlooring(
    const SliceDataStorage& storage,
    LayerPlan& gcode_layer,
    const SliceMeshStorage& mesh,
    const size_t extruder_nr,
    const RoofingFlooringSettingsNames& settings_names,
    const Shape& fill,
    const GCodePathConfig& config,
    const std::vector<AngleDegrees>& angles,
    bool& added_something) const
{
    const size_t skin_extruder_nr = mesh.settings.get<ExtruderTrain&>(settings_names.extruder_nr).extruder_nr_;
    if (extruder_nr != skin_extruder_nr)
    {
        return;
    }

    const EFillMethod pattern = mesh.settings.get<EFillMethod>(settings_names.pattern);
    AngleDegrees roofing_angle = 45;
    if (angles.size() > 0)
    {
        roofing_angle = angles.at(gcode_layer.getLayerNr() % angles.size());
    }

    const Ratio skin_density = 1.0;
    const coord_t skin_overlap = 0; // skinfill already expanded over the roofing areas; don't overlap with perimeters
    const bool monotonic = mesh.settings.get<bool>(settings_names.monotonic);
    processSkinPrintFeature(storage, gcode_layer, mesh, extruder_nr, fill, config, pattern, roofing_angle, skin_overlap, skin_density, monotonic, added_something);
}

void FffGcodeWriter::processTopBottom(
    const SliceDataStorage& storage,
    LayerPlan& gcode_layer,
    const SliceMeshStorage& mesh,
    const size_t extruder_nr,
    const MeshPathConfigs& mesh_config,
    const SkinPart& skin_part,
    bool& added_something) const
{
    if (skin_part.skin_fill.empty())
    {
        return; // bridgeAngle requires a non-empty skin_fill.
    }
    const size_t top_bottom_extruder_nr = mesh.settings.get<ExtruderTrain&>("top_bottom_extruder_nr").extruder_nr_;
    if (extruder_nr != top_bottom_extruder_nr)
    {
        return;
    }
    const Settings& mesh_group_settings = Application::getInstance().current_slice_->scene.current_mesh_group->settings;

    const size_t layer_nr = gcode_layer.getLayerNr();

    EFillMethod pattern = (layer_nr == 0) ? mesh.settings.get<EFillMethod>("top_bottom_pattern_0") : mesh.settings.get<EFillMethod>("top_bottom_pattern");

    AngleDegrees skin_angle = 45;
    if (mesh.skin_angles.size() > 0)
    {
        skin_angle = mesh.skin_angles.at(layer_nr % mesh.skin_angles.size());
    }

    // generate skin_polygons and skin_lines
    const GCodePathConfig* skin_config = &mesh_config.skin_config;
    Ratio skin_density = 1.0;
    const coord_t skin_overlap = 0; // Skin overlap offset is applied in skin.cpp more overlap might be beneficial for curved bridges, but makes it worse in general.
    const bool bridge_settings_enabled = mesh.settings.get<bool>("bridge_settings_enabled");
    const bool bridge_enable_more_layers = bridge_settings_enabled && mesh.settings.get<bool>("bridge_enable_more_layers");
    const Ratio support_threshold = bridge_settings_enabled ? mesh.settings.get<Ratio>("bridge_skin_support_threshold") : 0.0_r;
    const size_t bottom_layers = mesh.settings.get<size_t>("bottom_layers");

    // if support is enabled, consider the support outlines so we don't generate bridges over support

    int support_layer_nr = -1;
    const SupportLayer* support_layer = nullptr;

    if (mesh_group_settings.get<bool>("support_enable"))
    {
        const coord_t layer_height = mesh_config.inset0_config.getLayerThickness();
        const coord_t z_distance_top = mesh.settings.get<coord_t>("support_top_distance");
        const size_t z_distance_top_layers = (z_distance_top / layer_height) + 1;
        support_layer_nr = layer_nr - z_distance_top_layers;
    }

    // helper function that detects skin regions that have no support and modifies their print settings (config, line angle, density, etc.)

    auto handle_bridge_skin = [&](const int bridge_layer, const GCodePathConfig* config, const double density) // bridge_layer = 1, 2 or 3
    {
        if (support_layer_nr >= (bridge_layer - 1))
        {
            support_layer = &storage.support.supportLayers[support_layer_nr - (bridge_layer - 1)];
        }

        Shape supported_skin_part_regions;

        const double angle = bridgeAngle(mesh.settings, skin_part.skin_fill, storage, layer_nr, bridge_layer, support_layer, supported_skin_part_regions);

        if (angle > -1 || (support_threshold > 0 && (supported_skin_part_regions.area() / (skin_part.skin_fill.area() + 1) < support_threshold)))
        {
            if (angle > -1)
            {
                switch (bridge_layer)
                {
                default:
                case 1:
                    skin_angle = angle;
                    break;

                case 2:
                    if (bottom_layers > 2)
                    {
                        // orientate second bridge skin at +45 deg to first
                        skin_angle = angle + 45;
                    }
                    else
                    {
                        // orientate second bridge skin at 90 deg to first
                        skin_angle = angle + 90;
                    }
                    break;

                case 3:
                    // orientate third bridge skin at 135 (same result as -45) deg to first
                    skin_angle = angle + 135;
                    break;
                }
            }
            pattern = EFillMethod::LINES; // force lines pattern when bridging
            if (bridge_settings_enabled)
            {
                skin_config = config;
                skin_density = density;
            }
            return true;
        }

        return false;
    };

    bool is_bridge_skin = false;
    if (layer_nr > 0)
    {
        is_bridge_skin = handle_bridge_skin(1, &mesh_config.bridge_skin_config, mesh.settings.get<Ratio>("bridge_skin_density"));
    }
    if (bridge_enable_more_layers && ! is_bridge_skin && layer_nr > 1 && bottom_layers > 1)
    {
        is_bridge_skin = handle_bridge_skin(2, &mesh_config.bridge_skin_config2, mesh.settings.get<Ratio>("bridge_skin_density_2"));

        if (! is_bridge_skin && layer_nr > 2 && bottom_layers > 2)
        {
            is_bridge_skin = handle_bridge_skin(3, &mesh_config.bridge_skin_config3, mesh.settings.get<Ratio>("bridge_skin_density_3"));
        }
    }

    double fan_speed = GCodePathConfig::FAN_SPEED_DEFAULT;

    if (layer_nr > 0 && skin_config == &mesh_config.skin_config && support_layer_nr >= 0 && mesh.settings.get<bool>("support_fan_enable"))
    {
        // skin isn't a bridge but is it above support and we need to modify the fan speed?

        AABB skin_bb(skin_part.skin_fill);

        support_layer = &storage.support.supportLayers[support_layer_nr];

        bool supported = false;

        if (! support_layer->support_roof.empty())
        {
            Shape roofs = support_layer->getTotalAreaFromParts(support_layer->support_roof);
            AABB support_roof_bb(roofs);
            if (skin_bb.hit(support_roof_bb))
            {
                supported = ! skin_part.skin_fill.intersection(roofs).empty();
            }
        }
        else
        {
            for (auto support_part : support_layer->support_infill_parts)
            {
                AABB support_part_bb(support_part.getInfillArea());
                if (skin_bb.hit(support_part_bb))
                {
                    supported = ! skin_part.skin_fill.intersection(support_part.getInfillArea()).empty();

                    if (supported)
                    {
                        break;
                    }
                }
            }
        }

        if (supported)
        {
            fan_speed = mesh.settings.get<Ratio>("support_supported_skin_fan_speed") * 100.0;
        }
    }
    const bool monotonic = mesh.settings.get<bool>("skin_monotonic");
    processSkinPrintFeature(
        storage,
        gcode_layer,
        mesh,
        extruder_nr,
        skin_part.skin_fill,
        *skin_config,
        pattern,
        skin_angle,
        skin_overlap,
        skin_density,
        monotonic,
        added_something,
        fan_speed);
}

void FffGcodeWriter::processSkinPrintFeature(
    const SliceDataStorage& storage,
    LayerPlan& gcode_layer,
    const SliceMeshStorage& mesh,
    const size_t extruder_nr,
    const Shape& area,
    const GCodePathConfig& config,
    EFillMethod pattern,
    const AngleDegrees skin_angle,
    const coord_t skin_overlap,
    const Ratio skin_density,
    const bool monotonic,
    bool& added_something,
    double fan_speed) const
{
    Shape skin_polygons;
    OpenLinesSet skin_lines;
    std::vector<VariableWidthLines> skin_paths;

    constexpr int infill_multiplier = 1;
    constexpr int extra_infill_shift = 0;
    const size_t wall_line_count = mesh.settings.get<size_t>("skin_outline_count");
    const coord_t small_area_width = mesh.settings.get<coord_t>("small_skin_width");
    const bool zig_zaggify_infill = pattern == EFillMethod::ZIG_ZAG;
    const bool connect_polygons = mesh.settings.get<bool>("connect_skin_polygons");
    coord_t max_resolution = mesh.settings.get<coord_t>("meshfix_maximum_resolution");
    coord_t max_deviation = mesh.settings.get<coord_t>("meshfix_maximum_deviation");
    const Point2LL infill_origin;
    const bool skip_line_stitching = monotonic;
    constexpr bool fill_gaps = true;
    constexpr bool connected_zigzags = false;
    constexpr bool use_endpieces = true;
    constexpr bool skip_some_zags = false;
    constexpr int zag_skip_count = 0;
    constexpr coord_t pocket_size = 0;
    const bool small_areas_on_surface = mesh.settings.get<bool>("small_skin_on_surface");
    const auto& current_layer = mesh.layers[gcode_layer.getLayerNr()];
    const auto& exposed_to_air = current_layer.top_surface.areas.unionPolygons(current_layer.bottom_surface);

    Infill infill_comp(
        pattern,
        zig_zaggify_infill,
        connect_polygons,
        area,
        config.getLineWidth(),
        config.getLineWidth() / skin_density,
        skin_overlap,
        infill_multiplier,
        skin_angle,
        gcode_layer.z_,
        extra_infill_shift,
        max_resolution,
        max_deviation,
        wall_line_count,
        small_area_width,
        infill_origin,
        skip_line_stitching,
        fill_gaps,
        connected_zigzags,
        use_endpieces,
        skip_some_zags,
        zag_skip_count,
        pocket_size);
    infill_comp.generate(
        skin_paths,
        skin_polygons,
        skin_lines,
        mesh.settings,
        gcode_layer.getLayerNr(),
        SectionType::SKIN,
        nullptr,
        nullptr,
        nullptr,
        small_areas_on_surface ? Shape() : exposed_to_air);

    // add paths
    if (! skin_polygons.empty() || ! skin_lines.empty() || ! skin_paths.empty())
    {
        added_something = true;
        gcode_layer.setIsInside(true); // going to print stuff inside print object
        if (! skin_paths.empty())
        {
            // Add skin-walls a.k.a. skin-perimeters, skin-insets.
            constexpr bool retract_before_outer_wall = false;
            constexpr coord_t wipe_dist = 0;
            const ZSeamConfig z_seam_config(
                mesh.settings.get<EZSeamType>("z_seam_type"),
                mesh.getZSeamHint(),
                mesh.settings.get<EZSeamCornerPrefType>("z_seam_corner"),
                config.getLineWidth() * 2);
            InsetOrderOptimizer wall_orderer(
                *this,
                storage,
                gcode_layer,
                mesh.settings,
                extruder_nr,
                config,
                config,
                config,
                config,
                config,
                config,
                config,
                config,
                retract_before_outer_wall,
                wipe_dist,
                wipe_dist,
                extruder_nr,
                extruder_nr,
                z_seam_config,
                skin_paths,
                mesh.bounding_box.flatten().getMiddle());
            added_something |= wall_orderer.addToLayer();
        }
        if (! skin_polygons.empty())
        {
            constexpr bool force_comb_retract = false;
            gcode_layer.addTravel(skin_polygons[0][0], force_comb_retract);
            gcode_layer.addPolygonsByOptimizer(skin_polygons, config, mesh.settings);
        }

        if (monotonic)
        {
            const coord_t exclude_distance = config.getLineWidth() * 0.8;

            const AngleRadians monotonic_direction = AngleRadians(skin_angle);
            constexpr Ratio flow = 1.0_r;
            const coord_t max_adjacent_distance
                = config.getLineWidth()
                * 1.1; // Lines are considered adjacent if they are 1 line width apart, with 10% extra play. The monotonic order is enforced if they are adjacent.
            if (pattern == EFillMethod::GRID || pattern == EFillMethod::LINES || pattern == EFillMethod::TRIANGLES || pattern == EFillMethod::CUBIC
                || pattern == EFillMethod::TETRAHEDRAL || pattern == EFillMethod::QUARTER_CUBIC || pattern == EFillMethod::CUBICSUBDIV || pattern == EFillMethod::LIGHTNING)
            {
                gcode_layer.addLinesMonotonic(
                    area,
                    skin_lines,
                    config,
                    SpaceFillType::Lines,
                    monotonic_direction,
                    max_adjacent_distance,
                    exclude_distance,
                    mesh.settings.get<coord_t>("infill_wipe_dist"),
                    flow,
                    fan_speed);
            }
            else
            {
                const SpaceFillType space_fill_type = (pattern == EFillMethod::ZIG_ZAG) ? SpaceFillType::PolyLines : SpaceFillType::Lines;
                constexpr coord_t wipe_dist = 0;
                gcode_layer.addLinesMonotonic(area, skin_lines, config, space_fill_type, monotonic_direction, max_adjacent_distance, exclude_distance, wipe_dist, flow, fan_speed);
            }
        }
        else
        {
            std::optional<Point2LL> near_start_location;
            const EFillMethod actual_pattern
                = (gcode_layer.getLayerNr() == 0) ? mesh.settings.get<EFillMethod>("top_bottom_pattern_0") : mesh.settings.get<EFillMethod>("top_bottom_pattern");
            if (actual_pattern == EFillMethod::LINES || actual_pattern == EFillMethod::ZIG_ZAG)
            { // update near_start_location to a location which tries to avoid seams in skin
                near_start_location = getSeamAvoidingLocation(area, skin_angle, gcode_layer.getLastPlannedPositionOrStartingPosition());
            }

            constexpr bool enable_travel_optimization = false;
            constexpr double flow = 1.0;
            if (actual_pattern == EFillMethod::GRID || actual_pattern == EFillMethod::LINES || actual_pattern == EFillMethod::TRIANGLES || actual_pattern == EFillMethod::CUBIC
                || actual_pattern == EFillMethod::TETRAHEDRAL || actual_pattern == EFillMethod::QUARTER_CUBIC || actual_pattern == EFillMethod::CUBICSUBDIV
                || actual_pattern == EFillMethod::LIGHTNING)
            {
                gcode_layer.addLinesByOptimizer(
                    skin_lines,
                    config,
                    SpaceFillType::Lines,
                    enable_travel_optimization,
                    mesh.settings.get<coord_t>("infill_wipe_dist"),
                    flow,
                    near_start_location,
                    fan_speed);
            }
            else
            {
                SpaceFillType space_fill_type = (actual_pattern == EFillMethod::ZIG_ZAG) ? SpaceFillType::PolyLines : SpaceFillType::Lines;
                constexpr coord_t wipe_dist = 0;
                gcode_layer.addLinesByOptimizer(skin_lines, config, space_fill_type, enable_travel_optimization, wipe_dist, flow, near_start_location, fan_speed);
            }
        }
    }
}

bool FffGcodeWriter::processIroning(
    const SliceDataStorage& storage,
    const SliceMeshStorage& mesh,
    const SliceLayer& layer,
    const GCodePathConfig& line_config,
    LayerPlan& gcode_layer) const
{
    bool added_something = false;
    const bool ironing_enabled = mesh.settings.get<bool>("ironing_enabled");
    const bool ironing_only_highest_layer = mesh.settings.get<bool>("ironing_only_highest_layer");
    if (ironing_enabled && (! ironing_only_highest_layer || mesh.layer_nr_max_filled_layer == gcode_layer.getLayerNr()))
    {
        // Since we are ironing after all the parts are completed, it believes that it is outside.
        // But the truth is that we are inside a part, so we need to change it before we do the ironing
        // See CURA-8615
        gcode_layer.setIsInside(true);
        added_something |= layer.top_surface.ironing(storage, mesh, line_config, gcode_layer, *this);
        gcode_layer.setIsInside(false);
    }
    return added_something;
}


bool FffGcodeWriter::addSupportToGCode(const SliceDataStorage& storage, LayerPlan& gcode_layer, const size_t extruder_nr) const
{
    bool support_added = false;
    if (! storage.support.generated || gcode_layer.getLayerNr() > storage.support.layer_nr_max_filled_layer)
    {
        return support_added;
    }

    const Settings& mesh_group_settings = Application::getInstance().current_slice_->scene.current_mesh_group->settings;
    const size_t support_roof_extruder_nr = mesh_group_settings.get<ExtruderTrain&>("support_roof_extruder_nr").extruder_nr_;
    const size_t support_bottom_extruder_nr = mesh_group_settings.get<ExtruderTrain&>("support_bottom_extruder_nr").extruder_nr_;
    size_t support_infill_extruder_nr = (gcode_layer.getLayerNr() <= 0) ? mesh_group_settings.get<ExtruderTrain&>("support_extruder_nr_layer_0").extruder_nr_
                                                                        : mesh_group_settings.get<ExtruderTrain&>("support_infill_extruder_nr").extruder_nr_;

    const SupportLayer& support_layer = storage.support.supportLayers[std::max(LayerIndex{ 0 }, gcode_layer.getLayerNr())];
    if (support_layer.support_bottom.empty() && support_layer.support_roof.empty() && support_layer.support_infill_parts.empty())
    {
        return support_added;
    }

    if (extruder_nr == support_roof_extruder_nr)
    {
        support_added |= addSupportRoofsToGCode(storage, support_layer.support_roof, gcode_layer);
    }
    if (extruder_nr == support_infill_extruder_nr)
    {
        support_added |= processSupportInfill(storage, gcode_layer);
    }
    if (extruder_nr == support_bottom_extruder_nr)
    {
        support_added |= addSupportBottomsToGCode(storage, gcode_layer);
    }
    return support_added;
}


bool FffGcodeWriter::processSupportInfill(const SliceDataStorage& storage, LayerPlan& gcode_layer) const
{
    bool added_something = false;
    const SupportLayer& support_layer
        = storage.support.supportLayers[std::max(LayerIndex{ 0 }, gcode_layer.getLayerNr())]; // account for negative layer numbers for raft filler layers

    if (gcode_layer.getLayerNr() > storage.support.layer_nr_max_filled_layer || support_layer.support_infill_parts.empty())
    {
        return added_something;
    }

    const Settings& mesh_group_settings = Application::getInstance().current_slice_->scene.current_mesh_group->settings;
    const size_t extruder_nr = (gcode_layer.getLayerNr() <= 0) ? mesh_group_settings.get<ExtruderTrain&>("support_extruder_nr_layer_0").extruder_nr_
                                                               : mesh_group_settings.get<ExtruderTrain&>("support_infill_extruder_nr").extruder_nr_;
    const ExtruderTrain& infill_extruder = Application::getInstance().current_slice_->scene.extruders[extruder_nr];

    coord_t default_support_line_distance = infill_extruder.settings_.get<coord_t>("support_line_distance");

    // To improve adhesion for the "support initial layer" the first layer might have different properties
    if (gcode_layer.getLayerNr() == 0)
    {
        default_support_line_distance = infill_extruder.settings_.get<coord_t>("support_initial_layer_line_distance");
    }

    const coord_t default_support_infill_overlap = infill_extruder.settings_.get<coord_t>("infill_overlap_mm");

    // Helper to get the support infill angle
    const auto get_support_infill_angle = [](const SupportStorage& support_storage, const int layer_nr)
    {
        if (layer_nr <= 0)
        {
            // handle negative layer numbers
            const size_t divisor = support_storage.support_infill_angles_layer_0.size();
            const size_t index = ((layer_nr % divisor) + divisor) % divisor;
            return support_storage.support_infill_angles_layer_0.at(index);
        }
        return support_storage.support_infill_angles.at(static_cast<size_t>(layer_nr) % support_storage.support_infill_angles.size());
    };
    const AngleDegrees support_infill_angle = get_support_infill_angle(storage.support, gcode_layer.getLayerNr());

    constexpr size_t infill_multiplier = 1; // there is no frontend setting for this (yet)
    size_t infill_density_multiplier = 1;
    if (gcode_layer.getLayerNr() <= 0)
    {
        infill_density_multiplier = infill_extruder.settings_.get<size_t>("support_infill_density_multiplier_initial_layer");
    }

    const size_t wall_line_count = infill_extruder.settings_.get<size_t>("support_wall_count");
    const coord_t max_resolution = infill_extruder.settings_.get<coord_t>("meshfix_maximum_resolution");
    const coord_t max_deviation = infill_extruder.settings_.get<coord_t>("meshfix_maximum_deviation");
    coord_t default_support_line_width = infill_extruder.settings_.get<coord_t>("support_line_width");
    if (gcode_layer.getLayerNr() == 0 && mesh_group_settings.get<EPlatformAdhesion>("adhesion_type") != EPlatformAdhesion::RAFT)
    {
        default_support_line_width *= infill_extruder.settings_.get<Ratio>("initial_layer_line_width_factor");
    }

    // Helper to get the support pattern
    const auto get_support_pattern = [](const EFillMethod pattern, const int layer_nr)
    {
        if (layer_nr <= 0 && (pattern == EFillMethod::LINES || pattern == EFillMethod::ZIG_ZAG))
        {
            return EFillMethod::GRID;
        }
        return pattern;
    };
    const EFillMethod support_pattern = get_support_pattern(infill_extruder.settings_.get<EFillMethod>("support_pattern"), gcode_layer.getLayerNr());

    const auto zig_zaggify_infill = infill_extruder.settings_.get<bool>("zig_zaggify_support");
    const auto skip_some_zags = infill_extruder.settings_.get<bool>("support_skip_some_zags");
    const auto zag_skip_count = infill_extruder.settings_.get<size_t>("support_zag_skip_count");

    // create a list of outlines and use PathOrderOptimizer to optimize the travel move
    PathOrderOptimizer<const SupportInfillPart*> island_order_optimizer_initial(gcode_layer.getLastPlannedPositionOrStartingPosition());
    PathOrderOptimizer<const SupportInfillPart*> island_order_optimizer(gcode_layer.getLastPlannedPositionOrStartingPosition());
    for (const SupportInfillPart& part : support_layer.support_infill_parts)
    {
        (part.use_fractional_config_ ? island_order_optimizer_initial : island_order_optimizer).addPolygon(&part);
    }
    island_order_optimizer_initial.optimize();
    island_order_optimizer.optimize();

    const auto support_connect_zigzags = infill_extruder.settings_.get<bool>("support_connect_zigzags");
    const auto support_structure = infill_extruder.settings_.get<ESupportStructure>("support_structure");
    const Point2LL infill_origin;

    constexpr bool use_endpieces = true;
    constexpr coord_t pocket_size = 0;
    constexpr bool connect_polygons = false; // polygons are too distant to connect for sparse support
    bool need_travel_to_end_of_last_spiral = true;

    // Print the thicker infill lines first. (double or more layer thickness, infill combined with previous layers)
    for (const PathOrdering<const SupportInfillPart*>& path : ranges::views::concat(island_order_optimizer_initial.paths_, island_order_optimizer.paths_))
    {
        const SupportInfillPart& part = *path.vertices_;
        const auto& configs = part.use_fractional_config_ ? gcode_layer.configs_storage_.support_fractional_infill_config : gcode_layer.configs_storage_.support_infill_config;

        // always process the wall overlap if walls are generated
        const int current_support_infill_overlap = (part.inset_count_to_generate_ > 0) ? default_support_infill_overlap : 0;

        // The support infill walls were generated separately, first. Always add them, regardless of how many densities we have.
        std::vector<VariableWidthLines> wall_toolpaths = part.wall_toolpaths_;

        if (! wall_toolpaths.empty())
        {
            const GCodePathConfig& config = configs[0];
            constexpr bool retract_before_outer_wall = false;
            constexpr coord_t wipe_dist = 0;
            const LayerIndex layer_nr = gcode_layer.getLayerNr();
            const ZSeamConfig z_seam_config(part.start_near_location.has_value() ? EZSeamType::INTERNAL_SPECIFIED : EZSeamType::SHORTEST,
                                            part.start_near_location.has_value() ? part.start_near_location.value() : gcode_layer.getLastPlannedPositionOrStartingPosition(),
                                            EZSeamCornerPrefType::Z_SEAM_CORNER_PREF_NONE,
                                            false);
            Shape disallowed_area_for_seams{};
            if (infill_extruder.settings_.get<bool>("support_z_seam_away_from_model") && (layer_nr >= 0))
            {
                for (std::shared_ptr<SliceMeshStorage> mesh_ptr : storage.meshes)
                {
                    auto& mesh = *mesh_ptr;
                    for (auto& part : mesh.layers[layer_nr].parts)
                    {
                        disallowed_area_for_seams.push_back(part.print_outline);
                    }
                }
                if (! disallowed_area_for_seams.empty())
                {
                    coord_t min_distance = infill_extruder.settings_.get<coord_t>("support_z_seam_min_distance");
                    disallowed_area_for_seams = disallowed_area_for_seams.offset(min_distance, ClipperLib::jtRound);
                }
            }

            InsetOrderOptimizer wall_orderer(
                *this,
                storage,
                gcode_layer,
                infill_extruder.settings_,
                extruder_nr,
                config,
                config,
                config,
                config,
                config,
                config,
                config,
                config,
                retract_before_outer_wall,
                wipe_dist,
                wipe_dist,
                extruder_nr,
                extruder_nr,
                z_seam_config,
                wall_toolpaths,
                storage.getModelBoundingBox().flatten().getMiddle(),
                disallowed_area_for_seams);
            added_something |= wall_orderer.addToLayer();
        }

        if ((default_support_line_distance <= 0 && support_structure != ESupportStructure::TREE) || part.infill_area_per_combine_per_density_.empty())
        {
            continue;
        }

        for (unsigned int combine_idx = 0; combine_idx < part.infill_area_per_combine_per_density_[0].size(); ++combine_idx)
        {
            const coord_t support_line_width = default_support_line_width * (combine_idx + 1);

            Shape support_polygons;
            std::vector<VariableWidthLines> wall_toolpaths_here;
            OpenLinesSet support_lines;
            const size_t max_density_idx = part.infill_area_per_combine_per_density_.size() - 1;
            for (size_t density_idx = max_density_idx; (density_idx + 1) > 0; --density_idx)
            {
                if (combine_idx >= part.infill_area_per_combine_per_density_[density_idx].size())
                {
                    continue;
                }

                const unsigned int density_factor = 2 << density_idx; // == pow(2, density_idx + 1)
                coord_t support_line_distance_here
                    = (part.custom_line_distance_ > 0
                           ? part.custom_line_distance_
                           : default_support_line_distance * density_factor); // the highest density infill combines with the next to create a grid with density_factor 1
                if (support_line_distance_here != 0 && infill_density_multiplier > 1)
                {
                    support_line_distance_here /= (1 << (infill_density_multiplier - 1));
                    support_line_distance_here = std::max(support_line_distance_here, support_line_width);
                }
                const int support_shift = support_line_distance_here / 2;
                if (part.custom_line_distance_ == 0 && (density_idx == max_density_idx || support_pattern == EFillMethod::CROSS || support_pattern == EFillMethod::CROSS_3D))
                {
                    support_line_distance_here /= 2;
                }
                const Shape& area = Simplify(infill_extruder.settings_).polygon(part.infill_area_per_combine_per_density_[density_idx][combine_idx]);

                constexpr size_t wall_count = 0; // Walls are generated somewhere else, so their layers aren't vertically combined.
                const coord_t small_area_width = 0;
                constexpr bool skip_stitching = false;
                const bool fill_gaps = density_idx == 0; // Only fill gaps for one of the densities.
                Infill infill_comp(
                    part.custom_line_pattern_ == EFillMethod::NONE ? support_pattern : part.custom_line_pattern_,
                    zig_zaggify_infill,
                    connect_polygons,
                    area,
                    support_line_width,
                    support_line_distance_here,
                    current_support_infill_overlap - (density_idx == max_density_idx ? 0 : wall_line_count * support_line_width),
                    infill_multiplier,
                    support_infill_angle,
                    gcode_layer.z_ + configs[combine_idx].z_offset,
                    support_shift,
                    max_resolution,
                    max_deviation,
                    wall_count,
                    small_area_width,
                    infill_origin,
                    skip_stitching,
                    fill_gaps,
                    support_connect_zigzags,
                    use_endpieces,
                    skip_some_zags,
                    zag_skip_count,
                    pocket_size);
                infill_comp.generate(
                    wall_toolpaths_here,
                    support_polygons,
                    support_lines,
                    infill_extruder.settings_,
                    gcode_layer.getLayerNr(),
                    SectionType::SUPPORT,
                    storage.support.cross_fill_provider);
            }

            if (need_travel_to_end_of_last_spiral && infill_extruder.settings_.get<bool>("magic_spiralize"))
            {
                if ((! wall_toolpaths.empty() || ! support_polygons.empty() || ! support_lines.empty()))
                {
                    int layer_nr = gcode_layer.getLayerNr();
                    if (layer_nr > (int)infill_extruder.settings_.get<size_t>("initial_bottom_layers"))
                    {
                        // bit of subtlety here... support is being used on a spiralized model and to ensure the travel move from the end of the last spiral
                        // to the start of the support does not go through the model we have to tell the slicer what the current location of the nozzle is
                        // by adding a travel move to the end vertex of the last spiral. Of course, if the slicer could track the final location on the previous
                        // layer then this wouldn't be necessary but that's not done due to the multi-threading.
                        const Shape* last_wall_outline = storage.spiralize_wall_outlines[layer_nr - 1];
                        if (last_wall_outline != nullptr)
                        {
                            gcode_layer.addTravel((*last_wall_outline)[0][storage.spiralize_seam_vertex_indices[layer_nr - 1]]);
                            need_travel_to_end_of_last_spiral = false;
                        }
                    }
                }
            }

            gcode_layer.setIsInside(false); // going to print stuff outside print object, i.e. support

            const bool alternate_inset_direction = infill_extruder.settings_.get<bool>("material_alternate_walls");
            const bool alternate_layer_print_direction = alternate_inset_direction && gcode_layer.getLayerNr() % 2 == 1;

            if (! support_polygons.empty())
            {
                constexpr bool force_comb_retract = false;
                gcode_layer.addTravel(support_polygons[0][0], force_comb_retract);

                const ZSeamConfig& z_seam_config = ZSeamConfig();
                constexpr coord_t wall_0_wipe_dist = 0;
                constexpr bool spiralize = false;
                constexpr Ratio flow_ratio = 1.0_r;
                constexpr bool always_retract = false;

                gcode_layer.addPolygonsByOptimizer(
                    support_polygons,
                    configs[combine_idx],
                    mesh_group_settings,
                    z_seam_config,
                    wall_0_wipe_dist,
                    spiralize,
                    flow_ratio,
                    always_retract,
                    alternate_layer_print_direction,
                    part.start_near_location);
                added_something = true;
            }

            if (! support_lines.empty())
            {
                constexpr bool enable_travel_optimization = false;
                constexpr coord_t wipe_dist = 0;
                constexpr Ratio flow_ratio = 1.0;
                constexpr double fan_speed = GCodePathConfig::FAN_SPEED_DEFAULT;

                gcode_layer.addLinesByOptimizer(
                    support_lines,
                    configs[combine_idx],
                    (support_pattern == EFillMethod::ZIG_ZAG) ? SpaceFillType::PolyLines : SpaceFillType::Lines,
                    enable_travel_optimization,
                    wipe_dist,
                    flow_ratio,
                    part.start_near_location,
                    fan_speed,
                    alternate_layer_print_direction);

                added_something = true;
            }

            // If we're printing with a support wall, that support wall generates gap filling as well.
            // If not, the pattern may still generate gap filling (if it's connected infill or zigzag). We still want to print those.
            if (wall_line_count == 0 || ! wall_toolpaths_here.empty())
            {
                const GCodePathConfig& config = configs[0];
                constexpr bool retract_before_outer_wall = false;
                constexpr coord_t wipe_dist = 0;
                constexpr coord_t simplify_curvature = 0;
                const ZSeamConfig z_seam_config(
                    EZSeamType::SHORTEST,
                    gcode_layer.getLastPlannedPositionOrStartingPosition(),
                    EZSeamCornerPrefType::Z_SEAM_CORNER_PREF_NONE,
                    simplify_curvature);
                InsetOrderOptimizer wall_orderer(
                    *this,
                    storage,
                    gcode_layer,
                    infill_extruder.settings_,
                    extruder_nr,
                    config,
                    config,
                    config,
                    config,
                    config,
                    config,
                    config,
                    config,
                    retract_before_outer_wall,
                    wipe_dist,
                    wipe_dist,
                    extruder_nr,
                    extruder_nr,
                    z_seam_config,
                    wall_toolpaths_here,
                    storage.getModelBoundingBox().flatten().getMiddle());
                added_something |= wall_orderer.addToLayer();
            }
        }
    }

    return added_something;
}


bool FffGcodeWriter::addSupportRoofsToGCode(
    const SliceDataStorage& storage,
    const std::vector<SupportInfillPart>& support_roof_outlines,
    LayerPlan& gcode_layer) const
{
    const SupportLayer& support_layer = storage.support.supportLayers[std::max(LayerIndex{ 0 }, gcode_layer.getLayerNr())];

    if (! storage.support.generated || gcode_layer.getLayerNr() > storage.support.layer_nr_max_filled_layer || support_layer.support_roof.empty())
    {
        return false; // No need to generate support roof if there's no support.
    }

    const size_t roof_extruder_nr = Application::getInstance().current_slice_->scene.current_mesh_group->settings.get<ExtruderTrain&>("support_roof_extruder_nr").extruder_nr_;
    const ExtruderTrain& roof_extruder = Application::getInstance().current_slice_->scene.extruders[roof_extruder_nr];

    bool added_support = false;

    for(bool fractional : {true,false}) // Add all fractional roofs first.
    {
        for(const SupportInfillPart& roof_part: support_roof_outlines)
        {

            if(roof_part.use_fractional_config_ != fractional)
            {
                continue;
            }

            const GCodePathConfig& current_roof_config = roof_part.use_fractional_config_ ?
                                                                       gcode_layer.configs_storage_.support_fractional_roof_config :
                                                                       gcode_layer.configs_storage_.support_roof_config;
            const EFillMethod pattern = roof_part.custom_line_pattern_ == EFillMethod::NONE ? roof_extruder.settings_.get<EFillMethod>("support_roof_pattern") : roof_part.custom_line_pattern_ ;
            AngleDegrees fill_angle = 0;
            if (! storage.support.support_roof_angles.empty())
            {
                // handle negative layer numbers
                int divisor = static_cast<int>(storage.support.support_roof_angles.size());
                int index = ((gcode_layer.getLayerNr() % divisor) + divisor) % divisor;
                fill_angle = storage.support.support_roof_angles.at(index);
            }
            const bool zig_zaggify_infill = pattern == EFillMethod::ZIG_ZAG;
            const bool connect_polygons = false; // connections might happen in mid air in between the infill lines
            constexpr coord_t support_roof_overlap = 0; // the roofs should never be expanded outwards
            constexpr size_t infill_multiplier = 1;
            constexpr coord_t extra_infill_shift = 0;
            const auto wall_line_count = roof_part.inset_count_to_generate_;
            const coord_t small_area_width = roof_extruder.settings_.get<coord_t>("min_even_wall_line_width") * 2; // Maximum width of a region that can still be filled with one wall.
            const Point2LL infill_origin;
            constexpr bool skip_stitching = false;
            constexpr bool fill_gaps = true;
            constexpr bool use_endpieces = true;
            constexpr bool connected_zigzags = false;
            constexpr bool skip_some_zags = false;
            constexpr size_t zag_skip_count = 0;
            constexpr coord_t pocket_size = 0;
            const coord_t max_resolution = roof_extruder.settings_.get<coord_t>("meshfix_maximum_resolution");
            const coord_t max_deviation = roof_extruder.settings_.get<coord_t>("meshfix_maximum_deviation");
            const ZSeamConfig z_seam_config(roof_part.start_near_location.has_value() ? EZSeamType::INTERNAL_SPECIFIED : EZSeamType::SHORTEST,
                                            roof_part.start_near_location.has_value() ? roof_part.start_near_location.value() : gcode_layer.getLastPlannedPositionOrStartingPosition(),
                                            EZSeamCornerPrefType::Z_SEAM_CORNER_PREF_NONE,
                                            false);

            coord_t support_roof_line_distance = roof_part.custom_line_distance_ == 0 ? roof_extruder.settings_.get<coord_t>("support_roof_line_distance") : roof_part.custom_line_distance_;
            const coord_t support_roof_line_width = roof_extruder.settings_.get<coord_t>("support_roof_line_width");
            if (gcode_layer.getLayerNr() == 0 && support_roof_line_distance < 2 * support_roof_line_width)
            { // if roof is dense
                support_roof_line_distance *= roof_extruder.settings_.get<Ratio>("initial_layer_line_width_factor");
            }

            Shape infill_outline = roof_part.getInfillArea();
            Shape wall;
            // make sure there is a wall if this is on the first layer
            if (gcode_layer.getLayerNr() == 0)
            {
                wall = infill_outline.offset(-support_roof_line_width / 2);
                infill_outline = wall.offset(-support_roof_line_width / 2);
            }
            infill_outline = Simplify(roof_extruder.settings_).polygon(infill_outline);

<<<<<<< HEAD
            Infill roof_computation(
                pattern,
                zig_zaggify_infill,
                connect_polygons,
                infill_outline,
                current_roof_config.getLineWidth(),
                support_roof_line_distance,
                support_roof_overlap,
                infill_multiplier,
                fill_angle,
                gcode_layer.z_ + current_roof_config.z_offset,
                extra_infill_shift,
                max_resolution,
                max_deviation,
                wall_line_count,
                small_area_width,
                infill_origin,
                skip_stitching,
                fill_gaps,
                connected_zigzags,
                use_endpieces,
                skip_some_zags,
                zag_skip_count,
                pocket_size);
            Shape roof_polygons;
            std::vector<VariableWidthLines> roof_paths;
            OpenLinesSet roof_lines;
            roof_computation.generate(roof_paths, roof_polygons, roof_lines, roof_extruder.settings_, gcode_layer.getLayerNr(), SectionType::SUPPORT);

            if ((gcode_layer.getLayerNr() == 0 && wall.empty()) || (gcode_layer.getLayerNr() > 0 && roof_paths.empty() && roof_polygons.empty() && roof_lines.empty()))
            {
                // We didn't create any support roof.
                continue;
            }
            added_support = true;

            gcode_layer.setIsInside(false); // going to print stuff outside print object, i.e. support
            if (gcode_layer.getLayerNr() == 0)
            {
                gcode_layer.addPolygonsByOptimizer(wall, current_roof_config, roof_extruder.settings_, z_seam_config);
            }
            if (! roof_polygons.empty())
            {
                constexpr bool force_comb_retract = false;
                gcode_layer.addTravel(roof_polygons[0][0], force_comb_retract);
                gcode_layer.addPolygonsByOptimizer(roof_polygons, current_roof_config, roof_extruder.settings_, z_seam_config);
            }
            if (! roof_paths.empty())
            {
                const GCodePathConfig& config = current_roof_config;
                constexpr bool retract_before_outer_wall = false;
                constexpr coord_t wipe_dist = 0;

                InsetOrderOptimizer wall_orderer(
                    *this,
                    storage,
                    gcode_layer,
                    roof_extruder.settings_,
                    roof_extruder_nr,
                    config,
                    config,
                    config,
                    config,
                    config,
                    config,
                    retract_before_outer_wall,
                    wipe_dist,
                    wipe_dist,
                    roof_extruder_nr,
                    roof_extruder_nr,
                    z_seam_config,
                    roof_paths,
                storage.getModelBoundingBox().flatten().getMiddle());wall_orderer.addToLayer();
            }
            constexpr bool enable_travel_optimization = false;
            constexpr coord_t wipe_dist = 0;
            constexpr Ratio flow_ratio = 1.0;
            gcode_layer.addLinesByOptimizer(roof_lines, current_roof_config, (pattern == EFillMethod::ZIG_ZAG) ? SpaceFillType::PolyLines : SpaceFillType::Lines, enable_travel_optimization, wipe_dist, flow_ratio, roof_part.start_near_location);
        }
=======
        InsetOrderOptimizer wall_orderer(
            *this,
            storage,
            gcode_layer,
            roof_extruder.settings_,
            roof_extruder_nr,
            config,
            config,
            config,
            config,
            config,
            config,
            config,
            config,
            retract_before_outer_wall,
            wipe_dist,
            wipe_dist,
            roof_extruder_nr,
            roof_extruder_nr,
            z_seam_config,
            roof_paths,
            storage.getModelBoundingBox().flatten().getMiddle());
        wall_orderer.addToLayer();
>>>>>>> 7ae0531e
    }
    return added_support;
}

bool FffGcodeWriter::addSupportBottomsToGCode(const SliceDataStorage& storage, LayerPlan& gcode_layer) const
{
    const SupportLayer& support_layer = storage.support.supportLayers[std::max(LayerIndex{ 0 }, gcode_layer.getLayerNr())];

    if (! storage.support.generated || gcode_layer.getLayerNr() > storage.support.layer_nr_max_filled_layer || support_layer.support_bottom.empty())
    {
        return false; // No need to generate support bottoms if there's no support.
    }

    const size_t bottom_extruder_nr = Application::getInstance().current_slice_->scene.current_mesh_group->settings.get<ExtruderTrain&>("support_bottom_extruder_nr").extruder_nr_;
    const ExtruderTrain& bottom_extruder = Application::getInstance().current_slice_->scene.extruders[bottom_extruder_nr];

    const EFillMethod pattern = bottom_extruder.settings_.get<EFillMethod>("support_bottom_pattern");
    AngleDegrees fill_angle = 0;
    if (! storage.support.support_bottom_angles.empty())
    {
        // handle negative layer numbers
        int divisor = static_cast<int>(storage.support.support_bottom_angles.size());
        int index = ((gcode_layer.getLayerNr() % divisor) + divisor) % divisor;
        fill_angle = storage.support.support_bottom_angles.at(index);
    }
    const bool zig_zaggify_infill = pattern == EFillMethod::ZIG_ZAG;
    constexpr bool connect_polygons = false; // Keep the same as roof, also does make a bit less sense when support infill is < 100% or support walls are set to > 0.
    constexpr coord_t support_bottom_overlap = 0; // the bottoms should never be expanded outwards
    constexpr size_t infill_multiplier = 1;
    constexpr coord_t extra_infill_shift = 0;
    const auto wall_line_count = bottom_extruder.settings_.get<size_t>("support_bottom_wall_count");
    const coord_t small_area_width = bottom_extruder.settings_.get<coord_t>("min_even_wall_line_width") * 2; // Maximum width of a region that can still be filled with one wall.

    const Point2LL infill_origin;
    constexpr bool skip_stitching = false;
    constexpr bool fill_gaps = true;
    constexpr bool use_endpieces = true;
    constexpr bool connected_zigzags = false;
    constexpr bool skip_some_zags = false;
    constexpr int zag_skip_count = 0;
    constexpr coord_t pocket_size = 0;
    const coord_t max_resolution = bottom_extruder.settings_.get<coord_t>("meshfix_maximum_resolution");
    const coord_t max_deviation = bottom_extruder.settings_.get<coord_t>("meshfix_maximum_deviation");

    const coord_t support_bottom_line_distance = bottom_extruder.settings_.get<coord_t>(
        "support_bottom_line_distance"); // note: no need to apply initial line width factor; support bottoms cannot exist on the first layer
    Infill bottom_computation(
        pattern,
        zig_zaggify_infill,
        connect_polygons,
        support_layer.support_bottom,
        gcode_layer.configs_storage_.support_bottom_config.getLineWidth(),
        support_bottom_line_distance,
        support_bottom_overlap,
        infill_multiplier,
        fill_angle,
        gcode_layer.z_,
        extra_infill_shift,
        max_resolution,
        max_deviation,
        wall_line_count,
        small_area_width,
        infill_origin,
        skip_stitching,
        fill_gaps,
        connected_zigzags,
        use_endpieces,
        skip_some_zags,
        zag_skip_count,
        pocket_size);
    Shape bottom_polygons;
    std::vector<VariableWidthLines> bottom_paths;
    OpenLinesSet bottom_lines;
    bottom_computation.generate(bottom_paths, bottom_polygons, bottom_lines, bottom_extruder.settings_, gcode_layer.getLayerNr(), SectionType::SUPPORT);
    if (bottom_paths.empty() && bottom_polygons.empty() && bottom_lines.empty())
    {
        return false;
    }
    gcode_layer.setIsInside(false); // going to print stuff outside print object, i.e. support
    if (! bottom_polygons.empty())
    {
        constexpr bool force_comb_retract = false;
        gcode_layer.addTravel(bottom_polygons[0][0], force_comb_retract);
        gcode_layer.addPolygonsByOptimizer(bottom_polygons, gcode_layer.configs_storage_.support_bottom_config, bottom_extruder.settings_);
    }
    if (! bottom_paths.empty())
    {
        const GCodePathConfig& config = gcode_layer.configs_storage_.support_bottom_config;
        constexpr bool retract_before_outer_wall = false;
        constexpr coord_t wipe_dist = 0;
        const ZSeamConfig z_seam_config(EZSeamType::SHORTEST, gcode_layer.getLastPlannedPositionOrStartingPosition(), EZSeamCornerPrefType::Z_SEAM_CORNER_PREF_NONE, false);

        InsetOrderOptimizer wall_orderer(
            *this,
            storage,
            gcode_layer,
            bottom_extruder.settings_,
            bottom_extruder_nr,
            config,
            config,
            config,
            config,
            config,
            config,
            config,
            config,
            retract_before_outer_wall,
            wipe_dist,
            wipe_dist,
            bottom_extruder_nr,
            bottom_extruder_nr,
            z_seam_config,
            bottom_paths,
            storage.getModelBoundingBox().flatten().getMiddle());
        wall_orderer.addToLayer();
    }
    gcode_layer.addLinesByOptimizer(
        bottom_lines,
        gcode_layer.configs_storage_.support_bottom_config,
        (pattern == EFillMethod::ZIG_ZAG) ? SpaceFillType::PolyLines : SpaceFillType::Lines);
    return true;
}

void FffGcodeWriter::setExtruder_addPrime(const SliceDataStorage& storage, LayerPlan& gcode_layer, const size_t extruder_nr, const bool append_to_prime_tower) const
{
    const size_t previous_extruder = gcode_layer.getExtruder();
    const bool extruder_changed = gcode_layer.setExtruder(extruder_nr);

    if (extruder_changed)
    {
        if (extruder_prime_layer_nr[extruder_nr] == gcode_layer.getLayerNr())
        {
            const ExtruderTrain& train = Application::getInstance().current_slice_->scene.extruders[extruder_nr];

            // We always prime an extruder, but whether it will be a prime blob/poop depends on if prime blob is enabled.
            // This is decided in GCodeExport::writePrimeTrain().
            if (train.settings_.get<bool>("prime_blob_enable")) // Don't travel to the prime-blob position if not enabled though.
            {
                bool prime_pos_is_abs = train.settings_.get<bool>("extruder_prime_pos_abs");
                Point2LL prime_pos = Point2LL(train.settings_.get<coord_t>("extruder_prime_pos_x"), train.settings_.get<coord_t>("extruder_prime_pos_y"));
                gcode_layer.addTravel(prime_pos_is_abs ? prime_pos : gcode_layer.getLastPlannedPositionOrStartingPosition() + prime_pos);
                gcode_layer.planPrime();
            }
            else
            {
                // Otherwise still prime, but don't do any other travels.
                gcode_layer.planPrime(0.0);
            }
        }

        if (! gcode_layer.getSkirtBrimIsPlanned(extruder_nr))
        {
            processSkirtBrim(storage, gcode_layer, extruder_nr, gcode_layer.getLayerNr());
        }
    }

    if (append_to_prime_tower)
    {
        addPrimeTower(storage, gcode_layer, previous_extruder);
    }
}

void FffGcodeWriter::addPrimeTower(const SliceDataStorage& storage, LayerPlan& gcode_layer, const size_t prev_extruder) const
{
    if (! storage.prime_tower_)
    {
        return;
    }

    const LayerIndex layer_nr = gcode_layer.getLayerNr();
    const std::vector<ExtruderUse> extruder_order = extruder_order_per_layer.get(layer_nr);
    storage.prime_tower_->addToGcode(storage, gcode_layer, extruder_order, prev_extruder, gcode_layer.getExtruder());
}

void FffGcodeWriter::finalize()
{
    const Settings& mesh_group_settings = Application::getInstance().current_slice_->scene.current_mesh_group->settings;
    if (mesh_group_settings.get<bool>("machine_heated_bed"))
    {
        gcode.writeBedTemperatureCommand(0); // Cool down the bed (M140).
        // Nozzles are cooled down automatically after the last time they are used (which might be earlier than the end of the print).
    }
    if (mesh_group_settings.get<bool>("machine_heated_build_volume") && mesh_group_settings.get<Temperature>("build_volume_temperature") != 0)
    {
        gcode.writeBuildVolumeTemperatureCommand(0); // Cool down the build volume.
    }

    const Duration print_time = gcode.getSumTotalPrintTimes();
    std::vector<double> filament_used;
    std::vector<std::string> material_ids;
    std::vector<bool> extruder_is_used;
    const Scene& scene = Application::getInstance().current_slice_->scene;
    for (size_t extruder_nr = 0; extruder_nr < scene.extruders.size(); extruder_nr++)
    {
        filament_used.emplace_back(gcode.getTotalFilamentUsed(extruder_nr));
        material_ids.emplace_back(scene.extruders[extruder_nr].settings_.get<std::string>("material_guid"));
        extruder_is_used.push_back(gcode.getExtruderIsUsed(extruder_nr));
    }
    std::string prefix = gcode.getFileHeader(extruder_is_used, &print_time, filament_used, material_ids);
    if (! Application::getInstance().communication_->isSequential())
    {
        Application::getInstance().communication_->sendGCodePrefix(prefix);
        Application::getInstance().communication_->sendSliceUUID(slice_uuid);
    }
    else
    {
        spdlog::info("Gcode header after slicing: {}", prefix);
    }
    if (mesh_group_settings.get<bool>("acceleration_enabled"))
    {
        gcode.writePrintAcceleration(mesh_group_settings.get<Acceleration>("machine_acceleration"));
        gcode.writeTravelAcceleration(mesh_group_settings.get<Acceleration>("machine_acceleration"));
    }
    if (mesh_group_settings.get<bool>("jerk_enabled"))
    {
        gcode.writeJerk(mesh_group_settings.get<Velocity>("machine_max_jerk_xy"));
    }

    const auto end_gcode = mesh_group_settings.get<std::string>("machine_end_gcode");

    if (end_gcode.length() > 0 && mesh_group_settings.get<bool>("relative_extrusion"))
    {
        gcode.writeExtrusionMode(false); // ensure absolute extrusion mode is set before the end gcode
    }
    gcode.finalize(end_gcode.c_str());

    // set extrusion mode back to "normal"
    gcode.resetExtrusionMode();

    for (size_t e = 0; e < Application::getInstance().current_slice_->scene.extruders.size(); e++)
    {
        gcode.writeTemperatureCommand(e, 0, false);
    }

    gcode.writeComment("End of Gcode");
    gcode.flushOutputStream();
    /*
    the profile string below can be executed since the M25 doesn't end the gcode on an UMO and when printing via USB.
    gcode.writeCode("M25 ;Stop reading from this point on.");
    gcode.writeComment("Cura profile string:");
    gcode.writeComment(FffProcessor::getInstance()->getAllLocalSettingsString() + FffProcessor::getInstance()->getProfileString());
    */
}


} // namespace cura<|MERGE_RESOLUTION|>--- conflicted
+++ resolved
@@ -4316,7 +4316,6 @@
             }
             infill_outline = Simplify(roof_extruder.settings_).polygon(infill_outline);
 
-<<<<<<< HEAD
             Infill roof_computation(
                 pattern,
                 zig_zaggify_infill,
@@ -4382,7 +4381,8 @@
                     config,
                     config,
                     config,
-                    retract_before_outer_wall,
+                    config,
+            config,retract_before_outer_wall,
                     wipe_dist,
                     wipe_dist,
                     roof_extruder_nr,
@@ -4396,31 +4396,6 @@
             constexpr Ratio flow_ratio = 1.0;
             gcode_layer.addLinesByOptimizer(roof_lines, current_roof_config, (pattern == EFillMethod::ZIG_ZAG) ? SpaceFillType::PolyLines : SpaceFillType::Lines, enable_travel_optimization, wipe_dist, flow_ratio, roof_part.start_near_location);
         }
-=======
-        InsetOrderOptimizer wall_orderer(
-            *this,
-            storage,
-            gcode_layer,
-            roof_extruder.settings_,
-            roof_extruder_nr,
-            config,
-            config,
-            config,
-            config,
-            config,
-            config,
-            config,
-            config,
-            retract_before_outer_wall,
-            wipe_dist,
-            wipe_dist,
-            roof_extruder_nr,
-            roof_extruder_nr,
-            z_seam_config,
-            roof_paths,
-            storage.getModelBoundingBox().flatten().getMiddle());
-        wall_orderer.addToLayer();
->>>>>>> 7ae0531e
     }
     return added_support;
 }
