
#include <list>

#include "FffGcodeWriter.h"
#include "FffProcessor.h"
#include "Progress.h"
#include "wallOverlap.h"

namespace cura
{


void FffGcodeWriter::writeGCode(SliceDataStorage& storage, TimeKeeper& time_keeper)
{
    PrimeTower primetower();
    
    gcode.preSetup(storage.meshgroup);
    
    if (meshgroup_number == 1)
    {
        gcode.resetTotalPrintTimeAndFilament();
    }
    
    if (command_socket)
        command_socket->beginGCode();

    setConfigCoasting(storage);

    setConfigRetraction(storage);

    if (meshgroup_number == 1)
    {
        processStartingCode(storage);
    }
    else
    {
        processNextMeshGroupCode(storage);
    }
    meshgroup_number++;

<<<<<<< HEAD
    unsigned int total_layers = storage.meshes[0].layers.size();
=======
    size_t total_layers = 0;
    for (SliceMeshStorage& mesh : storage.meshes)
    {
        total_layers = std::max(total_layers, mesh.layers.size());
    }
    
>>>>>>> 3a8a5844
    gcode.writeLayerCountComment(total_layers);

    bool has_raft = getSettingAsPlatformAdhesion("adhesion_type") == EPlatformAdhesion::RAFT;
    if (has_raft)
    {
        processRaft(storage, total_layers);
    }
    
    for (int extruder = 0; extruder < storage.meshgroup->getExtruderCount(); extruder++)
        last_prime_tower_poly_printed[extruder] = -1; // layer 0 has its prime tower printed during the brim (?)
    
    for(unsigned int layer_nr=0; layer_nr<total_layers; layer_nr++)
    {
        processLayer(storage, layer_nr, total_layers, has_raft);
    }

    Progress::messageProgressStage(Progress::Stage::FINISH, &time_keeper, command_socket);
    
    gcode.writeFanCommand(0);

    //Store the object height for when we are printing multiple objects, as we need to clear every one of them when moving to the next position.
    max_object_height = std::max(max_object_height, storage.model_max.z);
    
    if (command_socket)
    {
        command_socket->sendGCodeLayer();
        command_socket->endSendSlicedObject();
    }
}


void FffGcodeWriter::setConfigCoasting(SliceDataStorage& storage) 
{
    for (int extr = 0; extr < storage.meshgroup->getExtruderCount(); extr++)
    {
        storage.coasting_config.emplace_back();
        ExtruderTrain* train = storage.meshgroup->getExtruderTrain(extr);
        CoastingConfig& coasting_config = storage.coasting_config.back();
        coasting_config.coasting_enable = train->getSettingBoolean("coasting_enable"); 
        coasting_config.coasting_volume_move = train->getSettingInCubicMillimeters("coasting_volume_move"); 
        coasting_config.coasting_min_volume_move = train->getSettingInCubicMillimeters("coasting_min_volume_move"); 
        coasting_config.coasting_speed_move = train->getSettingInPercentage("coasting_speed_move") / 100.0; 
        coasting_config.coasting_volume_retract = train->getSettingInCubicMillimeters("coasting_volume_retract");
        coasting_config.coasting_min_volume_retract = train->getSettingInCubicMillimeters("coasting_min_volume_retract");
        coasting_config.coasting_speed_retract = train->getSettingInPercentage("coasting_speed_retract") / 100.0;
    }
}

void FffGcodeWriter::setConfigRetraction(SliceDataStorage& storage) 
{
    storage.retraction_config.amount = (storage.getSettingBoolean("retraction_enable"))? INT2MM(getSettingInMicrons("retraction_amount")) : 0;
    storage.retraction_config.primeAmount = INT2MM(getSettingInMicrons("retraction_extra_prime_amount"));
    storage.retraction_config.speed = getSettingInMillimetersPerSecond("retraction_retract_speed");
    storage.retraction_config.primeSpeed = getSettingInMillimetersPerSecond("retraction_prime_speed");
    storage.retraction_config.zHop = getSettingInMicrons("retraction_hop");
    storage.retraction_config.retraction_min_travel_distance = getSettingInMicrons("retraction_min_travel");
    storage.retraction_config.retraction_extrusion_window = getSettingInMicrons("retraction_extrusion_window");
    storage.retraction_config.retraction_count_max = getSettingInMicrons("retraction_count_max");
    
    int extruder_count = storage.meshgroup->getExtruderCount();
    for (int extruder = 0; extruder < extruder_count; extruder++)
    {
        ExtruderTrain* train = storage.meshgroup->getExtruderTrain(extruder);
        storage.retraction_config_per_extruder[extruder].amount = (train->getSettingBoolean("retraction_enable"))? INT2MM(train->getSettingInMicrons("retraction_amount")) : 0;
        storage.retraction_config_per_extruder[extruder].primeAmount = INT2MM(train->getSettingInMicrons("retraction_extra_prime_amount"));
        storage.retraction_config_per_extruder[extruder].speed = train->getSettingInMillimetersPerSecond("retraction_retract_speed");
        storage.retraction_config_per_extruder[extruder].primeSpeed = train->getSettingInMillimetersPerSecond("retraction_prime_speed");
        storage.retraction_config_per_extruder[extruder].zHop = train->getSettingInMicrons("retraction_hop");
        storage.retraction_config_per_extruder[extruder].retraction_min_travel_distance = train->getSettingInMicrons("retraction_min_travel");
        storage.retraction_config_per_extruder[extruder].retraction_extrusion_window = train->getSettingInMicrons("retraction_extrusion_window");
        storage.retraction_config_per_extruder[extruder].retraction_count_max = train->getSettingInMicrons("retraction_count_max");
    }
    for(SliceMeshStorage& mesh : storage.meshes)
    {
        mesh.retraction_config.amount = (mesh.getSettingBoolean("retraction_enable"))? INT2MM(mesh.getSettingInMicrons("retraction_amount")) : 0;
        mesh.retraction_config.primeAmount = INT2MM(mesh.getSettingInMicrons("retraction_extra_prime_amount"));
        mesh.retraction_config.speed = mesh.getSettingInMillimetersPerSecond("retraction_retract_speed");
        mesh.retraction_config.primeSpeed = mesh.getSettingInMillimetersPerSecond("retraction_prime_speed");
        mesh.retraction_config.zHop = mesh.getSettingInMicrons("retraction_hop");
        mesh.retraction_config.retraction_min_travel_distance = mesh.getSettingInMicrons("retraction_min_travel");
        mesh.retraction_config.retraction_extrusion_window = mesh.getSettingInMicrons("retraction_extrusion_window");
        mesh.retraction_config.retraction_count_max = mesh.getSettingInMicrons("retraction_count_max");
    }
}

void FffGcodeWriter::setConfigSkirt(SliceDataStorage& storage, int layer_thickness)
{
    for (int extruder = 0; extruder < storage.meshgroup->getExtruderCount(); extruder++)
    {
        SettingsBase* train = storage.meshgroup->getExtruderTrain(extruder);
        storage.skirt_config[extruder].setSpeed(train->getSettingInMillimetersPerSecond("skirt_speed"));
        storage.skirt_config[extruder].setLineWidth(train->getSettingInMicrons("skirt_line_width"));
        storage.skirt_config[extruder].setFlow(train->getSettingInPercentage("material_flow"));
        storage.skirt_config[extruder].setLayerHeight(layer_thickness);
    }
}

void FffGcodeWriter::setConfigSupport(SliceDataStorage& storage, int layer_thickness)
{
    storage.support_config.setLineWidth(getSettingInMicrons("support_line_width"));
    storage.support_config.setSpeed(getSettingInMillimetersPerSecond("speed_support_lines"));
    storage.support_config.setFlow(storage.meshgroup->getExtruderTrain(getSettingAsIndex("support_extruder_nr"))->getSettingInPercentage("material_flow"));
    storage.support_config.setLayerHeight(layer_thickness);
    
    storage.support_roof_config.setLineWidth(getSettingInMicrons("support_roof_line_width"));
    storage.support_roof_config.setSpeed(getSettingInMillimetersPerSecond("speed_support_roof"));
    storage.support_roof_config.setFlow(storage.meshgroup->getExtruderTrain(getSettingAsIndex("support_roof_extruder_nr"))->getSettingInPercentage("material_flow"));
    storage.support_roof_config.setLayerHeight(layer_thickness);
}

void FffGcodeWriter::setConfigInsets(SliceMeshStorage& mesh, int layer_thickness)
{
    mesh.inset0_config.setLineWidth(mesh.getSettingInMicrons("wall_line_width_0"));
    mesh.inset0_config.setSpeed(mesh.getSettingInMillimetersPerSecond("speed_wall_0"));
    mesh.inset0_config.setFlow(mesh.getSettingInPercentage("material_flow"));
    mesh.inset0_config.setLayerHeight(layer_thickness);

    mesh.insetX_config.setLineWidth(mesh.getSettingInMicrons("wall_line_width_x"));
    mesh.insetX_config.setSpeed(mesh.getSettingInMillimetersPerSecond("speed_wall_x"));
    mesh.insetX_config.setFlow(mesh.getSettingInPercentage("material_flow"));
    mesh.insetX_config.setLayerHeight(layer_thickness);
}

void FffGcodeWriter::setConfigSkin(SliceMeshStorage& mesh, int layer_thickness)
{
    mesh.skin_config.setLineWidth(mesh.getSettingInMicrons("skin_line_width"));
    mesh.skin_config.setSpeed(mesh.getSettingInMillimetersPerSecond("speed_topbottom"));
    mesh.skin_config.setFlow(mesh.getSettingInPercentage("material_flow"));
    mesh.skin_config.setLayerHeight(layer_thickness);
}

void FffGcodeWriter::setConfigInfill(SliceMeshStorage& mesh, int layer_thickness)
{
    for(unsigned int idx=0; idx<MAX_INFILL_COMBINE; idx++)
    {
        mesh.infill_config[idx].setLineWidth(mesh.getSettingInMicrons("infill_line_width") * (idx + 1));
        mesh.infill_config[idx].setSpeed(mesh.getSettingInMillimetersPerSecond("speed_infill"));
        mesh.infill_config[idx].setFlow(mesh.getSettingInPercentage("material_flow"));
        mesh.infill_config[idx].setLayerHeight(layer_thickness);
    }
}

void FffGcodeWriter::processStartingCode(SliceDataStorage& storage)
{
    if (gcode.getFlavor() == EGCodeFlavor::ULTIGCODE)
    {
        if (!command_socket)
        {
            gcode.writeCode(";FLAVOR:UltiGCode\n;TIME:666\n;MATERIAL:666\n;MATERIAL2:-1\n");
        }
    }
    else 
    {
        if (getSettingBoolean("machine_heated_bed") && getSettingInDegreeCelsius("material_bed_temperature") > 0)
            gcode.writeBedTemperatureCommand(getSettingInDegreeCelsius("material_bed_temperature"), true);
        
        for(SliceMeshStorage& mesh : storage.meshes)
            if (mesh.getSettingInDegreeCelsius("material_print_temperature") > 0)
                gcode.writeTemperatureCommand(mesh.getSettingAsIndex("extruder_nr"), mesh.getSettingInDegreeCelsius("material_print_temperature"));
        for(SliceMeshStorage& mesh : storage.meshes)
            if (mesh.getSettingInDegreeCelsius("material_print_temperature") > 0)
                gcode.writeTemperatureCommand(mesh.getSettingAsIndex("extruder_nr"), mesh.getSettingInDegreeCelsius("material_print_temperature"), true);
    }
    
    gcode.writeCode(getSettingString("machine_start_gcode").c_str());

    gcode.writeComment("Generated with Cura_SteamEngine " VERSION);
    if (gcode.getFlavor() == EGCodeFlavor::BFB)
    {
        gcode.writeComment("enable auto-retraction");
        std::ostringstream tmp;
        tmp << "M227 S" << (getSettingInMicrons("retraction_amount") * 2560 / 1000) << " P" << (getSettingInMicrons("retraction_amount") * 2560 / 1000);
        gcode.writeLine(tmp.str().c_str());
    }
}

void FffGcodeWriter::processNextMeshGroupCode(SliceDataStorage& storage)
{
    gcode.writeFanCommand(0);
    gcode.resetExtrusionValue();
    gcode.setZ(max_object_height + 5000);
    gcode.writeMove(gcode.getPositionXY(), getSettingInMillimetersPerSecond("speed_travel"), 0);
    gcode.writeMove(Point(storage.model_min.x, storage.model_min.y), getSettingInMillimetersPerSecond("speed_travel"), 0);
}
    
void FffGcodeWriter::processRaft(SliceDataStorage& storage, unsigned int total_layers)
{
    int extruder_nr = getSettingAsIndex("adhesion_extruder_nr");
    ExtruderTrain* train = storage.meshgroup->getExtruderTrain(extruder_nr);
    
    bool retraction_combing = false; // the raft isn't added to the parts to avoid
    
    int n_raft_surface_layers = train->getSettingAsCount("raft_surface_layers");
    
    { // raft base layer
        GCodePathConfig raft_base_config(&storage.retraction_config_per_extruder[extruder_nr], "SUPPORT");
        raft_base_config.setSpeed(getSettingInMillimetersPerSecond("raft_base_speed"));
        raft_base_config.setLineWidth(getSettingInMicrons("raft_base_line_width"));
        raft_base_config.setLayerHeight(getSettingInMicrons("raft_base_thickness"));
        raft_base_config.setFlow(train->getSettingInPercentage("material_flow"));
        
        int layer_nr = -n_raft_surface_layers - 2;
        gcode.writeLayerComment(layer_nr);
        gcode.writeComment("RAFT");
        GCodePlanner gcode_layer(command_socket, gcode, storage, &storage.retraction_config_per_extruder[extruder_nr], train->getSettingInMillimetersPerSecond("speed_travel"), retraction_combing, 0, train->getSettingInMicrons("machine_nozzle_size"), train->getSettingBoolean("travel_avoid_other_parts"), train->getSettingInMicrons("travel_avoid_distance"));
        gcode_layer.setCombing(false);
        if (getSettingAsIndex("adhesion_extruder_nr") > 0)
            gcode_layer.setExtruder(extruder_nr);
        int64_t z = getSettingInMicrons("raft_base_thickness"); 
        gcode.setZ(z);
        if (command_socket)
            command_socket->sendLayerInfo(layer_nr, z, raft_base_config.getLayerHeight());
        gcode_layer.addPolygonsByOptimizer(storage.raftOutline, &raft_base_config);

        Polygons raftLines;
        int offset_from_poly_outline = 0;
        generateLineInfill(storage.raftOutline, offset_from_poly_outline, raftLines, train->getSettingInMicrons("raft_base_line_width"), train->getSettingInMicrons("raft_base_line_spacing"), train->getSettingInPercentage("infill_overlap"), 0);
        gcode_layer.addLinesByOptimizer(raftLines, &raft_base_config);
        sendPolygons(SupportType, layer_nr, raftLines, raft_base_config.getLineWidth());

        gcode.writeFanCommand(train->getSettingInPercentage("raft_base_fan_speed"));
        gcode_layer.writeGCode(false, train->getSettingInMicrons("raft_base_thickness"));
    }

    { // raft interface layer
        GCodePathConfig raft_interface_config(&storage.retraction_config_per_extruder[extruder_nr], "SUPPORT");
        raft_interface_config.setSpeed(getSettingInMillimetersPerSecond("raft_interface_speed"));
        raft_interface_config.setLineWidth(getSettingInMicrons("raft_interface_line_width"));
        raft_interface_config.setLayerHeight(getSettingInMicrons("raft_base_thickness"));
        raft_interface_config.setFlow(train->getSettingInPercentage("material_flow"));
        
        int layer_nr = -n_raft_surface_layers - 1;
        gcode.writeLayerComment(layer_nr);
        gcode.writeComment("RAFT");
        GCodePlanner gcode_layer(command_socket, gcode, storage, &storage.retraction_config_per_extruder[extruder_nr], train->getSettingInMillimetersPerSecond("speed_travel"), retraction_combing, 0, train->getSettingInMicrons("machine_nozzle_size"), train->getSettingBoolean("travel_avoid_other_parts"), train->getSettingInMicrons("travel_avoid_distance"));
        gcode_layer.setCombing(false);
        int64_t z = train->getSettingInMicrons("raft_base_thickness") + train->getSettingInMicrons("raft_interface_thickness");
        gcode.setZ(z);
        if (command_socket)
            command_socket->sendLayerInfo(layer_nr, z, raft_interface_config.getLayerHeight());
        
        Polygons raftLines;
        int offset_from_poly_outline = 0;
        generateLineInfill(storage.raftOutline, offset_from_poly_outline, raftLines, train->getSettingInMicrons("raft_interface_line_width"), train->getSettingInMicrons("raft_interface_line_spacing"), train->getSettingInPercentage("infill_overlap"), train->getSettingAsCount("raft_surface_layers") > 0 ? 45 : 90);
        gcode_layer.addLinesByOptimizer(raftLines, &raft_interface_config);
        sendPolygons(SupportType, layer_nr, raftLines, raft_interface_config.getLineWidth());

        gcode_layer.writeGCode(false, train->getSettingInMicrons("raft_interface_thickness"));
    }

    
    GCodePathConfig raft_surface_config(&storage.retraction_config_per_extruder[extruder_nr], "SUPPORT");
    raft_surface_config.setSpeed(getSettingInMillimetersPerSecond("raft_surface_speed"));
    raft_surface_config.setLineWidth(getSettingInMicrons("raft_surface_line_width"));
    raft_surface_config.setLayerHeight(getSettingInMicrons("raft_base_thickness"));
    raft_surface_config.setFlow(train->getSettingInPercentage("material_flow"));

    for (int raftSurfaceLayer=1; raftSurfaceLayer <= n_raft_surface_layers; raftSurfaceLayer++)
    { // raft surface layers
        int layer_nr = -n_raft_surface_layers + raftSurfaceLayer - 1;
        gcode.writeLayerComment(-1);
        gcode.writeComment("RAFT");
        GCodePlanner gcode_layer(command_socket, gcode, storage, &storage.retraction_config_per_extruder[extruder_nr], train->getSettingInMillimetersPerSecond("speed_travel"), retraction_combing, 0, train->getSettingInMicrons("machine_nozzle_size"), train->getSettingBoolean("travel_avoid_other_parts"), train->getSettingInMicrons("travel_avoid_distance"));
        gcode_layer.setCombing(false);
        int64_t z = train->getSettingInMicrons("raft_base_thickness") + train->getSettingInMicrons("raft_interface_thickness") + train->getSettingInMicrons("raft_surface_thickness")*raftSurfaceLayer;
        gcode.setZ(z);
        if (command_socket)
            command_socket->sendLayerInfo(layer_nr, z, raft_surface_config.getLayerHeight());
        
        Polygons raft_lines;
        int offset_from_poly_outline = 0;
        generateLineInfill(storage.raftOutline, offset_from_poly_outline, raft_lines, train->getSettingInMicrons("raft_surface_line_width"), train->getSettingInMicrons("raft_surface_line_spacing"), train->getSettingInPercentage("infill_overlap"), 90 * raftSurfaceLayer);
        gcode_layer.addLinesByOptimizer(raft_lines, &raft_surface_config);
        sendPolygons(SupportType, layer_nr, raft_lines, raft_surface_config.getLineWidth());

        gcode_layer.writeGCode(false, train->getSettingInMicrons("raft_interface_thickness"));
    }
}

void FffGcodeWriter::processLayer(SliceDataStorage& storage, unsigned int layer_nr, unsigned int total_layers, bool has_raft)
{
    Progress::messageProgress(Progress::Stage::EXPORT, layer_nr+1, total_layers, command_socket);

    int layer_thickness = getSettingInMicrons("layer_height");
    if (layer_nr == 0 && !has_raft)
    {
        layer_thickness = getSettingInMicrons("layer_height_0");
    }
    
    

    setConfigSkirt(storage, layer_thickness);

    setConfigSupport(storage, layer_thickness);
    
    storage.primeTower.setConfigs(storage.meshgroup, storage.retraction_config_per_extruder, layer_thickness);
    
    for(SliceMeshStorage& mesh : storage.meshes)
    {
        setConfigInsets(mesh, layer_thickness);
        setConfigSkin(mesh, layer_thickness);
        setConfigInfill(mesh, layer_thickness);
    }

    processInitialLayersSpeedup(storage, layer_nr);

    gcode.writeLayerComment(layer_nr);

    int64_t comb_offset_from_outlines = storage.meshgroup->getExtruderTrain(gcode.getExtruderNr())->getSettingInMicrons("machine_nozzle_size") * 2; // TODO: only used when there is no second wall.
    GCodePlanner gcode_layer(command_socket, gcode, storage, &storage.retraction_config, getSettingInMillimetersPerSecond("speed_travel"), getSettingBoolean("retraction_combing"), layer_nr, comb_offset_from_outlines, getSettingBoolean("travel_avoid_other_parts"), getSettingInMicrons("travel_avoid_distance"));

    int z = storage.meshes[0].layers[layer_nr].printZ;         
    gcode.setZ(z);
    gcode.resetStartPosition();
    
    if (layer_nr == 0)
    {
        int start_extruder = 0; // TODO: make settable
        gcode_layer.setExtruder(start_extruder);
        processSkirt(storage, gcode_layer, start_extruder);
    }
    
    int extruder_nr_before = gcode_layer.getExtruder();
    addSupportToGCode(storage, gcode_layer, layer_nr, extruder_nr_before, true);

    processOozeShield(storage, gcode_layer, layer_nr);
    
    processDraftShield(storage, gcode_layer, layer_nr);

    //Figure out in which order to print the meshes, do this by looking at the current extruder and preferer the meshes that use that extruder.
    std::vector<unsigned int> mesh_order = calculateMeshOrder(storage, gcode_layer.getExtruder());
    gcode_layer.setCombing(true);
    for(unsigned int mesh_idx : mesh_order)
    {
        SliceMeshStorage* mesh = &storage.meshes[mesh_idx];
        if (mesh->getSettingAsSurfaceMode("magic_mesh_surface_mode") == ESurfaceMode::SURFACE)
        {
            gcode_layer.setCombing(false);
            addMeshLayerToGCode_meshSurfaceMode(storage, mesh, gcode_layer, layer_nr);
        }
        else
        {
            gcode_layer.setCombing(true); // needed when the last mesh was spiralized
            addMeshLayerToGCode(storage, mesh, gcode_layer, layer_nr);
        }
    }
    gcode_layer.setCombing(false);
    
    addSupportToGCode(storage, gcode_layer, layer_nr, extruder_nr_before, false);

    { // add prime tower if it hasn't already been added
        // print the prime tower if it hasn't been printed yet
        int prev_extruder = gcode_layer.getExtruder(); // most likely the same extruder as we are extruding with now
        addPrimeTower(storage, gcode_layer, layer_nr, prev_extruder);
    }
    processFanSpeedAndMinimalLayerTime(storage, gcode_layer, layer_nr);
    
    gcode_layer.writeGCode(getSettingBoolean("cool_lift_head"), layer_nr > 0 ? getSettingInMicrons("layer_height") : getSettingInMicrons("layer_height_0"));
    if (command_socket)
        command_socket->sendGCodeLayer();
}

void FffGcodeWriter::processInitialLayersSpeedup(SliceDataStorage& storage, unsigned int layer_nr)
{
    double initial_speedup_layers = getSettingAsCount("speed_slowdown_layers");
    if (static_cast<int>(layer_nr) < initial_speedup_layers)
    {
        double initial_layer_speed = getSettingInMillimetersPerSecond("speed_layer_0");
        storage.support_config.smoothSpeed(initial_layer_speed, layer_nr, initial_speedup_layers);
        for(SliceMeshStorage& mesh : storage.meshes)
        {
            initial_layer_speed = mesh.getSettingInMillimetersPerSecond("speed_layer_0");
            mesh.inset0_config.smoothSpeed(initial_layer_speed, layer_nr, initial_speedup_layers);
            mesh.insetX_config.smoothSpeed(initial_layer_speed, layer_nr, initial_speedup_layers);
            mesh.skin_config.smoothSpeed(initial_layer_speed, layer_nr, initial_speedup_layers);
            for(unsigned int idx=0; idx<MAX_INFILL_COMBINE; idx++)
            {
                mesh.infill_config[idx].smoothSpeed(initial_layer_speed, layer_nr, initial_speedup_layers);
            }
        }
    }
}

void FffGcodeWriter::processSkirt(SliceDataStorage& storage, GCodePlanner& gcode_layer, unsigned int extruder_nr)
{
    gcode_layer.setCombing(false);
    Polygons& skirt = storage.skirt[extruder_nr];
    if (skirt.size() > 0)
    {
        gcode_layer.addTravel(skirt[skirt.size()-1].closestPointTo(gcode.getPositionXY()));
    }
    gcode_layer.addPolygonsByOptimizer(skirt, &storage.skirt_config[extruder_nr]);
    
}

void FffGcodeWriter::processOozeShield(SliceDataStorage& storage, GCodePlanner& gcode_layer, unsigned int layer_nr)
{
    if (storage.oozeShield.size() > 0)
    {
        gcode_layer.setCombing(false);
        gcode_layer.addPolygonsByOptimizer(storage.oozeShield[layer_nr], &storage.skirt_config[0]); // TODO: skirt config idx should correspond to ooze shield extruder nr
    }
}

void FffGcodeWriter::processDraftShield(SliceDataStorage& storage, GCodePlanner& gcode_layer, unsigned int layer_nr)
{
    if (storage.draft_protection_shield.size() == 0)
    {
        return;
    }
    
    int draft_shield_height = getSettingInMicrons("draft_shield_height");
    int layer_height_0 = getSettingInMicrons("layer_height_0");
    int layer_height = getSettingInMicrons("layer_height");
    
    int max_screen_layer = (draft_shield_height - layer_height_0) / layer_height + 1;
    
    if (int(layer_nr) > max_screen_layer)
    {
        return;
    }
    
    gcode_layer.setCombing(false);
    gcode_layer.addPolygonsByOptimizer(storage.draft_protection_shield, &storage.skirt_config[0]); // TODO: skirt config idx should correspond to draft shield extruder nr
    
}

std::vector<unsigned int> FffGcodeWriter::calculateMeshOrder(SliceDataStorage& storage, int current_extruder)
{
    std::vector<unsigned int> ret;
    std::list<unsigned int> add_list;
    for(unsigned int mesh_idx = 0; mesh_idx < storage.meshes.size(); mesh_idx++)
        add_list.push_back(mesh_idx);

    int add_extruder_nr = current_extruder;
    while(add_list.size() > 0)
    {
        for(auto add_it = add_list.begin(); add_it != add_list.end(); )
        {
            if (storage.meshes[*add_it].getSettingAsIndex("extruder_nr") == add_extruder_nr)
            {
                ret.push_back(*add_it);
                add_it = add_list.erase(add_it);
            } 
            else 
            {
                ++add_it;
            }
        }
        if (add_list.size() > 0)
            add_extruder_nr = storage.meshes[*add_list.begin()].getSettingAsIndex("extruder_nr");
    }
    return ret;
}

void FffGcodeWriter::addMeshLayerToGCode_meshSurfaceMode(SliceDataStorage& storage, SliceMeshStorage* mesh, GCodePlanner& gcode_layer, int layer_nr)
{
    if (layer_nr > mesh->layer_nr_max_filled_layer)
    {
        return;
    }
    
    setExtruder_addPrime(storage, gcode_layer, layer_nr, mesh->getSettingAsIndex("extruder_nr"));

    SliceLayer* layer = &mesh->layers[layer_nr];


    Polygons polygons;
    for(unsigned int partNr=0; partNr<layer->parts.size(); partNr++)
    {
        polygons.add(layer->parts[partNr].outline);
    }
    if (mesh->getSettingBoolean("magic_spiralize")) 
        mesh->inset0_config.spiralize = true;

    gcode_layer.addPolygonsByOptimizer(polygons, &mesh->inset0_config);
    
    addMeshOpenPolyLinesToGCode(storage, mesh, gcode_layer, layer_nr);
}

void FffGcodeWriter::addMeshOpenPolyLinesToGCode(SliceDataStorage& storage, SliceMeshStorage* mesh, GCodePlanner& gcode_layer, int layer_nr)
{
    SliceLayer* layer = &mesh->layers[layer_nr];
    
    Polygons lines;
    for(PolygonRef polyline : layer->openPolyLines)
    {
        for(unsigned int point_idx = 1; point_idx<polyline.size(); point_idx++)
        {
            Polygon p;
            p.add(polyline[point_idx-1]);
            p.add(polyline[point_idx]);
            lines.add(p);
        }
    }
    gcode_layer.addLinesByOptimizer(lines, &mesh->inset0_config);
    
}

void FffGcodeWriter::addMeshLayerToGCode(SliceDataStorage& storage, SliceMeshStorage* mesh, GCodePlanner& gcode_layer, int layer_nr)
{
    if (layer_nr > mesh->layer_nr_max_filled_layer)
    {
        return;
    }
    
    SliceLayer* layer = &mesh->layers[layer_nr];

    if (layer->parts.size() == 0)
    {
        return;
    }
    
    setExtruder_addPrime(storage, gcode_layer, layer_nr, mesh->getSettingAsIndex("extruder_nr"));

    
    EZSeamType z_seam_type = mesh->getSettingAsZSeamType("z_seam_type");
    PathOrderOptimizer part_order_optimizer(gcode.getStartPositionXY(), z_seam_type);
    for(unsigned int partNr=0; partNr<layer->parts.size(); partNr++)
    {
        part_order_optimizer.addPolygon(layer->parts[partNr].insets[0][0]);
    }
    part_order_optimizer.optimize();

    bool skin_alternate_rotation = mesh->getSettingBoolean("skin_alternate_rotation") && ( mesh->getSettingAsCount("top_layers") >= 4 || mesh->getSettingAsCount("bottom_layers") >= 4 );
    
    for(int order_idx : part_order_optimizer.polyOrder)
    {
        SliceLayerPart& part = layer->parts[order_idx];

        int infill_angle = 45;
        if (layer_nr & 1)
            infill_angle += 90;
        int infill_line_width =  mesh->infill_config[0].getLineWidth();
        
        int infill_line_distance = mesh->getSettingInMicrons("infill_line_distance");
        double infill_overlap = mesh->getSettingInPercentage("infill_overlap");
        
        if (mesh->getSettingBoolean("infill_before_walls"))
        {
            processMultiLayerInfill(gcode_layer, mesh, part, layer_nr, infill_line_distance, infill_overlap, infill_angle, infill_line_width);
            processSingleLayerInfill(gcode_layer, mesh, part, layer_nr, infill_line_distance, infill_overlap, infill_angle, infill_line_width);
        }
        
        processInsets(gcode_layer, mesh, part, layer_nr, z_seam_type);

        if (!mesh->getSettingBoolean("infill_before_walls"))
        {
            processMultiLayerInfill(gcode_layer, mesh, part, layer_nr, infill_line_distance, infill_overlap, infill_angle, infill_line_width);
            processSingleLayerInfill(gcode_layer, mesh, part, layer_nr, infill_line_distance, infill_overlap, infill_angle, infill_line_width);
        }

        if (skin_alternate_rotation && ( layer_nr / 2 ) & 1)
            infill_angle -= 45;
        
        int64_t skin_overlap = 0;
        processSkin(gcode_layer, mesh, part, layer_nr, skin_overlap, infill_angle, mesh->skin_config.getLineWidth());    
        
        //After a layer part, make sure the nozzle is inside the comb boundary, so we do not retract on the perimeter.
        if (!mesh->getSettingBoolean("magic_spiralize") || static_cast<int>(layer_nr) < mesh->getSettingAsCount("bottom_layers"))
            gcode_layer.moveInsideCombBoundary(mesh->getSettingInMicrons("machine_nozzle_size") * 1);
    }
    if (mesh->getSettingAsSurfaceMode("magic_mesh_surface_mode") != ESurfaceMode::NORMAL)
    {
        addMeshOpenPolyLinesToGCode(storage, mesh, gcode_layer, layer_nr);
    }
}


            


void FffGcodeWriter::processMultiLayerInfill(GCodePlanner& gcode_layer, SliceMeshStorage* mesh, SliceLayerPart& part, unsigned int layer_nr, int infill_line_distance, double infill_overlap, int infill_angle, int extrusion_width)
{
    if (infill_line_distance > 0)
    {
        //Print the thicker infill lines first. (double or more layer thickness, infill combined with previous layers)
        for(unsigned int n=1; n<part.infill_area.size(); n++)
        {
            Infill infill_comp(mesh->getSettingAsFillMethod("infill_pattern"), part.infill_area[n], 0, false, extrusion_width, infill_line_distance, infill_overlap, infill_angle, false, false);
            Polygons infill_polygons;
            Polygons infill_lines;
            infill_comp.generate(infill_polygons, infill_lines, nullptr);
            gcode_layer.addPolygonsByOptimizer(infill_polygons, &mesh->infill_config[n]);
            gcode_layer.addLinesByOptimizer(infill_lines, &mesh->infill_config[n]);
            sendPolygons(InfillType, layer_nr, infill_lines, extrusion_width);
        }
    }
}

void FffGcodeWriter::processSingleLayerInfill(GCodePlanner& gcode_layer, SliceMeshStorage* mesh, SliceLayerPart& part, unsigned int layer_nr, int infill_line_distance, double infill_overlap, int infill_angle, int extrusion_width)
{
    
    if (infill_line_distance == 0 || part.infill_area.size() == 0)
    {
        return;
    }
        
    //Combine the 1 layer thick infill with the top/bottom skin and print that as one thing.
    Polygons infill_polygons;
    Polygons infill_lines;
    
    EFillMethod pattern = mesh->getSettingAsFillMethod("infill_pattern");
    Infill infill_comp(pattern, part.infill_area[0], 0, false, extrusion_width, infill_line_distance, infill_overlap, infill_angle, false, false);
    infill_comp.generate(infill_polygons, infill_lines, nullptr);
    gcode_layer.addPolygonsByOptimizer(infill_polygons, &mesh->infill_config[0]);
    if (pattern == EFillMethod::GRID || pattern == EFillMethod::LINES || pattern == EFillMethod::TRIANGLES)
    {
        gcode_layer.addLinesByOptimizer(infill_lines, &mesh->infill_config[0], mesh->getSettingInMicrons("infill_wipe_dist")); 
    }
    else 
    {
        gcode_layer.addLinesByOptimizer(infill_lines, &mesh->infill_config[0]); 
    }
    sendPolygons(InfillType, layer_nr, infill_lines, extrusion_width);
}

void FffGcodeWriter::processInsets(GCodePlanner& gcode_layer, SliceMeshStorage* mesh, SliceLayerPart& part, unsigned int layer_nr, EZSeamType z_seam_type)
{
    bool compensate_overlap = mesh->getSettingBoolean("travel_compensate_overlapping_walls_enabled");
    if (mesh->getSettingAsCount("wall_line_count") > 0)
    {
        if (mesh->getSettingBoolean("magic_spiralize"))
        {
            if (static_cast<int>(layer_nr) >= mesh->getSettingAsCount("bottom_layers"))
                mesh->inset0_config.spiralize = true;
            if (static_cast<int>(layer_nr) == mesh->getSettingAsCount("bottom_layers") && part.insets.size() > 0)
                gcode_layer.addPolygonsByOptimizer(part.insets[0], &mesh->insetX_config);
        }
        for(int inset_number=part.insets.size()-1; inset_number>-1; inset_number--)
        {
            if (inset_number == 0)
            {
                if (!compensate_overlap)
                {
                    gcode_layer.addPolygonsByOptimizer(part.insets[0], &mesh->inset0_config, nullptr, z_seam_type);
                }
                else
                {
                    Polygons& outer_wall = part.insets[0];
                    WallOverlapComputation wall_overlap_computation(outer_wall, mesh->getSettingInMicrons("wall_line_width_0"));
                    gcode_layer.addPolygonsByOptimizer(outer_wall, &mesh->inset0_config, &wall_overlap_computation, z_seam_type);
                }
            }
            else
            {
                gcode_layer.addPolygonsByOptimizer(part.insets[inset_number], &mesh->insetX_config);
            }
        }
    }
}


void FffGcodeWriter::processSkin(GCodePlanner& gcode_layer, SliceMeshStorage* mesh, SliceLayerPart& part, unsigned int layer_nr, double infill_overlap, int infill_angle, int extrusion_width)
{
    for(SkinPart& skin_part : part.skin_parts) // TODO: optimize parts order
    {
        Polygons skin_polygons;
        Polygons skin_lines;
        
        EFillMethod pattern = mesh->getSettingAsFillMethod("top_bottom_pattern");
        int bridge = -1;
        if (layer_nr > 0)
            bridge = bridgeAngle(skin_part.outline, &mesh->layers[layer_nr-1]);
        if (bridge > -1)
        {
            pattern = EFillMethod::LINES;
        } 
        Polygons* inner_skin_outline = nullptr;
        int offset_from_inner_skin_outline = 0;
        if (pattern == EFillMethod::CONCENTRIC)
        {
            offset_from_inner_skin_outline = -extrusion_width/2;
        }
        else
        {
            for (Polygons& skin_perimeter : skin_part.insets)
            {
                sendPolygons(SkinType, layer_nr, skin_perimeter, mesh->skin_config.getLineWidth());
                gcode_layer.addPolygonsByOptimizer(skin_perimeter, &mesh->skin_config); // add polygons to gcode in inward order
            }
            if (skin_part.insets.size() > 0)
            {
                inner_skin_outline = &skin_part.insets.back();
                offset_from_inner_skin_outline = -extrusion_width/2;
                if (mesh->getSettingAsFillPerimeterGapMode("fill_perimeter_gaps") != FillPerimeterGapMode::NOWHERE)
                {
                    generateLineInfill(skin_part.perimeterGaps, 0, skin_lines, extrusion_width, extrusion_width, 0, infill_angle);
                }
            } 
        }
        
        if (inner_skin_outline == nullptr)
        {
            inner_skin_outline = &skin_part.outline;
        }
        
        Infill infill_comp(pattern, *inner_skin_outline, offset_from_inner_skin_outline, mesh->getSettingBoolean("remove_overlapping_walls_x_enabled"), extrusion_width, extrusion_width, infill_overlap, infill_angle, false, false);
        infill_comp.generate(skin_polygons, skin_lines, &part.perimeterGaps);
        
        gcode_layer.addPolygonsByOptimizer(skin_polygons, &mesh->skin_config);
        gcode_layer.addLinesByOptimizer(skin_lines, &mesh->skin_config);
        sendPolygons(SkinType, layer_nr, skin_polygons, mesh->skin_config.getLineWidth());
        sendPolygons(SkinType, layer_nr, skin_lines, mesh->skin_config.getLineWidth());
    }
    
    // handle gaps between perimeters etc.
    if (mesh->getSettingAsFillPerimeterGapMode("fill_perimeter_gaps") != FillPerimeterGapMode::NOWHERE)
    {
        Polygons perimeter_gap_lines;
        generateLineInfill(part.perimeterGaps, 0, perimeter_gap_lines, extrusion_width, extrusion_width, 0, infill_angle);
        gcode_layer.addLinesByOptimizer(perimeter_gap_lines, &mesh->skin_config);
    }
}

void FffGcodeWriter::addSupportToGCode(SliceDataStorage& storage, GCodePlanner& gcode_layer, int layer_nr, int extruder_nr_before, bool before_rest)
{
    if (!storage.support.generated || layer_nr > storage.support.layer_nr_max_filled_layer)
        return; 
    
    int support_roof_extruder_nr = getSettingAsIndex("support_roof_extruder_nr");
    int support_extruder_nr = (layer_nr == 0)? getSettingAsIndex("support_extruder_nr_layer_0") : getSettingAsIndex("support_extruder_nr");
    
    bool print_support_before_rest = support_extruder_nr == extruder_nr_before
                                    || support_roof_extruder_nr == extruder_nr_before;
    // TODO: always print support after rest when only one nozzle is used for the whole meshgroup
    
    if (print_support_before_rest != before_rest)
        return;
    
    gcode_layer.setCombing(false);
    
    int current_extruder_nr = gcode_layer.getExtruder();
    
    if (storage.support.supportLayers[layer_nr].roofs.size() > 0)
    {
        if (support_roof_extruder_nr != support_extruder_nr && support_roof_extruder_nr == current_extruder_nr)
        {
            addSupportRoofsToGCode(storage, gcode_layer, layer_nr);
            addSupportLinesToGCode(storage, gcode_layer, layer_nr);
        }
        else 
        {
            addSupportLinesToGCode(storage, gcode_layer, layer_nr);
            addSupportRoofsToGCode(storage, gcode_layer, layer_nr);
        }
    }
    else
    {
        addSupportLinesToGCode(storage, gcode_layer, layer_nr);
    }
}

void FffGcodeWriter::addSupportLinesToGCode(SliceDataStorage& storage, GCodePlanner& gcode_layer, int layer_nr)
{
    if (!storage.support.generated 
        || layer_nr > storage.support.layer_nr_max_filled_layer 
        || storage.support.supportLayers[layer_nr].supportAreas.size() == 0)
    {
        return;
    }
    
    int support_line_distance = getSettingInMicrons("support_line_distance");
    int extrusion_width = storage.support_config.getLineWidth();
    EFillMethod support_pattern = getSettingAsFillMethod("support_pattern");
    if (layer_nr == 0 && (support_pattern == EFillMethod::LINES || support_pattern == EFillMethod::ZIG_ZAG)) { support_pattern = EFillMethod::GRID; }
    
    int support_extruder_nr = (layer_nr == 0)? getSettingAsIndex("support_extruder_nr_layer_0") : getSettingAsIndex("support_extruder_nr");
    
    double infill_overlap = storage.meshgroup->getExtruderTrain(support_extruder_nr)->getSettingInPercentage("infill_overlap");
    
    setExtruder_addPrime(storage, gcode_layer, layer_nr, support_extruder_nr);
    
    Polygons& support = storage.support.supportLayers[layer_nr].supportAreas;
    
    std::vector<PolygonsPart> support_islands = support.splitIntoParts();

    PathOrderOptimizer island_order_optimizer(gcode.getPositionXY());
    for(unsigned int n=0; n<support_islands.size(); n++)
    {
        island_order_optimizer.addPolygon(support_islands[n][0]);
    }
    island_order_optimizer.optimize();

    for(unsigned int n=0; n<support_islands.size(); n++)
    {
        PolygonsPart& island = support_islands[island_order_optimizer.polyOrder[n]];

        int offset_from_outline = 0;
        Infill infill_comp(support_pattern, island, offset_from_outline, false, extrusion_width, support_line_distance, infill_overlap, 0, getSettingBoolean("support_connect_zigzags"), true);
        Polygons support_polygons;
        Polygons support_lines;
        infill_comp.generate(support_polygons, support_lines, nullptr);

        if (support_pattern == EFillMethod::GRID || support_pattern == EFillMethod::TRIANGLES)
        {
            gcode_layer.addPolygonsByOptimizer(island, &storage.support_config);
            sendPolygons(SupportType, layer_nr, island, storage.support_config.getLineWidth());
        }
        gcode_layer.addPolygonsByOptimizer(support_polygons, &storage.support_config);
        gcode_layer.addLinesByOptimizer(support_lines, &storage.support_config);
        sendPolygons(SupportInfillType, layer_nr, support_polygons, storage.support_config.getLineWidth());
        sendPolygons(SupportInfillType, layer_nr, support_lines, storage.support_config.getLineWidth());
    }
}

void FffGcodeWriter::addSupportRoofsToGCode(SliceDataStorage& storage, GCodePlanner& gcode_layer, int layer_nr)
{
    if (!storage.support.generated 
        || layer_nr > storage.support.layer_nr_max_filled_layer 
        || storage.support.supportLayers[layer_nr].roofs.size() == 0)
    {
        return;
    }
    
    EFillMethod pattern = getSettingAsFillMethod("support_roof_pattern");
    int support_line_distance = getSettingInMicrons("support_roof_line_distance");
    
    int roof_extruder_nr = getSettingAsIndex("support_roof_extruder_nr");
    setExtruder_addPrime(storage, gcode_layer, layer_nr, roof_extruder_nr);
    
    double fillAngle;
    if (getSettingInMicrons("support_roof_height") < 2 * getSettingInMicrons("layer_height"))
    {
        fillAngle = 90; // perpendicular to support lines
    }
    else 
    {
        fillAngle = 45 + (layer_nr % 2) * 90; // alternate between the two kinds of diagonal:  / and \ .
    }
    double infill_overlap = 0;
    int outline_offset =  0; 
    
    Infill infill_comp(pattern, storage.support.supportLayers[layer_nr].roofs, outline_offset, false, storage.support_roof_config.getLineWidth(), support_line_distance, infill_overlap, fillAngle, false, true);
    Polygons support_polygons;
    Polygons support_lines;
    infill_comp.generate(support_polygons, support_lines, nullptr);

    gcode_layer.addPolygonsByOptimizer(support_polygons, &storage.support_config);
    gcode_layer.addLinesByOptimizer(support_lines, &storage.support_config);
}

void FffGcodeWriter::setExtruder_addPrime(SliceDataStorage& storage, GCodePlanner& gcode_layer, int layer_nr, int extruder_nr)
{
    if (extruder_nr == -1) // an object with extruder_nr==-1 means it will be printed with any current nozzle
        return;
    
    int previous_extruder = gcode_layer.getExtruder();
    if (previous_extruder == extruder_nr) { return; }
    bool extruder_changed = gcode_layer.setExtruder(extruder_nr);
    
    if (extruder_changed)
    {
        if (layer_nr == 0)
        {
            processSkirt(storage, gcode_layer, extruder_nr);
        }
        else
        {
            addPrimeTower(storage, gcode_layer, layer_nr, previous_extruder);
            
        }
    }
}

void FffGcodeWriter::addPrimeTower(SliceDataStorage& storage, GCodePlanner& gcodeLayer, int layer_nr, int prev_extruder)
{
    
    if (getSettingInMicrons("prime_tower_size") < 1)
    {
        return;
    }
    
    bool prime_tower_dir_outward = getSettingBoolean("prime_tower_dir_outward");
    bool wipe = getSettingBoolean("prime_tower_wipe_enabled");
    
    storage.primeTower.addToGcode(storage, gcodeLayer, gcode, layer_nr, prev_extruder, prime_tower_dir_outward, wipe, last_prime_tower_poly_printed);
}

void FffGcodeWriter::processFanSpeedAndMinimalLayerTime(SliceDataStorage& storage, GCodePlanner& gcodeLayer, unsigned int layer_nr)
{ 
    double travelTime;
    double extrudeTime;
    gcodeLayer.getNaiveTimeEstimates(travelTime, extrudeTime);
    gcodeLayer.forceMinimalLayerTime(getSettingInSeconds("cool_min_layer_time"), getSettingInMillimetersPerSecond("cool_min_speed"), travelTime, extrudeTime);

    // interpolate fan speed (for cool_fan_full_layer and for cool_min_layer_time_fan_speed_max)
    double fanSpeed = getSettingInPercentage("cool_fan_speed_min");
    double totalLayerTime = travelTime + extrudeTime;
    if (totalLayerTime < getSettingInSeconds("cool_min_layer_time"))
    {
        fanSpeed = getSettingInPercentage("cool_fan_speed_max");
    }
    else if (totalLayerTime < getSettingInSeconds("cool_min_layer_time_fan_speed_max"))
    { 
        // when forceMinimalLayerTime didn't change the extrusionSpeedFactor, we adjust the fan speed
        double minTime = (getSettingInSeconds("cool_min_layer_time"));
        double maxTime = (getSettingInSeconds("cool_min_layer_time_fan_speed_max"));
        double fanSpeedMin = getSettingInPercentage("cool_fan_speed_min");
        double fanSpeedMax = getSettingInPercentage("cool_fan_speed_max");
        fanSpeed = fanSpeedMax - (fanSpeedMax-fanSpeedMin) * (totalLayerTime - minTime) / (maxTime - minTime);
    }
    if (static_cast<int>(layer_nr) < getSettingAsCount("cool_fan_full_layer"))
    {
        //Slow down the fan on the layers below the [cool_fan_full_layer], where layer 0 is speed 0.
        fanSpeed = fanSpeed * layer_nr / getSettingAsCount("cool_fan_full_layer");
    }
    gcode.writeFanCommand(fanSpeed);
}

void FffGcodeWriter::finalize()
{
    if (gcode.getFlavor() == EGCodeFlavor::ULTIGCODE && command_socket)
    {
        std::ostringstream prefix;
        prefix << ";FLAVOR:UltiGCode\n";
        prefix << ";TIME:" << int(gcode.getTotalPrintTime()) << "\n";
        prefix << ";MATERIAL:" << int(gcode.getTotalFilamentUsed(0)) << "\n";
        prefix << ";MATERIAL2:" << int(gcode.getTotalFilamentUsed(1)) << "\n";
        command_socket->sendGCodePrefix(prefix.str());
    }

    gcode.finalize(max_object_height, getSettingInMillimetersPerSecond("speed_travel"), getSettingString("machine_end_gcode").c_str());
    for(int e=0; e<getSettingAsCount("machine_extruder_count"); e++)
        gcode.writeTemperatureCommand(e, 0, false);
    
    gcode.writeComment("End of Gcode");
    /*
    the profile string below can be executed since the M25 doesn't end the gcode on an UMO and when printing via USB.
    gcode.writeCode("M25 ;Stop reading from this point on.");
    gcode.writeComment("Cura profile string:");
    gcode.writeComment(FffProcessor::getInstance()->getAllLocalSettingsString() + FffProcessor::getInstance()->getProfileString());
    */
}


}//namespace cura<|MERGE_RESOLUTION|>--- conflicted
+++ resolved
@@ -38,16 +38,12 @@
     }
     meshgroup_number++;
 
-<<<<<<< HEAD
-    unsigned int total_layers = storage.meshes[0].layers.size();
-=======
     size_t total_layers = 0;
     for (SliceMeshStorage& mesh : storage.meshes)
     {
         total_layers = std::max(total_layers, mesh.layers.size());
     }
     
->>>>>>> 3a8a5844
     gcode.writeLayerCountComment(total_layers);
 
     bool has_raft = getSettingAsPlatformAdhesion("adhesion_type") == EPlatformAdhesion::RAFT;
