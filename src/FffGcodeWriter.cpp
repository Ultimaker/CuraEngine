--- conflicted
+++ resolved
@@ -1992,11 +1992,7 @@
         }
     }
 
-<<<<<<< HEAD
-    float fan_speed = GCodePathConfig::FAN_SPEED_DEFAULT;
-=======
     double fan_speed = GCodePathConfig::FAN_SPEED_DEFAULT;
->>>>>>> e8c3366b
 
     if (layer_nr > 0 && skin_config == &mesh_config.skin_config && support_layer_nr >= 0 && mesh.getSettingBoolean("support_fan_enable"))
     {
