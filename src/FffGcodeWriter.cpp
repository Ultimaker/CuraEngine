//Copyright (c) 2017 Ultimaker B.V.
//CuraEngine is released under the terms of the AGPLv3 or higher.

#include <list>
#include <limits> // numeric_limits

#include "utils/math.h"
#include "FffGcodeWriter.h"
#include "FffProcessor.h"
#include "progress/Progress.h"
#include "wallOverlap.h"
#include "utils/orderOptimizer.h"
#include "GcodeLayerThreader.h"
#include "infill/SpaghettiInfillPathGenerator.h"
#include "InsetOrderOptimizer.h"

#define OMP_MAX_ACTIVE_LAYERS_PROCESSED 30 // TODO: hardcoded-value for the max number of layers being in the pipeline while writing away and destroying layers in a multi-threaded context

namespace cura
{

FffGcodeWriter::FffGcodeWriter(SettingsBase* settings_)
: SettingsMessenger(settings_)
, max_object_height(0)
, layer_plan_buffer(this, gcode)
{
    for (unsigned int extruder_nr = 0; extruder_nr < MAX_EXTRUDERS; extruder_nr++)
    { // initialize all as max layer_nr, so that they get updated to the lowest layer on which they are used.
        extruder_prime_layer_nr[extruder_nr] = std::numeric_limits<int>::max();
    }
}

void FffGcodeWriter::writeGCode(SliceDataStorage& storage, TimeKeeper& time_keeper)
{
    gcode.preSetup(storage.meshgroup);
    
    if (FffProcessor::getInstance()->getMeshgroupNr() == 0)
    { // first meshgroup
        gcode.resetTotalPrintTimeAndFilament();
        gcode.setInitialTemps(*storage.meshgroup, getStartExtruder(storage));
    }

    if (CommandSocket::isInstantiated())
    {
        CommandSocket::getInstance()->beginGCode();
    }

    setConfigFanSpeedLayerTime(storage);
    
    setConfigCoasting(storage);

    setConfigRetraction(storage);

    layer_plan_buffer.setPreheatConfig(*storage.meshgroup);
    
    if (FffProcessor::getInstance()->getMeshgroupNr() == 0)
    {
        unsigned int start_extruder_nr = getStartExtruder(storage);
        processStartingCode(storage, start_extruder_nr);
    }
    else
    {
        processNextMeshGroupCode(storage);
    }

    size_t total_layers = 0;
    for (SliceMeshStorage& mesh : storage.meshes)
    {
        total_layers = std::max(total_layers, mesh.layers.size());

        setInfillAndSkinAngles(mesh);
    }
    
    gcode.writeLayerCountComment(total_layers);

    { // calculate the mesh order for each extruder
        int extruder_count = storage.meshgroup->getExtruderCount();
        mesh_order_per_extruder.reserve(extruder_count);
        for (int extruder_nr = 0; extruder_nr < extruder_count; extruder_nr++)
        {
            mesh_order_per_extruder.push_back(calculateMeshOrder(storage, extruder_nr));
        }
    }
    calculateExtruderOrderPerLayer(storage);

    if (getSettingBoolean("magic_spiralize"))
    {
        findLayerSeamsForSpiralize(storage, total_layers);
    }

    int process_layer_starting_layer_nr = 0;
    bool has_raft = getSettingAsPlatformAdhesion("adhesion_type") == EPlatformAdhesion::RAFT;
    if (has_raft)
    {
        processRaft(storage);
        // process filler layers to fill the airgap with helper object (support etc) so that they stick better to the raft.
        // only process the filler layers if there is anything to print in them.
        for (bool extruder_is_used_in_filler_layers : storage.getExtrudersUsed(-1))
        {
            if (extruder_is_used_in_filler_layers)
            {
                process_layer_starting_layer_nr = -Raft::getFillerLayerCount(storage);
                break;
            }
        }
    }


    const std::function<LayerPlan* (int)>& produce_item =
        [&storage, total_layers, this](int layer_nr)
        {
            LayerPlan& gcode_layer = processLayer(storage, layer_nr, total_layers);
            return &gcode_layer;
        };
    const std::function<void (LayerPlan*)>& consume_item =
        [this, total_layers](LayerPlan* gcode_layer)
        {
            Progress::messageProgress(Progress::Stage::EXPORT, std::max(0, gcode_layer->getLayerNr()) + 1, total_layers);
            layer_plan_buffer.push(*gcode_layer);
            LayerPlan* to_be_written = layer_plan_buffer.processBuffer();
            if (to_be_written)
            {
                to_be_written->writeGCode(gcode);
                delete to_be_written;
            }
        };
    const unsigned int max_task_count = OMP_MAX_ACTIVE_LAYERS_PROCESSED;
    GcodeLayerThreader<LayerPlan> threader(
        process_layer_starting_layer_nr
        , static_cast<int>(total_layers)
        , produce_item
        , consume_item
        , max_task_count
    );

    // process all layers, process buffer for preheating and minimal layer time etc, write layers to gcode:
    threader.run();

    layer_plan_buffer.flush();

    Progress::messageProgressStage(Progress::Stage::FINISH, &time_keeper);

    //Store the object height for when we are printing multiple objects, as we need to clear every one of them when moving to the next position.
    max_object_height = std::max(max_object_height, storage.model_max.z);


    constexpr bool force = true;
    gcode.writeRetraction(storage.retraction_config_per_extruder[gcode.getExtruderNr()], force); // retract after finishing each meshgroup
}

unsigned int FffGcodeWriter::findSpiralizedLayerSeamVertexIndex(const SliceDataStorage& storage, const SliceMeshStorage& mesh, const int layer_nr, const int last_layer_nr)
{
    const SliceLayer& layer = mesh.layers[layer_nr];

    // last_layer_nr will be < 0 until we have processed the first non-empty layer
    if (last_layer_nr < 0)
    {
        // If the user has specified a z-seam location, use the vertex closest to that location for the seam vertex
        // in the first layer that has a part with insets. This allows the user to alter the seam start location which
        // could be useful if the spiralization has a problem with a particular seam path.
        Point seam_pos(0, 0);
        if (mesh.getSettingAsZSeamType("z_seam_type") == EZSeamType::USER_SPECIFIED)
        {
            seam_pos = mesh.getZSeamHint();
        }
        return PolygonUtils::findClosest(seam_pos, layer.parts[0].insets[0][0]).point_idx;
    }
    else
    {
        // note that the code below doesn't assume that last_layer_nr is one less than layer_nr but the print is going
        // to come out pretty weird if that isn't true as it implies that there are empty layers

        ConstPolygonRef last_wall = (*storage.spiralize_wall_outlines[last_layer_nr])[0];
        ConstPolygonRef wall = layer.parts[0].insets[0][0];
        const int n_points = wall.size();
        Point last_wall_seam_vertex = last_wall[storage.spiralize_seam_vertex_indices[last_layer_nr]];

        // seam_vertex_idx is going to be the index of the seam vertex in the current wall polygon
        // initially we choose the vertex that is closest to the seam vertex in the last spiralized layer processed

        int seam_vertex_idx = PolygonUtils::findClosest(last_wall_seam_vertex, wall).point_idx;

        // now we check that the vertex following the seam vertex is to the left of the seam vertex in the last layer
        // and if it isn't, we move forward

        // get the inward normal of the last layer seam vertex
        Point last_wall_seam_vertex_inward_normal = PolygonUtils::getVertexInwardNormal(last_wall, storage.spiralize_seam_vertex_indices[last_layer_nr]);

        // create a vector from the normal so that we can then test the vertex following the candidate seam vertex to make sure it is on the correct side
        Point last_wall_seam_vertex_vector = last_wall_seam_vertex + last_wall_seam_vertex_inward_normal;

        // now test the vertex following the candidate seam vertex and if it lies to the left of the vector, it's good to use
        const int first_seam_vertex_idx = seam_vertex_idx;
        float a = LinearAlg2D::getAngleLeft(last_wall_seam_vertex_vector, last_wall_seam_vertex, wall[(seam_vertex_idx + 1) % n_points]);

        while (a <= 0 || a >= M_PI)
        {
            // the vertex was not on the left of the vector so move the seam vertex on
            seam_vertex_idx = (seam_vertex_idx + 1) % n_points;
            a = LinearAlg2D::getAngleLeft(last_wall_seam_vertex_vector, last_wall_seam_vertex, wall[(seam_vertex_idx + 1) % n_points]);

            if (seam_vertex_idx == first_seam_vertex_idx)
            {
                logWarning("WARNING: findLayerSeamsForSpiralize() failed to find a suitable seam vertex on layer %d\n", layer_nr);
                // this shouldn't happen very often - I have seen it occur when the seam moves into a very sharp corner
                break;
            }
        }

        return seam_vertex_idx;
    }
}

void FffGcodeWriter::findLayerSeamsForSpiralize(SliceDataStorage& storage, size_t total_layers)
{
    // The spiral has to continue on in an anti-clockwise direction from where the last layer finished, it can't jump backwards

    // we track the seam position for each layer and ensure that the seam position for next layer continues in the right direction

    storage.spiralize_wall_outlines.reserve(total_layers);
    storage.spiralize_seam_vertex_indices.reserve(total_layers);

    int last_layer_nr = -1; // layer number of the last non-empty layer processed (for any extruder or mesh)

    for (unsigned layer_nr = 0; layer_nr < total_layers; ++layer_nr)
    {
        bool done_this_layer = false;

        // default is no information available
        storage.spiralize_wall_outlines[layer_nr] = nullptr;
        storage.spiralize_seam_vertex_indices[layer_nr] = 0;

        // iterate through extruders until we find a mesh that has a part with insets
        const std::vector<unsigned int>& extruder_order = extruder_order_per_layer[layer_nr];
        for (unsigned int extruder_idx = 0; !done_this_layer && extruder_idx < extruder_order.size(); ++extruder_idx)
        {
            const unsigned int extruder_nr = extruder_order[extruder_idx];
            // iterate through this extruder's meshes until we find a part with insets
            const std::vector<unsigned int>& mesh_order = mesh_order_per_extruder[extruder_nr];
            for (unsigned int mesh_idx : mesh_order)
            {
                SliceMeshStorage& mesh = storage.meshes[mesh_idx];
                // if this mesh has layer data for this layer process it
                if (!done_this_layer && mesh.layers.size() > layer_nr)
                {
                    SliceLayer& layer = mesh.layers[layer_nr];
                    // if the first part in the layer (if any) has insets, process it
                    if (layer.parts.size() != 0 && layer.parts[0].insets.size() != 0)
                    {
                        // save the seam vertex index for this layer as we need it to determine the seam vertex index for the next layer
                        storage.spiralize_seam_vertex_indices[layer_nr] = findSpiralizedLayerSeamVertexIndex(storage, mesh, layer_nr, last_layer_nr);
                        // save the wall outline for this layer so it can be used in the spiralize interpolation calculation
                        storage.spiralize_wall_outlines[layer_nr] = &layer.parts[0].insets[0];
                        last_layer_nr = layer_nr;
                        // ignore any further meshes/extruders for this layer
                        done_this_layer = true;
                    }
                }
            }
        }
    }
}

void FffGcodeWriter::setConfigFanSpeedLayerTime(SliceDataStorage& storage)
{
    for (int extr = 0; extr < storage.meshgroup->getExtruderCount(); extr++)
    {
        fan_speed_layer_time_settings_per_extruder.emplace_back();
        FanSpeedLayerTimeSettings& fan_speed_layer_time_settings = fan_speed_layer_time_settings_per_extruder.back();
        ExtruderTrain* train = storage.meshgroup->getExtruderTrain(extr);
        fan_speed_layer_time_settings.cool_min_layer_time = train->getSettingInSeconds("cool_min_layer_time");
        fan_speed_layer_time_settings.cool_min_layer_time_fan_speed_max = train->getSettingInSeconds("cool_min_layer_time_fan_speed_max");
        fan_speed_layer_time_settings.cool_fan_speed_0 = train->getSettingInPercentage("cool_fan_speed_0");
        fan_speed_layer_time_settings.cool_fan_speed_min = train->getSettingInPercentage("cool_fan_speed_min");
        fan_speed_layer_time_settings.cool_fan_speed_max = train->getSettingInPercentage("cool_fan_speed_max");
        fan_speed_layer_time_settings.cool_min_speed = train->getSettingInMillimetersPerSecond("cool_min_speed");
        fan_speed_layer_time_settings.cool_fan_min_layer = train->getSettingAsLayerNumber("cool_fan_min_layer");
        fan_speed_layer_time_settings.cool_fan_full_layer = train->getSettingAsLayerNumber("cool_fan_full_layer");
        if (!train->getSettingBoolean("cool_fan_enabled"))
        {
            fan_speed_layer_time_settings.cool_fan_speed_0 = 0;
            fan_speed_layer_time_settings.cool_fan_speed_min = 0;
            fan_speed_layer_time_settings.cool_fan_speed_max = 0;
        }
    }
}

void FffGcodeWriter::setConfigCoasting(SliceDataStorage& storage) 
{
    for (int extr = 0; extr < storage.meshgroup->getExtruderCount(); extr++)
    {
        storage.coasting_config.emplace_back();
        ExtruderTrain* train = storage.meshgroup->getExtruderTrain(extr);
        CoastingConfig& coasting_config = storage.coasting_config.back();
        coasting_config.coasting_enable = train->getSettingBoolean("coasting_enable"); 
        coasting_config.coasting_volume = std::max(0.0, train->getSettingInCubicMillimeters("coasting_volume"));
        coasting_config.coasting_min_volume = std::max(0.0, train->getSettingInCubicMillimeters("coasting_min_volume"));
        coasting_config.coasting_speed = train->getSettingInPercentage("coasting_speed") / 100.0; 
    }
}

void FffGcodeWriter::setConfigRetraction(SliceDataStorage& storage) 
{
    int extruder_count = storage.meshgroup->getExtruderCount();
    for (int extruder = 0; extruder < extruder_count; extruder++)
    {
        ExtruderTrain* train = storage.meshgroup->getExtruderTrain(extruder);
        RetractionConfig& retraction_config = storage.retraction_config_per_extruder[extruder];
        retraction_config.distance = (train->getSettingBoolean("retraction_enable"))? train->getSettingInMillimeters("retraction_amount") : 0;
        retraction_config.prime_volume = std::max(0.0, train->getSettingInCubicMillimeters("retraction_extra_prime_amount"));
        retraction_config.speed = train->getSettingInMillimetersPerSecond("retraction_retract_speed");
        retraction_config.primeSpeed = train->getSettingInMillimetersPerSecond("retraction_prime_speed");
        retraction_config.zHop = train->getSettingInMicrons("retraction_hop");
        retraction_config.retraction_min_travel_distance = train->getSettingInMicrons("retraction_min_travel");
        retraction_config.retraction_extrusion_window = train->getSettingInMillimeters("retraction_extrusion_window");
        retraction_config.retraction_count_max = train->getSettingAsCount("retraction_count_max");

        RetractionConfig& switch_retraction_config = storage.extruder_switch_retraction_config_per_extruder[extruder];
        switch_retraction_config.distance = train->getSettingInMillimeters("switch_extruder_retraction_amount"); 
        switch_retraction_config.prime_volume = 0.0;
        switch_retraction_config.speed = train->getSettingInMillimetersPerSecond("switch_extruder_retraction_speed");
        switch_retraction_config.primeSpeed = train->getSettingInMillimetersPerSecond("switch_extruder_prime_speed");
        switch_retraction_config.zHop = retraction_config.zHop; // not used, because the last_retraction_config is used to govern how how high to zHop
        switch_retraction_config.retraction_min_travel_distance = 0; // no limitation on travel distance for an extruder switch retract
        switch_retraction_config.retraction_extrusion_window = 99999.9; // so that extruder switch retractions won't affect the retraction buffer (extruded_volume_at_previous_n_retractions)
        switch_retraction_config.retraction_count_max = 9999999; // extruder switch retraction is never limited
    }
}

unsigned int FffGcodeWriter::getStartExtruder(const SliceDataStorage& storage)
{
    int start_extruder_nr = getSettingAsIndex("adhesion_extruder_nr");
    if (getSettingAsPlatformAdhesion("adhesion_type") == EPlatformAdhesion::NONE)
    {
        std::vector<bool> extruder_is_used = storage.getExtrudersUsed();
        for (unsigned int extruder_nr = 0; extruder_nr < extruder_is_used.size(); extruder_nr++)
        {
            start_extruder_nr = extruder_nr;
            if (extruder_is_used[extruder_nr])
            {
                break;
            }
        }
    }
    assert(start_extruder_nr >= 0 && start_extruder_nr < storage.meshgroup->getExtruderCount() && "start_extruder_nr must be a valid extruder");
    return start_extruder_nr;
}

void FffGcodeWriter::setInfillAndSkinAngles(SliceMeshStorage& mesh)
{
    if (mesh.infill_angles.size() == 0)
    {
        mesh.infill_angles = mesh.getSettingAsIntegerList("infill_angles");
        if (mesh.infill_angles.size() == 0)
        {
            // user has not specified any infill angles so use defaults
            mesh.infill_angles.push_back(45); // all infill patterns use 45 degrees
            EFillMethod infill_pattern = mesh.getSettingAsFillMethod("infill_pattern");
            if (infill_pattern == EFillMethod::LINES || infill_pattern == EFillMethod::ZIG_ZAG)
            {
                // lines and zig zag patterns default to also using 135 degrees
                mesh.infill_angles.push_back(135);
            }
        }
    }

    if (mesh.roofing_angles.size() == 0)
    {
        mesh.roofing_angles = mesh.getSettingAsIntegerList("roofing_angles");
        if (mesh.roofing_angles.size() == 0)
        {
            // user has not specified any infill angles so use defaults
            mesh.roofing_angles.push_back(45);
            mesh.roofing_angles.push_back(135);
        }
    }

    if (mesh.skin_angles.size() == 0)
    {
        mesh.skin_angles = mesh.getSettingAsIntegerList("skin_angles");
        if (mesh.skin_angles.size() == 0)
        {
            // user has not specified any infill angles so use defaults
            mesh.skin_angles.push_back(45);
            mesh.skin_angles.push_back(135);
        }
    }
}



void FffGcodeWriter::processStartingCode(const SliceDataStorage& storage, const unsigned int start_extruder_nr)
{
    if (!CommandSocket::isInstantiated())
    {
        std::vector<bool> extruder_is_used = storage.getExtrudersUsed();
        std::string prefix = gcode.getFileHeader(extruder_is_used);
        gcode.writeCode(prefix.c_str());
    }

    gcode.writeComment("Generated with Cura_SteamEngine " VERSION);

    if (gcode.getFlavor() != EGCodeFlavor::ULTIGCODE && gcode.getFlavor() != EGCodeFlavor::GRIFFIN)
    {
        if (getSettingBoolean("material_bed_temp_prepend")) 
        {
            if (getSettingBoolean("machine_heated_bed") && getSettingInDegreeCelsius("material_bed_temperature_layer_0") != 0)
            {
                gcode.writeBedTemperatureCommand(getSettingInDegreeCelsius("material_bed_temperature_layer_0"), getSettingBoolean("material_bed_temp_wait"));
            }
        }

        if (getSettingBoolean("material_print_temp_prepend")) 
        {
            for (int extruder_nr = 0; extruder_nr < storage.getSettingAsCount("machine_extruder_count"); extruder_nr++)
            {
                ExtruderTrain& train = *storage.meshgroup->getExtruderTrain(extruder_nr);
                double print_temp_0 = train.getSettingInDegreeCelsius("material_print_temperature_layer_0");
                double print_temp_here = (print_temp_0 != 0)? print_temp_0 : train.getSettingInDegreeCelsius("material_print_temperature");
                gcode.writeTemperatureCommand(extruder_nr, print_temp_here);
            }
            if (getSettingBoolean("material_print_temp_wait")) 
            {
                for (int extruder_nr = 0; extruder_nr < storage.getSettingAsCount("machine_extruder_count"); extruder_nr++)
                {
                    ExtruderTrain& train = *storage.meshgroup->getExtruderTrain(extruder_nr);
                    double print_temp_0 = train.getSettingInDegreeCelsius("material_print_temperature_layer_0");
                    double print_temp_here = (print_temp_0 != 0)? print_temp_0 : train.getSettingInDegreeCelsius("material_print_temperature");
                    gcode.writeTemperatureCommand(extruder_nr, print_temp_here, true);
                }
            }
        }
    }

    gcode.writeCode(getSettingString("machine_start_gcode").c_str());

    if (gcode.getFlavor() == EGCodeFlavor::BFB)
    {
        gcode.writeComment("enable auto-retraction");
        std::ostringstream tmp;
        tmp << "M227 S" << (getSettingInMicrons("retraction_amount") * 2560 / 1000) << " P" << (getSettingInMicrons("retraction_amount") * 2560 / 1000);
        gcode.writeLine(tmp.str().c_str());
    }
    else if (gcode.getFlavor() == EGCodeFlavor::GRIFFIN)
    { // initialize extruder trains
        gcode.writeCode("T0"); // Toolhead already assumed to be at T0, but writing it just to be safe...
        CommandSocket::setSendCurrentPosition(gcode.getPositionXY());
        gcode.startExtruder(start_extruder_nr);
        ExtruderTrain& train = *storage.meshgroup->getExtruderTrain(start_extruder_nr);
        constexpr bool wait = true;
        double print_temp_0 = train.getSettingInDegreeCelsius("material_print_temperature_layer_0");
        double print_temp_here = (print_temp_0 != 0)? print_temp_0 : train.getSettingInDegreeCelsius("material_print_temperature");
        gcode.writeTemperatureCommand(start_extruder_nr, print_temp_here, wait);
        gcode.writePrimeTrain(train.getSettingInMillimetersPerSecond("speed_travel"));
        extruder_prime_layer_nr[start_extruder_nr] = std::numeric_limits<int>::min(); // set to most negative number so that layer processing never primes this extruder any more.
        const RetractionConfig& retraction_config = storage.retraction_config_per_extruder[start_extruder_nr];
        gcode.writeRetraction(retraction_config);
    }
}

void FffGcodeWriter::processNextMeshGroupCode(const SliceDataStorage& storage)
{
    gcode.writeFanCommand(0);

    bool wait = true;
    if (storage.getSettingBoolean("machine_heated_bed") && storage.getSettingInDegreeCelsius("material_bed_temperature_layer_0") != 0)
    {
        gcode.writeBedTemperatureCommand(storage.getSettingInDegreeCelsius("material_bed_temperature_layer_0"), wait);
    }

    CommandSocket::setSendCurrentPosition(gcode.getPositionXY());

    gcode.setZ(max_object_height + 5000);
    gcode.writeTravel(gcode.getPositionXY(), storage.meshgroup->getExtruderTrain(gcode.getExtruderNr())->getSettingInMillimetersPerSecond("speed_travel"));
    Point start_pos(storage.model_min.x, storage.model_min.y);
    gcode.writeTravel(start_pos, storage.meshgroup->getExtruderTrain(gcode.getExtruderNr())->getSettingInMillimetersPerSecond("speed_travel"));
}
    
void FffGcodeWriter::processRaft(const SliceDataStorage& storage)
{
    int extruder_nr = getSettingAsIndex("adhesion_extruder_nr");
    ExtruderTrain* train = storage.meshgroup->getExtruderTrain(extruder_nr);
    
    CombingMode combing_mode = storage.getSettingAsCombingMode("retraction_combing"); 

    int z = 0;
    


    const int initial_raft_layer_nr = -Raft::getTotalExtraLayers(storage);

    // some infill config for all lines infill generation below
    constexpr int offset_from_poly_outline = 0;
    constexpr double fill_overlap = 0; // raft line shouldn't be expanded - there is no boundary polygon printed
    constexpr int extra_infill_shift = 0;
    Polygons raft_polygons; // should remain empty, since we only have the lines pattern for the raft...

    unsigned int current_extruder_nr = extruder_nr;

    { // raft base layer
        int layer_nr = initial_raft_layer_nr;
        int layer_height = train->getSettingInMicrons("raft_base_thickness");
        z += layer_height;
        int64_t comb_offset = train->getSettingInMicrons("raft_base_line_spacing");

        std::vector<FanSpeedLayerTimeSettings> fan_speed_layer_time_settings_per_extruder_raft_base = fan_speed_layer_time_settings_per_extruder; // copy so that we change only the local copy
        for (FanSpeedLayerTimeSettings& fan_speed_layer_time_settings : fan_speed_layer_time_settings_per_extruder_raft_base)
        {
            double regular_fan_speed = train->getSettingInPercentage("raft_base_fan_speed");
            fan_speed_layer_time_settings.cool_fan_speed_min = regular_fan_speed;
            fan_speed_layer_time_settings.cool_fan_speed_0 = regular_fan_speed; // ignore initial layer fan speed stuff
        }

        LayerPlan& gcode_layer = *new LayerPlan(storage, layer_nr, z, layer_height, extruder_nr, fan_speed_layer_time_settings_per_extruder_raft_base, combing_mode, comb_offset, train->getSettingBoolean("travel_avoid_other_parts"), train->getSettingInMicrons("travel_avoid_distance"));
        gcode_layer.setIsInside(true);

        gcode_layer.setExtruder(extruder_nr);

        if (CommandSocket::isInstantiated())
        {
            CommandSocket::getInstance()->sendOptimizedLayerInfo(layer_nr, z, layer_height);
        }

        Polygons wall = storage.raftOutline.offset(-gcode_layer.configs_storage.raft_base_config.getLineWidth() / 2);
        gcode_layer.addPolygonsByOptimizer(wall, gcode_layer.configs_storage.raft_base_config);

        Polygons raftLines;
        double fill_angle = 0;
        Infill infill_comp(EFillMethod::LINES, wall, offset_from_poly_outline, gcode_layer.configs_storage.raft_base_config.getLineWidth(), train->getSettingInMicrons("raft_base_line_spacing"), fill_overlap, fill_angle, z, extra_infill_shift);
        infill_comp.generate(raft_polygons, raftLines);
        gcode_layer.addLinesByOptimizer(raftLines, gcode_layer.configs_storage.raft_base_config, SpaceFillType::Lines);

        // When we use raft, we need to make sure that all used extruders for this print will get primed on the first raft layer,
        // and then switch back to the original extruder.
        std::vector<unsigned int> extruder_order = getUsedExtrudersOnLayerExcludingStartingExtruder(storage, extruder_nr, layer_nr);
        for (unsigned int to_be_primed_extruder_nr : extruder_order)
        {
            setExtruder_addPrime(storage, gcode_layer, to_be_primed_extruder_nr);
            current_extruder_nr = to_be_primed_extruder_nr;
        }

        layer_plan_buffer.handle(gcode_layer, gcode);
    }

    { // raft interface layer
        int layer_nr = initial_raft_layer_nr + 1;
        int layer_height = train->getSettingInMicrons("raft_interface_thickness");
        z += layer_height;
        int64_t comb_offset = train->getSettingInMicrons("raft_interface_line_spacing");

        std::vector<FanSpeedLayerTimeSettings> fan_speed_layer_time_settings_per_extruder_raft_interface = fan_speed_layer_time_settings_per_extruder; // copy so that we change only the local copy
        for (FanSpeedLayerTimeSettings& fan_speed_layer_time_settings : fan_speed_layer_time_settings_per_extruder_raft_interface)
        {
            double regular_fan_speed = train->getSettingInPercentage("raft_interface_fan_speed");
            fan_speed_layer_time_settings.cool_fan_speed_min = regular_fan_speed;
            fan_speed_layer_time_settings.cool_fan_speed_0 = regular_fan_speed; // ignore initial layer fan speed stuff
        }

        LayerPlan& gcode_layer = *new LayerPlan(storage, layer_nr, z, layer_height, current_extruder_nr, fan_speed_layer_time_settings_per_extruder_raft_interface, combing_mode, comb_offset, train->getSettingBoolean("travel_avoid_other_parts"), train->getSettingInMicrons("travel_avoid_distance"));
        gcode_layer.setIsInside(true);

        gcode_layer.setExtruder(extruder_nr); // reset to extruder number, because we might have primed in the last layer
        current_extruder_nr = extruder_nr;

        if (CommandSocket::isInstantiated())
        {
            CommandSocket::getInstance()->sendOptimizedLayerInfo(layer_nr, z, layer_height);
        }

        Polygons raftLines;
        int offset_from_poly_outline = 0;
        double fill_angle = train->getSettingAsCount("raft_surface_layers") > 0 ? 45 : 90;
        Infill infill_comp(EFillMethod::ZIG_ZAG, storage.raftOutline, offset_from_poly_outline, gcode_layer.configs_storage.raft_interface_config.getLineWidth(), train->getSettingInMicrons("raft_interface_line_spacing"), fill_overlap, fill_angle, z, extra_infill_shift);
        infill_comp.generate(raft_polygons, raftLines);
        gcode_layer.addLinesByOptimizer(raftLines, gcode_layer.configs_storage.raft_interface_config, SpaceFillType::Lines);

        layer_plan_buffer.handle(gcode_layer, gcode);
    }
    
    int layer_height = train->getSettingInMicrons("raft_surface_thickness");

    for (int raftSurfaceLayer = 1; raftSurfaceLayer <= train->getSettingAsCount("raft_surface_layers"); raftSurfaceLayer++)
    { // raft surface layers
        const int layer_nr = initial_raft_layer_nr + 2 + raftSurfaceLayer - 1; // 2: 1 base layer, 1 interface layer
        z += layer_height;
        const int64_t comb_offset = train->getSettingInMicrons("raft_surface_line_spacing");

        std::vector<FanSpeedLayerTimeSettings> fan_speed_layer_time_settings_per_extruder_raft_surface = fan_speed_layer_time_settings_per_extruder; // copy so that we change only the local copy
        for (FanSpeedLayerTimeSettings& fan_speed_layer_time_settings : fan_speed_layer_time_settings_per_extruder_raft_surface)
        {
            double regular_fan_speed = train->getSettingInPercentage("raft_surface_fan_speed");
            fan_speed_layer_time_settings.cool_fan_speed_min = regular_fan_speed;
            fan_speed_layer_time_settings.cool_fan_speed_0 = regular_fan_speed; // ignore initial layer fan speed stuff
        }

        LayerPlan& gcode_layer = *new LayerPlan(storage, layer_nr, z, layer_height, extruder_nr, fan_speed_layer_time_settings_per_extruder_raft_surface, combing_mode, comb_offset, train->getSettingBoolean("travel_avoid_other_parts"), train->getSettingInMicrons("travel_avoid_distance"));
        gcode_layer.setIsInside(true);

        // make sure that we are using the correct extruder to print raft
        gcode_layer.setExtruder(extruder_nr);
        current_extruder_nr = extruder_nr;

        if (CommandSocket::isInstantiated())
        {
            CommandSocket::getInstance()->sendOptimizedLayerInfo(layer_nr, z, layer_height);
        }
        
        Polygons raft_lines;
        int offset_from_poly_outline = 0;
        double fill_angle = 90 * raftSurfaceLayer;
        Infill infill_comp(EFillMethod::ZIG_ZAG, storage.raftOutline, offset_from_poly_outline, gcode_layer.configs_storage.raft_surface_config.getLineWidth(), train->getSettingInMicrons("raft_surface_line_spacing"), fill_overlap, fill_angle, z, extra_infill_shift);
        infill_comp.generate(raft_polygons, raft_lines);
        gcode_layer.addLinesByOptimizer(raft_lines, gcode_layer.configs_storage.raft_surface_config, SpaceFillType::Lines);

        layer_plan_buffer.handle(gcode_layer, gcode);
    }
}

LayerPlan& FffGcodeWriter::processLayer(const SliceDataStorage& storage, int layer_nr, unsigned int total_layers) const
{
    logDebug("GcodeWriter processing layer %i of %i\n", layer_nr, total_layers);

    int layer_thickness = getSettingInMicrons("layer_height");
    int64_t z;
    bool include_helper_parts = true;
    if (layer_nr < 0)
    {
#ifdef DEBUG
        assert(getSettingAsPlatformAdhesion("adhesion_type") == EPlatformAdhesion::RAFT && "negative layer_number means post-raft, pre-model layer!");
#endif // DEBUG
        const int filler_layer_count = Raft::getFillerLayerCount(storage);
        layer_thickness = Raft::getFillerLayerHeight(storage);
        z = Raft::getTotalThickness(storage) + (filler_layer_count + layer_nr + 1) * layer_thickness;
    }
    else
    {
        z = storage.meshes[0].layers[layer_nr].printZ; // stub default
        // find printZ of first actual printed mesh
        for (const SliceMeshStorage& mesh : storage.meshes)
        {
            if (mesh.getSettingBoolean("support_mesh")
                || mesh.getSettingBoolean("anti_overhang_mesh")
                || mesh.getSettingBoolean("cutting_mesh")
                || mesh.getSettingBoolean("infill_mesh"))
            {
                continue;
            }
            z = mesh.layers[layer_nr].printZ;
            break;
        }
        if (layer_nr == 0)
        {
            if (getSettingAsPlatformAdhesion("adhesion_type") == EPlatformAdhesion::RAFT)
            {
                include_helper_parts = false;
            }
            layer_thickness = getSettingInMicrons("layer_height_0");
        }
        int64_t z_offset = getSettingInMicrons("z_offset_layer_0");
        if (z_offset != 0)
        {
            int z_offset_taper_layers = getSettingAsCount("z_offset_taper_layers");
            if (z_offset_taper_layers == 0)
            {
                z += z_offset;
            }
            else if (layer_nr < z_offset_taper_layers)
            {
                z += z_offset - z_offset * layer_nr / z_offset_taper_layers;
            }
        }
    }

    if (CommandSocket::isInstantiated())
    {
#pragma omp critical
        CommandSocket::getInstance()->sendOptimizedLayerInfo(layer_nr, z, layer_thickness);
    }

    bool avoid_other_parts = false;
    coord_t avoid_distance = 0; // minimal avoid distance is zero
    const std::vector<bool> extruder_is_used = storage.getExtrudersUsed();
    for (int extr_nr = 0; extr_nr < storage.meshgroup->getExtruderCount(); extr_nr++)
    {
        if (extruder_is_used[extr_nr])
        {
            ExtruderTrain* extr = storage.meshgroup->getExtruderTrain(extr_nr);

            if (extr->getSettingBoolean("travel_avoid_other_parts"))
            {
                avoid_other_parts = true;
                avoid_distance = std::max(avoid_distance, extr->getSettingInMicrons("travel_avoid_distance"));
            }
        }
    }

    coord_t max_inner_wall_width = 0;
    for (const SettingsBaseVirtual& mesh_settings : storage.meshes)
    {
        max_inner_wall_width = std::max(max_inner_wall_width, mesh_settings.getSettingInMicrons((mesh_settings.getSettingAsCount("wall_line_count") > 1) ? "wall_line_width_x" : "wall_line_width_0")); 
        if (layer_nr == 0)
        {
            const ExtruderTrain* train = storage.meshgroup->getExtruderTrain(mesh_settings.getSettingAsExtruderNr((mesh_settings.getSettingAsCount("wall_line_count") > 1) ? "wall_0_extruder_nr" : "wall_x_extruder_nr"));
            max_inner_wall_width *= train->getSettingAsRatio("initial_layer_line_width_factor");
        }
    }
    int64_t comb_offset_from_outlines = max_inner_wall_width * 2;

    assert(static_cast<int>(extruder_order_per_layer_negative_layers.size()) + layer_nr >= 0 && "Layer numbers shouldn't get more negative than there are raft/filler layers");
    const std::vector<unsigned int>& extruder_order =
        (layer_nr < 0)?
        extruder_order_per_layer_negative_layers[extruder_order_per_layer_negative_layers.size() + layer_nr]
        :
        extruder_order_per_layer[layer_nr];

    LayerPlan& gcode_layer = *new LayerPlan(storage, layer_nr, z, layer_thickness, extruder_order.front(), fan_speed_layer_time_settings_per_extruder, getSettingAsCombingMode("retraction_combing"), comb_offset_from_outlines, avoid_other_parts, avoid_distance);

    if (include_helper_parts && layer_nr == 0)
    { // process the skirt or the brim of the starting extruder.
        int extruder_nr = gcode_layer.getExtruder();
        if (storage.skirt_brim[extruder_nr].size() > 0)
        {
            processSkirtBrim(storage, gcode_layer, extruder_nr);
        }
    }
    if (include_helper_parts)
    { // handle shield(s) first in a layer so that chances are higher that the other nozzle is wiped (for the ooze shield)
        processOozeShield(storage, gcode_layer);

        processDraftShield(storage, gcode_layer);
    }

    const unsigned int support_roof_extruder_nr = getSettingAsIndex("support_roof_extruder_nr");
    const unsigned int support_bottom_extruder_nr = getSettingAsIndex("support_bottom_extruder_nr");
    const unsigned int support_infill_extruder_nr = (layer_nr <= 0)? getSettingAsIndex("support_extruder_nr_layer_0") : getSettingAsIndex("support_infill_extruder_nr");

    for (unsigned int extruder_nr : extruder_order)
    {
        if (include_helper_parts
            && (extruder_nr == support_infill_extruder_nr || extruder_nr == support_roof_extruder_nr || extruder_nr == support_bottom_extruder_nr))
        {
            addSupportToGCode(storage, gcode_layer, extruder_nr);
        }

        if (layer_nr >= 0)
        {
            const std::vector<unsigned int>& mesh_order = mesh_order_per_extruder[extruder_nr];
            for (unsigned int mesh_idx : mesh_order)
            {
                const SliceMeshStorage& mesh = storage.meshes[mesh_idx];
                const PathConfigStorage::MeshPathConfigs& mesh_config = gcode_layer.configs_storage.mesh_configs[mesh_idx];
                if (mesh.getSettingAsSurfaceMode("magic_mesh_surface_mode") == ESurfaceMode::SURFACE)
                {
                    assert(static_cast<int>(extruder_nr) == mesh.getSettingAsExtruderNr("wall_0_extruder_nr") && "mesh surface mode should always only be printed with the outer wall extruder!");
                    addMeshLayerToGCode_meshSurfaceMode(storage, mesh, mesh_config, gcode_layer);
                }
                else
                {
                    addMeshLayerToGCode(storage, mesh, extruder_nr, mesh_config, gcode_layer);
                }
            }
        }
        // ensure we print the prime tower with this extruder, because the next layer begins with this extruder!
        // If this is not performed, the next layer might get two extruder switches...
        setExtruder_addPrime(storage, gcode_layer, extruder_nr);
    }

    if (include_helper_parts)
    { // add prime tower if it hasn't already been added
        // print the prime tower if it hasn't been printed yet
        int prev_extruder = gcode_layer.getExtruder(); // most likely the same extruder as we are extruding with now
        addPrimeTower(storage, gcode_layer, prev_extruder);
    }

    return gcode_layer;
}

bool FffGcodeWriter::getExtruderNeedPrimeBlobDuringFirstLayer(const SliceDataStorage& storage, uint32_t extruder_nr) const
{
    bool need_prime_blob = false;
    switch (gcode.getFlavor())
    {
        case EGCodeFlavor::GRIFFIN:
            need_prime_blob = true;
            break;
        default:
            need_prime_blob = false; // TODO: change this once priming for other firmware types is implemented
            break;
    }

    // check the settings if the prime blob is disabled
    if (need_prime_blob)
    {
        const bool is_extruder_used_overall = storage.getExtrudersUsed()[extruder_nr];
        const bool extruder_prime_blob_enabled = storage.getExtruderPrimeBlobEnabled(extruder_nr);

        need_prime_blob = is_extruder_used_overall && extruder_prime_blob_enabled;
    }

    return need_prime_blob;
}

void FffGcodeWriter::processSkirtBrim(const SliceDataStorage& storage, LayerPlan& gcode_layer, unsigned int extruder_nr) const
{
    if (gcode_layer.getSkirtBrimIsPlanned(extruder_nr))
    {
        return;
    }
    const Polygons& skirt_brim = storage.skirt_brim[extruder_nr];
    gcode_layer.setSkirtBrimIsPlanned(extruder_nr);
    if (skirt_brim.size() == 0)
    {
        return;
    }
    gcode_layer.addTravel(skirt_brim.back().closestPointTo(gcode_layer.getLastPosition()));
    gcode_layer.addPolygonsByOptimizer(skirt_brim, gcode_layer.configs_storage.skirt_brim_config_per_extruder[extruder_nr]);
}

void FffGcodeWriter::processOozeShield(const SliceDataStorage& storage, LayerPlan& gcode_layer) const
{
    unsigned int layer_nr = std::max(0, gcode_layer.getLayerNr());
    if (layer_nr == 0 && storage.getSettingAsPlatformAdhesion("adhesion_type") == EPlatformAdhesion::BRIM)
    {
        return; // ooze shield already generated by brim
    }
    if (storage.oozeShield.size() > 0 && layer_nr < storage.oozeShield.size())
    {
        gcode_layer.addPolygonsByOptimizer(storage.oozeShield[layer_nr], gcode_layer.configs_storage.skirt_brim_config_per_extruder[0]); //TODO: Skirt and brim configuration index should correspond to draft shield extruder number.
    }
}

void FffGcodeWriter::processDraftShield(const SliceDataStorage& storage, LayerPlan& gcode_layer) const
{
    unsigned int layer_nr = std::max(0, gcode_layer.getLayerNr());
    if (storage.draft_protection_shield.size() == 0)
    {
        return;
    }
    if (!getSettingBoolean("draft_shield_enabled"))
    {
        return;
    }
    if (layer_nr == 0 && storage.getSettingAsPlatformAdhesion("adhesion_type") == EPlatformAdhesion::BRIM)
    {
        return; // ooze shield already generated by brim
    }

    if (getSettingAsDraftShieldHeightLimitation("draft_shield_height_limitation") == DraftShieldHeightLimitation::LIMITED)
    {
        const int draft_shield_height = getSettingInMicrons("draft_shield_height");
        const int layer_height_0 = getSettingInMicrons("layer_height_0");
        const int layer_height = getSettingInMicrons("layer_height");
        const unsigned int max_screen_layer = (unsigned int)((draft_shield_height - layer_height_0) / layer_height + 1);
        if (layer_nr > max_screen_layer)
        {
            return;
        }
    }

    gcode_layer.addPolygonsByOptimizer(storage.draft_protection_shield, gcode_layer.configs_storage.skirt_brim_config_per_extruder[0]); //TODO: Skirt and brim configuration index should correspond to draft shield extruder number.
}

void FffGcodeWriter::calculateExtruderOrderPerLayer(const SliceDataStorage& storage)
{
    unsigned int last_extruder;
    // set the initial extruder of this meshgroup
    if (FffProcessor::getInstance()->getMeshgroupNr() == 0)
    { // first meshgroup
        last_extruder = getStartExtruder(storage);
    }
    else
    {
        last_extruder = gcode.getExtruderNr();
    }
    for (int layer_nr = -Raft::getTotalExtraLayers(storage); layer_nr < static_cast<int>(storage.print_layer_count); layer_nr++)
    {
        std::vector<std::vector<unsigned int>>& extruder_order_per_layer_here = (layer_nr < 0)? extruder_order_per_layer_negative_layers : extruder_order_per_layer;
        extruder_order_per_layer_here.push_back(getUsedExtrudersOnLayerExcludingStartingExtruder(storage, last_extruder, layer_nr));
        last_extruder = extruder_order_per_layer_here.back().back();
        extruder_prime_layer_nr[last_extruder] = std::min(extruder_prime_layer_nr[last_extruder], layer_nr);
    }
}

std::vector<unsigned int> FffGcodeWriter::getUsedExtrudersOnLayerExcludingStartingExtruder(const SliceDataStorage& storage, const unsigned int start_extruder, const int layer_nr) const
{
    unsigned int extruder_count = storage.getSettingAsCount("machine_extruder_count");
    assert(static_cast<int>(extruder_count) > 0);
    std::vector<unsigned int> ret;
    ret.push_back(start_extruder);
    std::vector<bool> extruder_is_used_on_this_layer = storage.getExtrudersUsed(layer_nr);
    
    // check if we are on the first layer
    if ((getSettingAsPlatformAdhesion("adhesion_type") == EPlatformAdhesion::RAFT && layer_nr == -Raft::getTotalExtraLayers(storage))
        || (getSettingAsPlatformAdhesion("adhesion_type") != EPlatformAdhesion::RAFT && layer_nr == 0))
    {
        // check if we need prime blob on the first layer
        for (unsigned int used_idx = 0; used_idx < extruder_is_used_on_this_layer.size(); used_idx++)
        {
            if (this->getExtruderNeedPrimeBlobDuringFirstLayer(storage, used_idx))
            {
                extruder_is_used_on_this_layer[used_idx] = true;
            }
        }
    }

    for (unsigned int extruder_nr = 0; extruder_nr < extruder_count; extruder_nr++)
    {
        if (extruder_nr == start_extruder)
        { // skip the current extruder, it's the one we started out planning
            continue;
        }
        if (!extruder_is_used_on_this_layer[extruder_nr])
        {
            continue;
        }
        ret.push_back(extruder_nr);
    }
    assert(ret.size() <= (size_t)extruder_count && "Not more extruders may be planned in a layer than there are extruders!");
    return ret;
}

std::vector<unsigned int> FffGcodeWriter::calculateMeshOrder(const SliceDataStorage& storage, int extruder_nr) const
{
    OrderOptimizer<unsigned int> mesh_idx_order_optimizer;

    for (unsigned int mesh_idx = 0; mesh_idx < storage.meshes.size(); mesh_idx++)
    {
        const SliceMeshStorage& mesh = storage.meshes[mesh_idx];
        if (mesh.getExtruderIsUsed(extruder_nr))
        {
            const Mesh& mesh_data = storage.meshgroup->meshes[mesh_idx];
            const Point3 middle = (mesh_data.getAABB().min + mesh_data.getAABB().max) / 2;
            mesh_idx_order_optimizer.addItem(Point(middle.x, middle.y), mesh_idx);
        }
    }
    std::list<unsigned int> mesh_indices_order = mesh_idx_order_optimizer.optimize();
    std::list<unsigned int>::iterator starting_mesh_idx_it = mesh_indices_order.end();
    { // calculate starting_mesh_it
        const ExtruderTrain* train = storage.meshgroup->getExtruderTrain(extruder_nr);
        const Point layer_start_position = Point(train->getSettingInMicrons("layer_start_x"), train->getSettingInMicrons("layer_start_y"));
        coord_t best_dist2 = std::numeric_limits<coord_t>::max();
        for (std::list<unsigned int>::iterator mesh_it = mesh_indices_order.begin(); mesh_it != mesh_indices_order.end(); ++mesh_it)
        {
            const unsigned int mesh_idx = *mesh_it;
            const Mesh& mesh = storage.meshgroup->meshes[mesh_idx];
            const Point3 middle3 = mesh.getAABB().getMiddle();
            const Point middle(middle3.x, middle3.y);
            const coord_t dist2 = vSize2(middle - layer_start_position);
            if (dist2 < best_dist2)
            {
                best_dist2 = dist2;
                starting_mesh_idx_it = mesh_it;
            }
        }
    }
    std::vector<unsigned int> ret;
    ret.reserve(mesh_indices_order.size());
    for (unsigned int mesh_order_nr = 0; mesh_order_nr < mesh_indices_order.size(); mesh_order_nr++)
    {
        if (starting_mesh_idx_it == mesh_indices_order.end())
        {
            starting_mesh_idx_it = mesh_indices_order.begin();
        }
        unsigned int mesh_order_idx = *starting_mesh_idx_it;
        const unsigned int mesh_idx = mesh_idx_order_optimizer.items[mesh_order_idx].second;
        ret.push_back(mesh_idx);
        ++starting_mesh_idx_it;
    }
    return ret;
}

void FffGcodeWriter::addMeshLayerToGCode_meshSurfaceMode(const SliceDataStorage& storage, const SliceMeshStorage& mesh, const PathConfigStorage::MeshPathConfigs& mesh_config, LayerPlan& gcode_layer) const
{
    if (gcode_layer.getLayerNr() > mesh.layer_nr_max_filled_layer)
    {
        return;
    }

    if (mesh.getSettingBoolean("anti_overhang_mesh")
        || mesh.getSettingBoolean("support_mesh")
    )
    {
        return;
    }

    setExtruder_addPrime(storage, gcode_layer, mesh.getSettingAsExtruderNr("wall_0_extruder_nr"));

    const SliceLayer* layer = &mesh.layers[gcode_layer.getLayerNr()];


    Polygons polygons;
    for(unsigned int partNr=0; partNr<layer->parts.size(); partNr++)
    {
        polygons.add(layer->parts[partNr].outline);
    }

    EZSeamType z_seam_type = mesh.getSettingAsZSeamType("z_seam_type");
    gcode_layer.addPolygonsByOptimizer(polygons, mesh_config.inset0_config, nullptr, z_seam_type, mesh.getZSeamHint(), mesh.getSettingInMicrons("wall_0_wipe_dist"), getSettingBoolean("magic_spiralize"));

    addMeshOpenPolyLinesToGCode(mesh, mesh_config, gcode_layer);
}

void FffGcodeWriter::addMeshOpenPolyLinesToGCode(const SliceMeshStorage& mesh, const PathConfigStorage::MeshPathConfigs& mesh_config, LayerPlan& gcode_layer) const
{
    const SliceLayer* layer = &mesh.layers[gcode_layer.getLayerNr()];
    
    Polygons lines;
    for(ConstPolygonRef polyline : layer->openPolyLines)
    {
        for(unsigned int point_idx = 1; point_idx<polyline.size(); point_idx++)
        {
            Polygon p;
            p.add(polyline[point_idx-1]);
            p.add(polyline[point_idx]);
            lines.add(p);
        }
    }
    gcode_layer.addLinesByOptimizer(lines, mesh_config.inset0_config, SpaceFillType::PolyLines);
}

void FffGcodeWriter::addMeshLayerToGCode(const SliceDataStorage& storage, const SliceMeshStorage& mesh, const int extruder_nr, const PathConfigStorage::MeshPathConfigs& mesh_config, LayerPlan& gcode_layer) const
{
    if (gcode_layer.getLayerNr() > mesh.layer_nr_max_filled_layer)
    {
        return;
    }

    if (mesh.getSettingBoolean("anti_overhang_mesh")
        || mesh.getSettingBoolean("support_mesh")
    )
    {
        return;
    }

    const SliceLayer& layer = mesh.layers[gcode_layer.getLayerNr()];

    if (layer.parts.size() == 0)
    {
        return;
    }

    const ExtruderTrain* train = storage.meshgroup->getExtruderTrain(extruder_nr);


    EZSeamType z_seam_type = mesh.getSettingAsZSeamType("z_seam_type");
    Point layer_start_position = Point(train->getSettingInMicrons("layer_start_x"), train->getSettingInMicrons("layer_start_y"));
    PathOrderOptimizer part_order_optimizer(layer_start_position, mesh.getZSeamHint(), z_seam_type);
    for (unsigned int part_idx = 0; part_idx < layer.parts.size(); part_idx++)
    {
        const SliceLayerPart& part = layer.parts[part_idx];
        ConstPolygonRef part_representative = (part.insets.size() > 0) ? part.insets[0][0] : part.outline[0];
        part_order_optimizer.addPolygon(part_representative);
    }
    part_order_optimizer.optimize();

    for (int part_idx : part_order_optimizer.polyOrder)
    {
        const SliceLayerPart& part = layer.parts[part_idx];
        addMeshPartToGCode(storage, mesh, extruder_nr, mesh_config, part, gcode_layer);
    }
    processIroning(mesh, layer, mesh_config.ironing_config, gcode_layer);
    if (mesh.getSettingAsSurfaceMode("magic_mesh_surface_mode") != ESurfaceMode::NORMAL && extruder_nr == mesh.getSettingAsExtruderNr("wall_0_extruder_nr"))
    {
        addMeshOpenPolyLinesToGCode(mesh, mesh_config, gcode_layer);
    }
}

void FffGcodeWriter::addMeshPartToGCode(const SliceDataStorage& storage, const SliceMeshStorage& mesh, const int extruder_nr, const PathConfigStorage::MeshPathConfigs& mesh_config, const SliceLayerPart& part, LayerPlan& gcode_layer) const
{
    int infill_angle = 45; // original default, this will get updated to an element from mesh->infill_angles
    if (mesh.infill_angles.size() > 0)
    {
        unsigned int combined_infill_layers = std::max(1U, round_divide(mesh.getSettingInMicrons("infill_sparse_thickness"), std::max(getSettingInMicrons("layer_height"), (coord_t)1)));
        infill_angle = mesh.infill_angles.at((gcode_layer.getLayerNr() / combined_infill_layers) % mesh.infill_angles.size());
    }
    
    int infill_line_distance = mesh.getSettingInMicrons("infill_line_distance");
    int infill_overlap = mesh.getSettingInMicrons("infill_overlap_mm");

    bool added_something = false;

    if (mesh.getSettingBoolean("infill_before_walls"))
    {
        added_something = added_something | processInfill(storage, gcode_layer, mesh, extruder_nr, mesh_config, part, infill_line_distance, infill_overlap, infill_angle);
    }

    added_something = added_something | processInsets(storage, gcode_layer, mesh, extruder_nr, mesh_config, part, mesh.getZSeamHint());

    processOutlineGaps(storage, gcode_layer, mesh, extruder_nr, mesh_config, part, added_something);

    if (!mesh.getSettingBoolean("infill_before_walls"))
    {
        added_something = added_something | processInfill(storage, gcode_layer, mesh, extruder_nr, mesh_config, part, infill_line_distance, infill_overlap, infill_angle);
    }

    added_something = added_something | processSkinAndPerimeterGaps(storage, gcode_layer, mesh, extruder_nr, mesh_config, part);

    //After a layer part, make sure the nozzle is inside the comb boundary, so we do not retract on the perimeter.
    if (added_something && (!getSettingBoolean("magic_spiralize") || static_cast<int>(gcode_layer.getLayerNr()) < mesh.getSettingAsCount("bottom_layers")))
    {
        int innermost_wall_line_width = mesh.getSettingInMicrons((mesh.getSettingAsCount("wall_line_count") > 1) ? "wall_line_width_x" : "wall_line_width_0");
        if (gcode_layer.getLayerNr() == 0)
        {
            innermost_wall_line_width *= mesh.getSettingAsRatio("initial_layer_line_width_factor");
        }
        gcode_layer.moveInsideCombBoundary(innermost_wall_line_width);
    }

    gcode_layer.setIsInside(false);
}

bool FffGcodeWriter::processInfill(const SliceDataStorage& storage, LayerPlan& gcode_layer, const SliceMeshStorage& mesh, const int extruder_nr, const PathConfigStorage::MeshPathConfigs& mesh_config, const SliceLayerPart& part, int infill_line_distance, int infill_overlap, int infill_angle) const
{
    if (extruder_nr != mesh.getSettingAsExtruderNr("infill_extruder_nr"))
    {
        return false;
    }
    if (mesh.getSettingBoolean("spaghetti_infill_enabled"))
    {
        return SpaghettiInfillPathGenerator::processSpaghettiInfill(storage, *this, gcode_layer, mesh, extruder_nr, mesh_config, part, infill_line_distance, infill_overlap, infill_angle);
    }
    else
    {
        bool added_something = processMultiLayerInfill(storage, gcode_layer, mesh, extruder_nr, mesh_config, part, infill_line_distance, infill_overlap, infill_angle);
        added_something = added_something | processSingleLayerInfill(storage, gcode_layer, mesh, extruder_nr, mesh_config, part, infill_line_distance, infill_overlap, infill_angle);
        return added_something;
    }
}


bool FffGcodeWriter::processMultiLayerInfill(const SliceDataStorage& storage, LayerPlan& gcode_layer, const SliceMeshStorage& mesh, const int extruder_nr, const PathConfigStorage::MeshPathConfigs& mesh_config, const SliceLayerPart& part, int infill_line_distance, int infill_overlap, int infill_angle) const
{
    if (extruder_nr != mesh.getSettingAsExtruderNr("infill_extruder_nr"))
    {
        return false;
    }
    bool added_something = false;
    if (infill_line_distance > 0)
    {
        //Print the thicker infill lines first. (double or more layer thickness, infill combined with previous layers)
        for(unsigned int combine_idx = 1; combine_idx < part.infill_area_per_combine_per_density[0].size(); combine_idx++)
        {
            const unsigned int infill_line_width = mesh_config.infill_config[combine_idx].getLineWidth();
            EFillMethod infill_pattern = mesh.getSettingAsFillMethod("infill_pattern");
            Polygons infill_polygons;
            Polygons infill_lines;
            for (unsigned int density_idx = 0; density_idx < part.infill_area_per_combine_per_density.size(); density_idx++)
            { // combine different density infill areas (for gradual infill)
                unsigned int density_factor = 2 << density_idx; // == pow(2, density_idx + 1)
                int infill_line_distance_here = infill_line_distance * density_factor; // the highest density infill combines with the next to create a grid with density_factor 1
                int infill_shift = infill_line_distance_here / 2;
                if (density_idx == part.infill_area_per_combine_per_density.size() - 1)
                {
                    infill_line_distance_here /= 2;
                }
                
                Infill infill_comp(infill_pattern, part.infill_area_per_combine_per_density[density_idx][combine_idx], 0, infill_line_width, infill_line_distance_here, infill_overlap, infill_angle, gcode_layer.z, infill_shift);
                infill_comp.generate(infill_polygons, infill_lines, &mesh);
            }
            if (infill_lines.size() > 0 || infill_polygons.size() > 0)
            {
                added_something = true;
                setExtruder_addPrime(storage, gcode_layer, extruder_nr);
                gcode_layer.setIsInside(true); // going to print stuff inside print object
                gcode_layer.addPolygonsByOptimizer(infill_polygons, mesh_config.infill_config[combine_idx]);
                gcode_layer.addLinesByOptimizer(infill_lines, mesh_config.infill_config[combine_idx], (infill_pattern == EFillMethod::ZIG_ZAG)? SpaceFillType::PolyLines : SpaceFillType::Lines);
            }
        }
    }
    return added_something;
}

bool FffGcodeWriter::processSingleLayerInfill(const SliceDataStorage& storage, LayerPlan& gcode_layer, const SliceMeshStorage& mesh, const int extruder_nr, const PathConfigStorage::MeshPathConfigs& mesh_config, const SliceLayerPart& part, int infill_line_distance, int infill_overlap, int infill_angle) const
{
    if (extruder_nr != mesh.getSettingAsExtruderNr("infill_extruder_nr"))
    {
        return false;
    }
    if (infill_line_distance == 0 || part.infill_area_per_combine_per_density[0].size() == 0)
    {
        return false;
    }
    bool added_something = false;
    const unsigned int infill_line_width = mesh_config.infill_config[0].getLineWidth();
        
    //Combine the 1 layer thick infill with the top/bottom skin and print that as one thing.
    Polygons infill_polygons;
    Polygons infill_lines;

    EFillMethod pattern = mesh.getSettingAsFillMethod("infill_pattern");
    for (unsigned int density_idx = 0; density_idx < part.infill_area_per_combine_per_density.size(); density_idx++)
    {
        unsigned int density_factor = 2 << density_idx; // == pow(2, density_idx + 1)
        int infill_line_distance_here = infill_line_distance * density_factor; // the highest density infill combines with the next to create a grid with density_factor 1
        int infill_shift = infill_line_distance_here / 2;
        // infill shift explanation: [>]=shift ["]=line_dist
// :       |       :       |       :       |       :       |         > furthest from top
// :   |   |   |   :   |   |   |   :   |   |   |   :   |   |   |     > further from top
// : | | | | | | | : | | | | | | | : | | | | | | | : | | | | | | |   > near top
// >>"""""
// :       |       :       |       :       |       :       |         > furthest from top
// :   |   |   |   :   |   |   |   :   |   |   |   :   |   |   |     > further from top
// : | | | | | | | : | | | | | | | : | | | | | | | : | | | | | | |   > near top
// >>>>"""""""""
// :       |       :       |       :       |       :       |         > furthest from top
// :   |   |   |   :   |   |   |   :   |   |   |   :   |   |   |     > further from top
// : | | | | | | | : | | | | | | | : | | | | | | | : | | | | | | |   > near top
// >>>>>>>>"""""""""""""""""
        if (density_idx == part.infill_area_per_combine_per_density.size() - 1)
        { // the least dense infill should fill up all remaining gaps
// :       |       :       |       :       |       :       |       :  > furthest from top
// :   |   |   |   :   |   |   |   :   |   |   |   :   |   |   |   :  > further from top
// : | | | | | | | : | | | | | | | : | | | | | | | : | | | | | | | :  > near top
//   .   .     .       .           .               .       .       .
//   :   :     :       :           :               :       :       :
//   `"""'     `"""""""'           `"""""""""""""""'       `"""""""'
//                                                             ^   new line distance for lowest density infill
//                                       ^ infill_line_distance_here for lowest density infill up till here
//                 ^ middle density line dist
//     ^   highest density line dist
            infill_line_distance_here /= 2;
        }
        Infill infill_comp(pattern, part.infill_area_per_combine_per_density[density_idx][0], 0, infill_line_width, infill_line_distance_here, infill_overlap, infill_angle, gcode_layer.z, infill_shift);
        infill_comp.generate(infill_polygons, infill_lines, &mesh);
    }
    if (infill_lines.size() > 0 || infill_polygons.size() > 0)
    {
        added_something = true;
        setExtruder_addPrime(storage, gcode_layer, extruder_nr);
        gcode_layer.setIsInside(true); // going to print stuff inside print object
        gcode_layer.addPolygonsByOptimizer(infill_polygons, mesh_config.infill_config[0]);
        if (pattern == EFillMethod::GRID || pattern == EFillMethod::LINES || pattern == EFillMethod::TRIANGLES || pattern == EFillMethod::CUBIC || pattern == EFillMethod::TETRAHEDRAL || pattern == EFillMethod::CUBICSUBDIV)
        {
            gcode_layer.addLinesByOptimizer(infill_lines, mesh_config.infill_config[0], SpaceFillType::Lines, mesh.getSettingInMicrons("infill_wipe_dist"));
        }
        else
        {
            gcode_layer.addLinesByOptimizer(infill_lines, mesh_config.infill_config[0], (pattern == EFillMethod::ZIG_ZAG)? SpaceFillType::PolyLines : SpaceFillType::Lines);
        }
    }
    return added_something;
}

void FffGcodeWriter::processSpiralizedWall(const SliceDataStorage& storage, LayerPlan& gcode_layer, const PathConfigStorage::MeshPathConfigs& mesh_config, const SliceLayerPart& part) const
{
    if (part.insets.size() == 0 || part.insets[0].size() == 0)
    {
        // wall doesn't have usable outline
        return;
    }
    ConstPolygonRef last_wall_outline = part.insets[0][0]; // default to current wall outline
    int last_seam_vertex_idx = -1; // last layer seam vertex index
    int layer_nr = gcode_layer.getLayerNr();
    if (layer_nr > 0)
    {
        if (storage.spiralize_wall_outlines[layer_nr - 1] != nullptr)
        {
            // use the wall outline from the previous layer
            last_wall_outline = (*storage.spiralize_wall_outlines[layer_nr - 1])[0];
            // and the seam vertex index pre-computed for that layer
            last_seam_vertex_idx = storage.spiralize_seam_vertex_indices[layer_nr - 1];
        }
    }
    ConstPolygonRef wall_outline = part.insets[0][0]; // current layer outer wall outline
    const int seam_vertex_idx = storage.spiralize_seam_vertex_indices[layer_nr]; // use pre-computed seam vertex index for current layer
    // output a wall slice that is interpolated between the last and current walls
    gcode_layer.spiralizeWallSlice(mesh_config.inset0_config, wall_outline, last_wall_outline, seam_vertex_idx, last_seam_vertex_idx);
}

bool FffGcodeWriter::processInsets(const SliceDataStorage& storage, LayerPlan& gcode_layer, const SliceMeshStorage& mesh, const int extruder_nr, const PathConfigStorage::MeshPathConfigs& mesh_config, const SliceLayerPart& part, Point z_seam_pos) const
{
    if (extruder_nr != mesh.getSettingAsExtruderNr("wall_0_extruder_nr") && extruder_nr != mesh.getSettingAsExtruderNr("wall_x_extruder_nr"))
    {
        return false;
    }
    bool added_something = false;
    bool compensate_overlap_0 = mesh.getSettingBoolean("travel_compensate_overlapping_walls_0_enabled");
    bool compensate_overlap_x = mesh.getSettingBoolean("travel_compensate_overlapping_walls_x_enabled");
    bool retract_before_outer_wall = mesh.getSettingBoolean("travel_retract_before_outer_wall");
    if (mesh.getSettingAsCount("wall_line_count") > 0)
    {
        bool spiralize = false;
        if (getSettingBoolean("magic_spiralize"))
        {
            if (part.insets.size() == 0)
            {
                // nothing to do
                return false;
            }
            const int bottom_layers = mesh.getSettingAsCount("bottom_layers");
            if (gcode_layer.getLayerNr() >= bottom_layers)
            {
                spiralize = true;
            }
            if (spiralize && gcode_layer.getLayerNr() == bottom_layers && !part.insets.empty() && extruder_nr == mesh.getSettingAsExtruderNr("wall_0_extruder_nr"))
            { // on the last normal layer first make the outer wall normally and then start a second outer wall from the same hight, but gradually moving upward
                added_something = true;
                setExtruder_addPrime(storage, gcode_layer, extruder_nr);
                gcode_layer.setIsInside(true); // going to print stuff inside print object
                WallOverlapComputation* wall_overlap_computation(nullptr);
                int wall_0_wipe_dist(0);
                gcode_layer.addPolygonsByOptimizer(part.insets[0], mesh_config.inset0_config, wall_overlap_computation, EZSeamType::SHORTEST, z_seam_pos, wall_0_wipe_dist);
            }
        }
        // Only spiralize the first part in the mesh, any other parts will be printed using the normal, non-spiralize codepath.
        // This sounds weird but actually does the right thing when you have a model that has multiple parts at the bottom that merge into
        // one part higher up. Once all the parts have merged, layers above that level will be spiralized
        if (spiralize && &mesh.layers[gcode_layer.getLayerNr()].parts[0] == &part)
        {
            if (part.insets.size() > 0 && extruder_nr == mesh.getSettingAsExtruderNr("wall_0_extruder_nr"))
            {
                added_something = true;
                setExtruder_addPrime(storage, gcode_layer, extruder_nr);
                gcode_layer.setIsInside(true); // going to print stuff inside print object
                processSpiralizedWall(storage, gcode_layer, mesh_config, part);
            }
        }
<<<<<<< HEAD
        else if (InsetOrderOptimizer::optimizingInsetsIsWorthwhile(mesh, mesh_config, part, gcode_layer.getLayerNr(), z_seam_type, z_seam_pos))
        {
            InsetOrderOptimizer ioo(*this, storage, gcode_layer, mesh, extruder_nr, mesh_config, part, gcode_layer.getLayerNr(), z_seam_type, z_seam_pos);
=======
        else if (InsetOrderOptimizer::optimizingInsetsIsWorthwhile(mesh, part))
        {
            InsetOrderOptimizer ioo(*this, storage, gcode_layer, mesh, extruder_nr, mesh_config, part, gcode_layer.getLayerNr(), z_seam_pos);
>>>>>>> d510e6a9
            return ioo.processInsetsWithOptimizedOrdering();
        }
        else
        {
            const bool outer_inset_first = mesh.getSettingBoolean("outer_inset_first")
                || (gcode_layer.getLayerNr() == 0 && mesh.getSettingAsPlatformAdhesion("adhesion_type") == EPlatformAdhesion::BRIM);
            int processed_inset_number = -1;
            for (int inset_number = part.insets.size() - 1; inset_number > -1; inset_number--)
            {
                processed_inset_number = inset_number;
                if (outer_inset_first)
                {
                    processed_inset_number = part.insets.size() - 1 - inset_number;
                }
                if (processed_inset_number == 0)
                {
                    constexpr bool spiralize = false;
                    constexpr float flow = 1.0;
                    if (part.insets[0].size() > 0 && extruder_nr == mesh.getSettingAsExtruderNr("wall_0_extruder_nr"))
                    {
                        added_something = true;
                        setExtruder_addPrime(storage, gcode_layer, extruder_nr);
                        gcode_layer.setIsInside(true); // going to print stuff inside print object
                        const EZSeamType z_seam_type = mesh.getSettingAsZSeamType("z_seam_type");
                        if (!compensate_overlap_0)
                        {
                            WallOverlapComputation* wall_overlap_computation(nullptr);
                            gcode_layer.addPolygonsByOptimizer(part.insets[0], mesh_config.inset0_config, wall_overlap_computation, z_seam_type, z_seam_pos, mesh.getSettingInMicrons("wall_0_wipe_dist"), spiralize, flow, retract_before_outer_wall);
                        }
                        else
                        {
                            Polygons outer_wall = part.insets[0];
                            WallOverlapComputation wall_overlap_computation(outer_wall, mesh_config.inset0_config.getLineWidth());
                            gcode_layer.addPolygonsByOptimizer(outer_wall, mesh_config.inset0_config, &wall_overlap_computation, z_seam_type, z_seam_pos, mesh.getSettingInMicrons("wall_0_wipe_dist"), spiralize, flow, retract_before_outer_wall);
                        }
                    }
                }
                else
                {
                    if (part.insets[processed_inset_number].size() > 0 && extruder_nr == mesh.getSettingAsExtruderNr("wall_x_extruder_nr"))
                    {
                        added_something = true;
                        setExtruder_addPrime(storage, gcode_layer, extruder_nr);
                        gcode_layer.setIsInside(true); // going to print stuff inside print object
                        if (!compensate_overlap_x)
                        {
                            gcode_layer.addPolygonsByOptimizer(part.insets[processed_inset_number], mesh_config.insetX_config);
                        }
                        else
                        {
                            Polygons outer_wall = part.insets[processed_inset_number];
                            WallOverlapComputation wall_overlap_computation(outer_wall, mesh_config.insetX_config.getLineWidth());
                            gcode_layer.addPolygonsByOptimizer(outer_wall, mesh_config.insetX_config, &wall_overlap_computation);
                        }
                    }
                }
            }
        }
    }
    return added_something;
}

std::optional<Point> FffGcodeWriter::getSeamAvoidingLocation(const Polygons& filling_part, int filling_angle, Point last_position) const
{
    if (filling_part.empty())
    {
        return std::optional<Point>();
    }
    // start with the BB of the outline
    AABB skin_part_bb(filling_part);
    PointMatrix rot((double)((-filling_angle + 90) % 360)); // create a matrix to rotate a vector so that it is normal to the skin angle
    const Point bb_middle = skin_part_bb.getMiddle();
    // create a vector from the middle of the BB whose length is such that it can be rotated
    // around the middle of the BB and the end will always be a long way outside of the part's outline
    // and rotate the vector so that it is normal to the skin angle
    const Point vec = rot.apply(Point(0, vSize(skin_part_bb.max - bb_middle) * 100));
    // find the vertex in the outline that is closest to the end of the rotated vector
    const PolygonsPointIndex pa = PolygonUtils::findNearestVert(bb_middle + vec, filling_part);
    // and find another outline vertex, this time using the vector + 180 deg
    const PolygonsPointIndex pb = PolygonUtils::findNearestVert(bb_middle - vec, filling_part);
    if (!pa.initialized() || !pb.initialized())
    {
        return std::optional<Point>();
    }
    // now go to whichever of those vertices that is closest to where we are now
    if (vSize2(pa.p() - last_position) < vSize2(pb.p() - last_position))
    {
        bool bs_arg = true;
        return std::optional<Point>(bs_arg, pa.p());
    }
    else
    {
        bool bs_arg = true;
        return std::optional<Point>(bs_arg, pb.p());
    }
}

void FffGcodeWriter::processOutlineGaps(const SliceDataStorage& storage, LayerPlan& gcode_layer, const SliceMeshStorage& mesh, const int extruder_nr, const PathConfigStorage::MeshPathConfigs& mesh_config, const SliceLayerPart& part, bool& added_something) const
{
    int wall_0_extruder_nr = mesh.getSettingAsExtruderNr("wall_0_extruder_nr");
    if (extruder_nr != wall_0_extruder_nr || !mesh.getSettingBoolean("fill_outline_gaps"))
    {
        return;
    }
    const unsigned int perimeter_gaps_line_width = mesh_config.perimeter_gap_config.getLineWidth();
    int skin_angle = 45;
    if (mesh.skin_angles.size() > 0)
    {
        skin_angle = mesh.skin_angles.at(gcode_layer.getLayerNr() % mesh.skin_angles.size());
    }
    Polygons gap_polygons; // unused
    Polygons gap_lines; // soon to be generated gap filler lines
    int offset = 0;
    int extra_infill_shift = 0;
    constexpr coord_t outline_gap_overlap = 0;
    Infill infill_comp(EFillMethod::LINES, part.outline_gaps, offset, perimeter_gaps_line_width, perimeter_gaps_line_width, outline_gap_overlap, skin_angle, gcode_layer.z, extra_infill_shift);
    infill_comp.generate(gap_polygons, gap_lines);

    if (gap_lines.size() > 0)
    {
        assert(extruder_nr == wall_0_extruder_nr); // Should already be the case because of fill_perimeter_gaps check
        added_something = true;
        setExtruder_addPrime(storage, gcode_layer, extruder_nr);
        gcode_layer.setIsInside(false); // going to print stuff outside print object
        gcode_layer.addLinesByOptimizer(gap_lines, mesh_config.perimeter_gap_config, SpaceFillType::Lines);
    }
}

bool FffGcodeWriter::processSkinAndPerimeterGaps(const SliceDataStorage& storage, LayerPlan& gcode_layer, const SliceMeshStorage& mesh, const int extruder_nr, const PathConfigStorage::MeshPathConfigs& mesh_config, const SliceLayerPart& part) const
{
    int top_bottom_extruder_nr = mesh.getSettingAsExtruderNr("top_bottom_extruder_nr");
    int roofing_extruder_nr = mesh.getSettingAsExtruderNr("roofing_extruder_nr");
    int wall_0_extruder_nr = mesh.getSettingAsExtruderNr("wall_0_extruder_nr");
    if (extruder_nr != top_bottom_extruder_nr && extruder_nr != wall_0_extruder_nr
        && (extruder_nr != roofing_extruder_nr || mesh.getSettingAsCount("roofing_layer_count") <= 0))
    {
        return false;
    }
    bool added_something = false;

    bool fill_perimeter_gaps = mesh.getSettingAsFillPerimeterGapMode("fill_perimeter_gaps") != FillPerimeterGapMode::NOWHERE
                            && !getSettingBoolean("magic_spiralize")
                            && extruder_nr == wall_0_extruder_nr;

    Point z_seam_pos(0, 0); // not used
    PathOrderOptimizer part_order_optimizer(gcode_layer.getLastPosition(), z_seam_pos, EZSeamType::SHORTEST);
    for (unsigned int skin_part_idx = 0; skin_part_idx < part.skin_parts.size(); skin_part_idx++)
    {
        const PolygonsPart& outline = part.skin_parts[skin_part_idx].outline;
        part_order_optimizer.addPolygon(outline.outerPolygon());
    }
    part_order_optimizer.optimize();

    for (int ordered_skin_part_idx : part_order_optimizer.polyOrder)
    {
        const SkinPart& skin_part = part.skin_parts[ordered_skin_part_idx];

        const EFillMethod pattern = (gcode_layer.getLayerNr() == 0)?
            mesh.getSettingAsFillMethod("top_bottom_pattern_0") :
            mesh.getSettingAsFillMethod("top_bottom_pattern");
        if ((pattern == EFillMethod::LINES || pattern == EFillMethod::ZIG_ZAG)
            && (mesh.getSettingAsCount("roofing_layer_count") == 0 || skin_part.roofing_fill.size() > 0))
        {
            const std::vector<int>& top_most_skin_angles = (mesh.getSettingAsCount("roofing_layer_count") > 0) ? mesh.roofing_angles : mesh.skin_angles;
            assert(top_most_skin_angles.size() > 0);
            int top_most_skin_angle = top_most_skin_angles[gcode_layer.getLayerNr() % top_most_skin_angles.size()]; // use top most skin angles for perimeter gaps
            std::optional<Point> seam_avoiding_location = getSeamAvoidingLocation(skin_part.outline, top_most_skin_angle, gcode_layer.getLastPosition());
            if (seam_avoiding_location)
            {
                gcode_layer.addTravel(*seam_avoiding_location);
                added_something = true;
            }
        }

        processSkinInsets(storage, gcode_layer, mesh, extruder_nr, mesh_config, skin_part, added_something);

        added_something = added_something |
            processSkinPart(storage, gcode_layer, mesh, extruder_nr, mesh_config, skin_part);
    }

    if (fill_perimeter_gaps)
    { // handle perimeter gaps of normal insets
        assert(extruder_nr == wall_0_extruder_nr); // Should already be the case because of fill_perimeter_gaps check
        processPerimeterGaps(storage, gcode_layer, mesh, extruder_nr, part.perimeter_gaps, mesh_config.perimeter_gap_config, added_something);
    }
    return added_something;
}

bool FffGcodeWriter::processSkinPart(const SliceDataStorage& storage, LayerPlan& gcode_layer, const SliceMeshStorage& mesh, const int extruder_nr, const PathConfigStorage::MeshPathConfigs& mesh_config, const SkinPart& skin_part) const
{
    bool added_something = false;

    // add roofing
    Polygons roofing_concentric_perimeter_gaps; // the perimeter gaps of the insets of concentric skin pattern of this skin part
    processRoofing(storage, gcode_layer, mesh, extruder_nr, mesh_config, skin_part, roofing_concentric_perimeter_gaps, added_something);

    // add normal skinfill
    Polygons top_bottom_concentric_perimeter_gaps; // the perimeter gaps of the insets of concentric skin pattern of this skin part
    processTopBottom(storage, gcode_layer, mesh, extruder_nr, mesh_config, skin_part, top_bottom_concentric_perimeter_gaps, added_something);

    // handle perimeter_gaps of concentric skin
    {
        Polygons perimeter_gaps = top_bottom_concentric_perimeter_gaps;
        perimeter_gaps.add(roofing_concentric_perimeter_gaps);
        if (extruder_nr == mesh.getSettingAsExtruderNr("wall_0_extruder_nr"))
        {
            perimeter_gaps.add(skin_part.perimeter_gaps);
        }
        perimeter_gaps.unionPolygons();

        processPerimeterGaps(storage, gcode_layer, mesh, extruder_nr, perimeter_gaps, mesh_config.perimeter_gap_config, added_something);
    }
    return added_something;
}

void FffGcodeWriter::processSkinInsets(const SliceDataStorage& storage, LayerPlan& gcode_layer, const SliceMeshStorage& mesh, const int extruder_nr, const PathConfigStorage::MeshPathConfigs& mesh_config, const SkinPart& skin_part, bool& added_something) const
{
    const int wall_0_extruder_nr = mesh.getSettingAsExtruderNr("wall_0_extruder_nr");
    // add skin walls aka skin perimeters
    if (extruder_nr == wall_0_extruder_nr)
    {
        for (const Polygons& skin_perimeter : skin_part.insets)
        {
            if (skin_perimeter.size() > 0)
            {
                added_something = true;
                setExtruder_addPrime(storage, gcode_layer, extruder_nr);
                gcode_layer.setIsInside(true); // going to print stuff inside print object
                gcode_layer.addPolygonsByOptimizer(skin_perimeter, mesh_config.insetX_config); // add polygons to gcode in inward order
            }
        }
    }
}

void FffGcodeWriter::processRoofing(const SliceDataStorage& storage, LayerPlan& gcode_layer, const SliceMeshStorage& mesh, const int extruder_nr, const PathConfigStorage::MeshPathConfigs& mesh_config, const SkinPart& skin_part, Polygons& concentric_perimeter_gaps, bool& added_something) const
{
    const int roofing_extruder_nr = mesh.getSettingAsExtruderNr("roofing_extruder_nr");
    if (extruder_nr != roofing_extruder_nr)
    {
        return;
    }

    const bool generate_perimeter_gaps =
        mesh.getSettingAsFillPerimeterGapMode("fill_perimeter_gaps") != FillPerimeterGapMode::NOWHERE
        && !getSettingBoolean("magic_spiralize");

    EFillMethod pattern = mesh.getSettingAsFillMethod("roofing_pattern");

    int roofing_angle = 45;
    if (mesh.roofing_angles.size() > 0)
    {
        roofing_angle = mesh.roofing_angles.at(gcode_layer.getLayerNr() % mesh.roofing_angles.size());
    }

    const coord_t skin_overlap = 0; // skinfill already expanded over the roofing areas; don't overlap with perimeters
    Polygons* perimeter_gaps_output = (generate_perimeter_gaps)? &concentric_perimeter_gaps : nullptr;
    processSkinPrintFeature(storage, gcode_layer, mesh, extruder_nr, skin_part.roofing_fill, mesh_config.roofing_config, pattern, roofing_angle, skin_overlap, perimeter_gaps_output, added_something);
}

void FffGcodeWriter::processTopBottom(const SliceDataStorage& storage, LayerPlan& gcode_layer, const SliceMeshStorage& mesh, const int extruder_nr, const PathConfigStorage::MeshPathConfigs& mesh_config, const SkinPart& skin_part, Polygons& concentric_perimeter_gaps, bool& added_something) const
{
    const int top_bottom_extruder_nr = mesh.getSettingAsExtruderNr("top_bottom_extruder_nr");
    if (extruder_nr != top_bottom_extruder_nr)
    {
        return;
    }

    const bool generate_perimeter_gaps =
        mesh.getSettingAsFillPerimeterGapMode("fill_perimeter_gaps") != FillPerimeterGapMode::NOWHERE
        && !getSettingBoolean("magic_spiralize");

    EFillMethod pattern = (gcode_layer.getLayerNr() == 0)?
        mesh.getSettingAsFillMethod("top_bottom_pattern_0") :
        mesh.getSettingAsFillMethod("top_bottom_pattern");

    int skin_angle = 45;
    bool skin_alternate_rotation = mesh.getSettingBoolean("skin_alternate_rotation") && (mesh.getSettingAsCount("top_layers") >= 4 || mesh.getSettingAsCount("bottom_layers") >= 4 );
    if (mesh.skin_angles.size() > 0)
    {
        skin_angle = mesh.skin_angles.at(gcode_layer.getLayerNr() % mesh.skin_angles.size());
    }
    if (skin_alternate_rotation && ( gcode_layer.getLayerNr() / 2 ) & 1)
    {
        skin_angle -= 45;
    }

    // generate skin_polygons and skin_lines (and concentric_perimeter_gaps if needed)
    int bridge = -1;
    {
        // calculate bridging angle
        if (gcode_layer.getLayerNr() > 0)
        {
            bridge = bridgeAngle(skin_part.outline, &mesh.layers[gcode_layer.getLayerNr() - 1]);
        }
        if (bridge > -1)
        {
            pattern = EFillMethod::LINES; // force lines pattern when bridging
            skin_angle = bridge;
        }
    }

    // calculate polygons and lines
    const coord_t skin_overlap = mesh.getSettingInMicrons("skin_overlap_mm");
    Polygons* perimeter_gaps_output = (generate_perimeter_gaps)? &concentric_perimeter_gaps : nullptr;
    processSkinPrintFeature(storage, gcode_layer, mesh, extruder_nr, skin_part.inner_infill, mesh_config.skin_config, pattern, skin_angle, skin_overlap, perimeter_gaps_output, added_something);
}

void FffGcodeWriter::processSkinPrintFeature(const SliceDataStorage& storage, LayerPlan& gcode_layer, const SliceMeshStorage& mesh, const int extruder_nr, const Polygons& area, const GCodePathConfig& config, EFillMethod pattern, int skin_angle, const coord_t skin_overlap, Polygons* perimeter_gaps_output, bool& added_something) const
{
    Polygons skin_polygons;
    Polygons skin_lines;

    constexpr int extra_infill_shift = 0;
    constexpr coord_t offset_from_inner_skin_infill = 0;
    Infill infill_comp(pattern, area, offset_from_inner_skin_infill, config.getLineWidth(), config.getLineWidth(), skin_overlap, skin_angle, gcode_layer.z, extra_infill_shift, perimeter_gaps_output);
    infill_comp.generate(skin_polygons, skin_lines);

    // add paths
    if (skin_polygons.size() > 0 || skin_lines.size() > 0)
    {
        added_something = true;
        setExtruder_addPrime(storage, gcode_layer, extruder_nr);
        gcode_layer.setIsInside(true); // going to print stuff inside print object
        gcode_layer.addPolygonsByOptimizer(skin_polygons, config);

        if (pattern == EFillMethod::GRID || pattern == EFillMethod::LINES || pattern == EFillMethod::TRIANGLES || pattern == EFillMethod::CUBIC || pattern == EFillMethod::TETRAHEDRAL || pattern == EFillMethod::CUBICSUBDIV)
        {
            gcode_layer.addLinesByOptimizer(skin_lines, config, SpaceFillType::Lines, mesh.getSettingInMicrons("infill_wipe_dist"));
        }
        else
        {
            gcode_layer.addLinesByOptimizer(skin_lines, config, (pattern == EFillMethod::ZIG_ZAG)? SpaceFillType::PolyLines : SpaceFillType::Lines);
        }
    }
}

void FffGcodeWriter::processPerimeterGaps(const SliceDataStorage& storage, LayerPlan& gcode_layer, const SliceMeshStorage& mesh, const int extruder_nr, const Polygons& perimeter_gaps, const GCodePathConfig& perimeter_gap_config, bool& added_something) const
{
    const coord_t perimeter_gaps_line_width = perimeter_gap_config.getLineWidth();
    
    assert(mesh.roofing_angles.size() > 0);
    int perimeter_gaps_angle = mesh.roofing_angles[gcode_layer.getLayerNr() % mesh.roofing_angles.size()]; // use roofing angles for perimeter gaps
    Polygons gap_polygons; // will remain empty
    Polygons gap_lines;
    constexpr int offset = 0;
    constexpr int extra_infill_shift = 0;
    const coord_t skin_overlap = mesh.getSettingInMicrons("skin_overlap_mm");
    Infill infill_comp(EFillMethod::LINES, perimeter_gaps, offset, perimeter_gaps_line_width, perimeter_gaps_line_width, skin_overlap, perimeter_gaps_angle, gcode_layer.z, extra_infill_shift);
    infill_comp.generate(gap_polygons, gap_lines);
    if (gap_lines.size() > 0)
    {
        added_something = true;
        setExtruder_addPrime(storage, gcode_layer, extruder_nr);
        gcode_layer.setIsInside(true); // going to print stuff inside print object
        gcode_layer.addLinesByOptimizer(gap_lines, perimeter_gap_config, SpaceFillType::Lines);
    }
}

bool FffGcodeWriter::processIroning(const SliceMeshStorage& mesh, const SliceLayer& layer, const GCodePathConfig& line_config, LayerPlan& gcode_layer) const
{
    bool added_something = false;
    const bool ironing_enabled = mesh.getSettingBoolean("ironing_enabled");
    if (ironing_enabled && layer.top_surface)
    {
        added_something |= layer.top_surface->ironing(mesh, line_config, gcode_layer);
    }
    return added_something;
}


bool FffGcodeWriter::addSupportToGCode(const SliceDataStorage& storage, LayerPlan& gcode_layer, int extruder_nr) const
{
    bool support_added = false;
    if (!storage.support.generated || gcode_layer.getLayerNr() > storage.support.layer_nr_max_filled_layer)
    {
        return support_added;
    }

    const int support_roof_extruder_nr = getSettingAsIndex("support_roof_extruder_nr");
    const int support_bottom_extruder_nr = getSettingAsIndex("support_bottom_extruder_nr");
    int support_infill_extruder_nr = (gcode_layer.getLayerNr() <= 0)? getSettingAsIndex("support_extruder_nr_layer_0") : getSettingAsIndex("support_infill_extruder_nr");

    const SupportLayer& support_layer = storage.support.supportLayers[std::max(0, gcode_layer.getLayerNr())];
    if (support_layer.support_bottom.empty() && support_layer.support_roof.empty() && support_layer.support_infill_parts.empty())
    {
        return support_added;
    }

    if (extruder_nr == support_infill_extruder_nr)
    {
        support_added |= processSupportInfill(storage, gcode_layer);
    }
    if (extruder_nr == support_roof_extruder_nr)
    {
        support_added |= addSupportRoofsToGCode(storage, gcode_layer);
    }
    if (extruder_nr == support_bottom_extruder_nr)
    {
        support_added |= addSupportBottomsToGCode(storage, gcode_layer);
    }
    return support_added;
}


bool FffGcodeWriter::processSupportInfill(const SliceDataStorage& storage, LayerPlan& gcode_layer) const
{
    bool added_something = false;
    const SupportLayer& support_layer = storage.support.supportLayers[std::max(0, gcode_layer.getLayerNr())]; // account for negative layer numbers for raft filler layers

    if (gcode_layer.getLayerNr() > storage.support.layer_nr_max_filled_layer || support_layer.support_infill_parts.empty())
    {
        return added_something;
    }

    const int extruder_nr = (gcode_layer.getLayerNr() <= 0) ? getSettingAsIndex("support_extruder_nr_layer_0") : getSettingAsIndex("support_infill_extruder_nr");
    const ExtruderTrain& infill_extruder = *storage.meshgroup->getExtruderTrain(extruder_nr);

    const coord_t default_support_line_distance = infill_extruder.getSettingInMicrons("support_line_distance");
    const int default_support_infill_overlap = infill_extruder.getSettingInMicrons("infill_overlap_mm");
    const double support_infill_angle = 0;
    coord_t default_support_line_width = infill_extruder.getSettingInMicrons("support_line_width");
    if (gcode_layer.getLayerNr() == 0 && storage.getSettingAsPlatformAdhesion("adhesion_type") != EPlatformAdhesion::RAFT)
    {
        default_support_line_width *= infill_extruder.getSettingAsRatio("initial_layer_line_width_factor");
    }

    EFillMethod support_pattern = infill_extruder.getSettingAsFillMethod("support_pattern");
    if (gcode_layer.getLayerNr() <= 0 && (support_pattern == EFillMethod::LINES || support_pattern == EFillMethod::ZIG_ZAG))
    {
        support_pattern = EFillMethod::GRID;
    }

    // create a list of outlines and use PathOrderOptimizer to optimize the travel move
    PathOrderOptimizer island_order_optimizer(gcode_layer.getLastPosition());
    for (unsigned int part_idx = 0; part_idx < support_layer.support_infill_parts.size(); ++part_idx)
    {
        island_order_optimizer.addPolygon(support_layer.support_infill_parts[part_idx].outline[0]);
    }
    island_order_optimizer.optimize();

    //Print the thicker infill lines first. (double or more layer thickness, infill combined with previous layers)
    const std::vector<SupportInfillPart>& part_list = support_layer.support_infill_parts;
    for (int part_idx : island_order_optimizer.polyOrder)
    {
        const SupportInfillPart& part = part_list[part_idx];

        // always process the wall overlap if walls are generated
        const int current_support_infill_overlap = (part.inset_count_to_generate > 0) ? default_support_infill_overlap : 0;

        // add outline (boundary) if any wall is generated
        if (!part.insets.empty())
        {
            Polygons all_insets;
            for (const Polygons& inset : part.insets)
            {
                all_insets.add(inset);
            }

            if (all_insets.size() > 0)
            {
                setExtruder_addPrime(storage, gcode_layer, extruder_nr); // only switch extruder if we're sure we're going to switch
                gcode_layer.setIsInside(false); // going to print stuff outside print object, i.e. support
                gcode_layer.addPolygonsByOptimizer(all_insets, gcode_layer.configs_storage.support_infill_config[0]);
            }
        }

        // process sub-areas in this support infill area with different densities
        if (default_support_line_distance <= 0
            || part.infill_area_per_combine_per_density.empty())
        {
            assert(!part.insets.empty() && "No empty support infill parts may exist.");
            continue;
        }

        for (unsigned int combine_idx = 0; combine_idx < part.infill_area_per_combine_per_density[0].size(); ++combine_idx)
        {
            const coord_t support_line_width = default_support_line_width * (combine_idx + 1);

            Polygons support_polygons;
            Polygons support_lines;
            for (unsigned int density_idx = 0; density_idx < part.infill_area_per_combine_per_density.size(); ++density_idx)
            {
                if (combine_idx >= part.infill_area_per_combine_per_density[density_idx].size())
                {
                    continue;
                }
                const Polygons& support_area = part.infill_area_per_combine_per_density[density_idx][combine_idx];

                const unsigned int density_factor = 2 << density_idx; // == pow(2, density_idx + 1)
                int support_line_distance_here = default_support_line_distance * density_factor; // the highest density infill combines with the next to create a grid with density_factor 1
                const int support_shift = support_line_distance_here / 2;
                if (density_idx == part.infill_area_per_combine_per_density.size() - 1)
                {
                    support_line_distance_here /= 2;
                }

                const int offset_from_outline = 0;

                bool use_endpieces = true;
                Polygons* perimeter_gaps = nullptr;
                Infill infill_comp(support_pattern, support_area, offset_from_outline, support_line_width,
                                   support_line_distance_here, current_support_infill_overlap, support_infill_angle, gcode_layer.z, support_shift,
                                   perimeter_gaps, infill_extruder.getSettingBoolean("support_connect_zigzags"), use_endpieces);
                infill_comp.generate(support_polygons, support_lines);
            }

            if (support_lines.size() > 0 || support_polygons.size() > 0)
            {
                setExtruder_addPrime(storage, gcode_layer, extruder_nr); // only switch extruder if we're sure we're going to switch
                gcode_layer.setIsInside(false); // going to print stuff outside print object, i.e. support
                gcode_layer.addPolygonsByOptimizer(support_polygons, gcode_layer.configs_storage.support_infill_config[combine_idx]);
                gcode_layer.addLinesByOptimizer(support_lines, gcode_layer.configs_storage.support_infill_config[combine_idx],
                                                (support_pattern == EFillMethod::ZIG_ZAG) ? SpaceFillType::PolyLines : SpaceFillType::Lines);
                added_something = true;
            }
        }
    }

    return added_something;
}


bool FffGcodeWriter::addSupportRoofsToGCode(const SliceDataStorage& storage, LayerPlan& gcode_layer) const
{
    const SupportLayer& support_layer = storage.support.supportLayers[std::max(0, gcode_layer.getLayerNr())];

    if (!storage.support.generated 
        || gcode_layer.getLayerNr() > storage.support.layer_nr_max_filled_layer 
        || support_layer.support_roof.empty())
    {
        return false; //No need to generate support roof if there's no support.
    }

    const int roof_extruder_nr = getSettingAsIndex("support_roof_extruder_nr");
    const ExtruderTrain& roof_extr = *storage.meshgroup->getExtruderTrain(roof_extruder_nr);

    const EFillMethod pattern = roof_extr.getSettingAsFillMethod("support_roof_pattern");
    const double fill_angle = supportInterfaceFillAngle(storage, pattern, "support_roof_height", gcode_layer.getLayerNr());
    constexpr int support_roof_overlap = 0; // the roofs should never be expanded outwards
    constexpr int outline_offset =  0;
    constexpr int extra_infill_shift = 0;
    constexpr Polygons* perimeter_gaps = nullptr;
    constexpr bool use_endpieces = true;
    constexpr bool connected_zigzags = false;

    coord_t support_roof_line_distance = roof_extr.getSettingInMicrons("support_roof_line_distance");
    if (gcode_layer.getLayerNr() == 0 && support_roof_line_distance < 2 * roof_extr.getSettingInMicrons("support_roof_line_width"))
    { // if roof is dense
        support_roof_line_distance *= roof_extr.getSettingAsRatio("initial_layer_line_width_factor");
    }
    Infill roof_computation(pattern, support_layer.support_roof, outline_offset, gcode_layer.configs_storage.support_roof_config.getLineWidth(), support_roof_line_distance, support_roof_overlap, fill_angle, gcode_layer.z, extra_infill_shift, perimeter_gaps, connected_zigzags, use_endpieces);
    Polygons roof_polygons;
    Polygons roof_lines;
    roof_computation.generate(roof_polygons, roof_lines);
    if (roof_polygons.empty() && roof_lines.empty())
    {
        return false; //We didn't create any support roof.
    }
    setExtruder_addPrime(storage, gcode_layer, roof_extruder_nr);
    gcode_layer.setIsInside(false); // going to print stuff outside print object, i.e. support
    gcode_layer.addPolygonsByOptimizer(roof_polygons, gcode_layer.configs_storage.support_roof_config);
    gcode_layer.addLinesByOptimizer(roof_lines, gcode_layer.configs_storage.support_roof_config, (pattern == EFillMethod::ZIG_ZAG) ? SpaceFillType::PolyLines : SpaceFillType::Lines);
    return true;
}

bool FffGcodeWriter::addSupportBottomsToGCode(const SliceDataStorage& storage, LayerPlan& gcode_layer) const
{
    const SupportLayer& support_layer = storage.support.supportLayers[std::max(0, gcode_layer.getLayerNr())];

    if (!storage.support.generated 
        || gcode_layer.getLayerNr() > storage.support.layer_nr_max_filled_layer 
        || support_layer.support_bottom.empty())
    {
        return false; //No need to generate support bottoms if there's no support.
    }

    const int bottom_extruder_nr = getSettingAsIndex("support_bottom_extruder_nr");
    const ExtruderTrain& bottom_extr = *storage.meshgroup->getExtruderTrain(bottom_extruder_nr);

    const EFillMethod pattern = bottom_extr.getSettingAsFillMethod("support_bottom_pattern");
    const double fill_angle = supportInterfaceFillAngle(storage, pattern, "support_bottom_height", gcode_layer.getLayerNr());
    constexpr int support_bottom_overlap = 0; // the bottoms should never be expanded outwards
    constexpr int outline_offset =  0;
    constexpr int extra_infill_shift = 0;
    constexpr Polygons* perimeter_gaps = nullptr;
    constexpr bool use_endpieces = true;
    constexpr bool connected_zigzags = false;

    const coord_t support_bottom_line_distance = bottom_extr.getSettingInMicrons("support_bottom_line_distance"); // note: no need to apply initial line width factor; support bottoms cannot exist on the first layer
    Infill bottom_computation(pattern, support_layer.support_bottom, outline_offset, gcode_layer.configs_storage.support_bottom_config.getLineWidth(), support_bottom_line_distance, support_bottom_overlap, fill_angle, gcode_layer.z, extra_infill_shift, perimeter_gaps, connected_zigzags, use_endpieces);
    Polygons bottom_polygons;
    Polygons bottom_lines;
    bottom_computation.generate(bottom_polygons, bottom_lines);
    if (bottom_polygons.empty() && bottom_lines.empty())
    {
        return false;
    }
    setExtruder_addPrime(storage, gcode_layer, bottom_extruder_nr);
    gcode_layer.setIsInside(false); // going to print stuff outside print object, i.e. support
    gcode_layer.addPolygonsByOptimizer(bottom_polygons, gcode_layer.configs_storage.support_bottom_config);
    gcode_layer.addLinesByOptimizer(bottom_lines, gcode_layer.configs_storage.support_bottom_config, (pattern == EFillMethod::ZIG_ZAG) ? SpaceFillType::PolyLines : SpaceFillType::Lines);
    return true;
}

double FffGcodeWriter::supportInterfaceFillAngle(const SliceDataStorage& storage, const EFillMethod pattern, const std::string interface_height_setting, const int layer_nr) const
{
    if (pattern == EFillMethod::CONCENTRIC)
    {
        return 0; //Concentric has no rotation.
    }
    if (pattern == EFillMethod::TRIANGLES)
    {
        return 90; //Triangular support interface shouldn't alternate every layer.
    }

    for (const SliceMeshStorage& mesh : storage.meshes)
    {
        if (mesh.getSettingInMicrons(interface_height_setting) >= 2 * getSettingInMicrons("layer_height"))
        {
            //Some roofs are quite thick.
            //Alternate between the two kinds of diagonal: / and \ .
            // + 2) % 2 is to handle negative layer numbers.
            return 45 + (((layer_nr % 2) + 2) % 2) * 90;
        }
    }

    return 90; //Perpendicular to support lines.
}

void FffGcodeWriter::setExtruder_addPrime(const SliceDataStorage& storage, LayerPlan& gcode_layer, int extruder_nr) const
{
    if (extruder_nr == -1) // an object with extruder_nr==-1 means it will be printed with any current nozzle
        return;
    
    int previous_extruder = gcode_layer.getExtruder();
    if (previous_extruder == extruder_nr) { return; }
    bool extruder_changed = gcode_layer.setExtruder(extruder_nr);
    
    if (extruder_changed)
    {
        if (extruder_prime_layer_nr[extruder_nr] == gcode_layer.getLayerNr())
        {
            ExtruderTrain* train = storage.meshgroup->getExtruderTrain(extruder_nr);

            if (train->getSettingBoolean("prime_blob_enable"))
            { // only move to prime position if we do a blob/poop
                // ideally the prime position would be respected whether we do a blob or not,
                // but the frontend currently doesn't support a value function of an extruder setting depending on an fdmprinter setting,
                // which is needed to automatically ignore the prime position for the UM3 machine when blob is disabled
                bool prime_pos_is_abs = train->getSettingBoolean("extruder_prime_pos_abs");
                Point prime_pos = Point(train->getSettingInMicrons("extruder_prime_pos_x"), train->getSettingInMicrons("extruder_prime_pos_y"));
                gcode_layer.addTravel(prime_pos_is_abs? prime_pos : gcode_layer.getLastPosition() + prime_pos);

                gcode_layer.planPrime();
            }
        }

        if (gcode_layer.getLayerNr() == 0 && !gcode_layer.getSkirtBrimIsPlanned(extruder_nr))
        {
            processSkirtBrim(storage, gcode_layer, extruder_nr);
        }
        if (gcode_layer.getLayerNr() >= -Raft::getFillerLayerCount(storage))
        {
            addPrimeTower(storage, gcode_layer, previous_extruder);
        }
    }
}

void FffGcodeWriter::addPrimeTower(const SliceDataStorage& storage, LayerPlan& gcode_layer, int prev_extruder) const
{
    if (!getSettingBoolean("prime_tower_enable"))
    {
        return;
    }

    storage.primeTower.addToGcode(storage, gcode_layer, gcode, prev_extruder, gcode_layer.getExtruder());
}

void FffGcodeWriter::finalize()
{
    double print_time = gcode.getSumTotalPrintTimes();
    std::vector<double> filament_used;
    std::vector<std::string> material_ids;
    std::vector<bool> extruder_is_used;
    for (int extr_nr = 0; extr_nr < getSettingAsCount("machine_extruder_count"); extr_nr++)
    {
        filament_used.emplace_back(gcode.getTotalFilamentUsed(extr_nr));
        material_ids.emplace_back(gcode.getMaterialGUID(extr_nr));
        extruder_is_used.push_back(gcode.getExtruderIsUsed(extr_nr));
    }
    std::string prefix = gcode.getFileHeader(extruder_is_used, &print_time, filament_used, material_ids);
    if (CommandSocket::isInstantiated())
    {
        CommandSocket::getInstance()->sendGCodePrefix(prefix);
    }
    else
    {
        log("Gcode header after slicing:\n");
        log(prefix.c_str());
        log("End of gcode header.\n");
    }
    if (getSettingBoolean("acceleration_enabled"))
    {
        gcode.writePrintAcceleration(getSettingInMillimetersPerSecond("machine_acceleration"));
        gcode.writeTravelAcceleration(getSettingInMillimetersPerSecond("machine_acceleration"));
    }
    if (getSettingBoolean("jerk_enabled"))
    {
        gcode.writeJerk(getSettingInMillimetersPerSecond("machine_max_jerk_xy"));
    }
    if (gcode.getCurrentMaxZFeedrate() > 0)
    {
        gcode.writeMaxZFeedrate(getSettingInMillimetersPerSecond("machine_max_feedrate_z"));
    }
    gcode.finalize(getSettingString("machine_end_gcode").c_str());
    for (int e = 0; e < getSettingAsCount("machine_extruder_count"); e++)
    {
        gcode.writeTemperatureCommand(e, 0, false);
    }

    gcode.writeComment("End of Gcode");
    /*
    the profile string below can be executed since the M25 doesn't end the gcode on an UMO and when printing via USB.
    gcode.writeCode("M25 ;Stop reading from this point on.");
    gcode.writeComment("Cura profile string:");
    gcode.writeComment(FffProcessor::getInstance()->getAllLocalSettingsString() + FffProcessor::getInstance()->getProfileString());
    */
}


}//namespace cura
<|MERGE_RESOLUTION|>--- conflicted
+++ resolved
@@ -1315,15 +1315,9 @@
                 processSpiralizedWall(storage, gcode_layer, mesh_config, part);
             }
         }
-<<<<<<< HEAD
-        else if (InsetOrderOptimizer::optimizingInsetsIsWorthwhile(mesh, mesh_config, part, gcode_layer.getLayerNr(), z_seam_type, z_seam_pos))
-        {
-            InsetOrderOptimizer ioo(*this, storage, gcode_layer, mesh, extruder_nr, mesh_config, part, gcode_layer.getLayerNr(), z_seam_type, z_seam_pos);
-=======
         else if (InsetOrderOptimizer::optimizingInsetsIsWorthwhile(mesh, part))
         {
             InsetOrderOptimizer ioo(*this, storage, gcode_layer, mesh, extruder_nr, mesh_config, part, gcode_layer.getLayerNr(), z_seam_pos);
->>>>>>> d510e6a9
             return ioo.processInsetsWithOptimizedOrdering();
         }
         else
