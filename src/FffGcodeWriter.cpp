// Copyright (c) 2024 UltiMaker
// CuraEngine is released under the terms of the AGPLv3 or higher

#include "FffGcodeWriter.h"

#include <algorithm>
#include <limits> // numeric_limits
#include <list>
#include <memory>
#include <numbers>
#include <numeric>
#include <optional>
#include <settings/MeshPathConfigs.h>
#include <settings/PathConfigStorage.h>
#include <unordered_set>

#include <range/v3/algorithm/remove_if.hpp>
#include <range/v3/view/concat.hpp>
#include <spdlog/spdlog.h>

#include "Application.h"
#include "ExtruderTrain.h"
#include "FffProcessor.h"
#include "InsetOrderOptimizer.h"
#include "PathOrderMonotonic.h" //Monotonic ordering of skin lines.
#include "PrimeTower/PrimeTower.h"
#include "Slice.h"
#include "WallToolPaths.h"
#include "bridge.h"
#include "communication/Communication.h" //To send layer view data.
#include "feature_generation/FeatureGenerator.h"
#include "feature_generation/MeshInfillGenerator.h"
#include "feature_generation/MeshInsetsGenerator.h"
#include "feature_generation/MeshSkinGenerator.h"
#include "geometry/LinesSet.h"
#include "geometry/OpenPolyline.h"
#include "geometry/PointMatrix.h"
#include "infill.h"
#include "operation_transformation/ExtruderPlanScheduler.h"
#include "operation_transformation/LayerPlanTravelMovesInserter.h"
#include "plan_export/CommunicationExporter.h"
#include "plan_export/ConsoleExporter.h"
#include "plan_export/ConsumptionEstimationExporter.h"
#include "plan_export/MultiExporter.h"
#include "print_operation/LayerPlan.h"
#include "progress/Progress.h"
#include "raft.h"
#include "utils/Simplify.h" //Removing micro-segments created by offsetting.
#include "utils/ThreadPool.h"
#include "utils/linearAlg2D.h"
#include "utils/math.h"
#include "utils/orderOptimizer.h"
#include "utils/polygonUtils.h"

namespace cura
{
constexpr coord_t EPSILON = 5;

FffGcodeWriter::FffGcodeWriter()
    : max_object_height(0)
    , print_plan_(std::make_shared<PrintPlan>())
    , slice_uuid(Application::getInstance().instance_uuid_)
{
    for (unsigned int extruder_nr = 0; extruder_nr < MAX_EXTRUDERS; extruder_nr++)
    { // initialize all as max layer_nr, so that they get updated to the lowest layer on which they are used.
        extruder_prime_layer_nr[extruder_nr] = std::numeric_limits<int>::max();
    }
}

void FffGcodeWriter::setTargetStream(std::ostream* stream)
{
    gcode.setOutputStream(stream);
}

double FffGcodeWriter::getTotalFilamentUsed(int extruder_nr)
{
    return gcode.getTotalFilamentUsed(extruder_nr);
}

std::vector<Duration> FffGcodeWriter::getTotalPrintTimePerFeature()
{
    return gcode.getTotalPrintTimePerFeature();
}

bool FffGcodeWriter::setTargetFile(const char* filename)
{
    output_file.open(filename);
    if (output_file.is_open())
    {
        gcode.setOutputStream(&output_file);
        return true;
    }
    return false;
}

void FffGcodeWriter::writeGCode(SliceDataStorage& storage, TimeKeeper& time_keeper)
{
    const size_t start_extruder_nr = getStartExtruder(storage);
    gcode.preSetup(start_extruder_nr);
    gcode.setSliceUUID(slice_uuid);

    Scene& scene = Application::getInstance().current_slice_->scene;
    if (scene.current_mesh_group == scene.mesh_groups.begin()) // First mesh group.
    {
        gcode.resetTotalPrintTimeAndFilament();
        gcode.setInitialAndBuildVolumeTemps(start_extruder_nr);
    }

    Application::getInstance().communication_->beginGCode();

    setConfigFanSpeedLayerTime();

    setConfigRetractionAndWipe(storage);

    // if (scene.current_mesh_group == scene.mesh_groups.begin())
    // {
    //     auto should_prime_extruder = gcode.initializeExtruderTrains(storage, start_extruder_nr);
    //
    //     if (! should_prime_extruder)
    //     {
    //         // set to most negative number so that layer processing never primes this extruder anymore.
    //         extruder_prime_layer_nr[start_extruder_nr] = std::numeric_limits<int>::min();
    //     }
    // }
    // else
    // {
    //     processNextMeshGroupCode(storage);
    // }

    size_t total_layers = 0;
    for (std::shared_ptr<SliceMeshStorage>& mesh_ptr : storage.meshes)
    {
        auto& mesh = *mesh_ptr;
        size_t mesh_layer_num = mesh.layers.size();

        // calculation of _actual_ number of layers in loop.
        while (mesh_layer_num > 0 && mesh.layers[mesh_layer_num - 1].getOutlines().empty())
        {
            mesh_layer_num--;
        }

        total_layers = std::max(total_layers, mesh_layer_num);

        setInfillAndSkinAngles(mesh);
    }

    setSupportAngles(storage);

    // gcode.writeLayerCountComment(total_layers);
    //
    // { // calculate the mesh order for each extruder
    //     const size_t extruder_count = Application::getInstance().current_slice_->scene.extruders.size();
    //     mesh_order_per_extruder.clear(); // Might be not empty in case of sequential printing.
    //     mesh_order_per_extruder.reserve(extruder_count);
    //     for (size_t extruder_nr = 0; extruder_nr < extruder_count; extruder_nr++)
    //     {
    //         mesh_order_per_extruder.push_back(calculateMeshOrder(storage, extruder_nr));
    //     }
    // }
    // const auto extruder_settings = Application::getInstance().current_slice_->scene.extruders[gcode.getExtruderNr()].settings_;
    // in case the prime blob is enabled the brim already starts from the closest start position which is blob location
    // also in case of one at a time printing the first move of every object shouldn't be start position of machine
    // if (! extruder_settings.get<bool>("prime_blob_enable") and ! (extruder_settings.get<std::string>("print_sequence") == "one_at_a_time"))
    // {
    //     // Setting first travel move of the first extruder to the machine start position
    //     Point3LL p(extruder_settings.get<coord_t>("machine_extruder_start_pos_x"), extruder_settings.get<coord_t>("machine_extruder_start_pos_y"), gcode.getPositionZ());
    //     gcode.writeTravel(p, extruder_settings.get<Velocity>("speed_travel"));
    // }

    // calculateExtruderOrderPerLayer(storage);
    // calculatePrimeLayerPerExtruder(storage);
    //
    // if (scene.current_mesh_group->settings.get<bool>("magic_spiralize"))
    // {
    //     findLayerSeamsForSpiralize(storage, total_layers);
    // }

    int process_layer_starting_layer_nr = 0;
    // const bool has_raft = scene.current_mesh_group->settings.get<EPlatformAdhesion>("adhesion_type") == EPlatformAdhesion::RAFT;
    // if (has_raft)
    // {
    //     processRaft(storage, exporter);
    //     // process filler layers to fill the airgap with helper object (support etc) so that they stick better to the raft.
    //     // only process the filler layers if there is anything to print in them.
    //     for (bool extruder_is_used_in_filler_layers : storage.getExtrudersUsed(-1))
    //     {
    //         if (extruder_is_used_in_filler_layers)
    //         {
    //             process_layer_starting_layer_nr = -static_cast<int>(Raft::getFillerLayerCount());
    //             break;
    //         }
    //     }
    // }

    // Add all possible feature generators
    for (const std::shared_ptr<SliceMeshStorage>& mesh : storage.meshes)
    {
        feature_generators_.push_back(std::make_shared<MeshInsetsGenerator>(mesh));
        feature_generators_.push_back(std::make_shared<MeshInfillGenerator>(mesh));
        feature_generators_.push_back(std::make_shared<MeshSkinGenerator>(mesh));
    }

    // Filter out generators that are actually useless in this context, to save significant time on next steps
    ranges::remove_if(
        feature_generators_,
        [](const std::shared_ptr<FeatureGenerator>& generator)
        {
            return ! generator->isActive();
        });

    // Allow generators to pre-calculate some data that will be common for each layer
    parallel_for(
        feature_generators_,
        [](auto iterator)
        {
            (*iterator)->preCalculateData();
        });

    // Now do the actual feature generation
    run_multiple_producers_ordered_consumer(
        process_layer_starting_layer_nr,
        total_layers,
        [&storage, total_layers, this](int layer_nr)
        {
            // return std::make_optional(processLayer(storage, layer_nr, total_layers));
            return std::make_optional(generateFeatures(storage, layer_nr));
        },
        [this, total_layers](std::optional<ProcessLayerResult> result_opt)
        {
            const ProcessLayerResult& result = result_opt.value();
            Progress::messageProgressLayer(result.layer_plan->getLayerIndex(), total_layers, result.total_elapsed_time, result.stages_times);
            // print_plan_.handle(*result.layer_plan, gcode, exporter);
            print_plan_->appendLayerPlan(result.layer_plan);
        });

    // print_plan_.flush(exporter);
    print_plan_->applyProcessors();

    MultiExporter exporter;
    // exporter.appendExporter(std::make_shared<ConsoleExporter>());
    exporter.appendExporter(std::make_shared<CommunicationExporter>(Application::getInstance().communication_));
    auto consumption_estimator = std::make_shared<ConsumptionEstimationExporter>();
    exporter.appendExporter(consumption_estimator);

    print_plan_->write(exporter);
    Progress::messageProgressStage(Progress::Stage::FINISH, &time_keeper);

    // Store the object height for when we are printing multiple objects, as we need to clear every one of them when moving to the next position.
    max_object_height = std::max(max_object_height, storage.model_max.z_);


    constexpr bool force = true;
    gcode.writeRetraction(storage.retraction_wipe_config_per_extruder[gcode.getExtruderNr()].retraction_config, force); // retract after finishing each meshgroup

    Application::getInstance().communication_->sendPrintTimeMaterialEstimates(consumption_estimator);
}

unsigned int FffGcodeWriter::findSpiralizedLayerSeamVertexIndex(const SliceDataStorage& storage, const SliceMeshStorage& mesh, const int layer_nr, const int last_layer_nr)
{
    const SliceLayer& layer = mesh.layers[layer_nr];

    // last_layer_nr will be < 0 until we have processed the first non-empty layer
    if (last_layer_nr < 0)
    {
        // If the user has specified a z-seam location, use the vertex closest to that location for the seam vertex
        // in the first layer that has a part with insets. This allows the user to alter the seam start location which
        // could be useful if the spiralization has a problem with a particular seam path.
        Point2LL seam_pos(0, 0);
        if (mesh.settings.get<EZSeamType>("z_seam_type") == EZSeamType::USER_SPECIFIED)
        {
            seam_pos = mesh.getZSeamHint();
        }
        return PolygonUtils::findClosest(seam_pos, layer.parts[0].spiral_wall[0]).point_idx_;
    }
    else
    {
        // note that the code below doesn't assume that last_layer_nr is one less than layer_nr but the print is going
        // to come out pretty weird if that isn't true as it implies that there are empty layers

        const Polygon& last_wall = (*storage.spiralize_wall_outlines[last_layer_nr])[0];
        // Even though this is just one (contiguous) part, the spiralize wall may still be multiple parts if the part is somewhere thinner than 1 line width.
        // This case is so rare that we don't bother with finding the best polygon to start with. Just start with the first polygon (`spiral_wall[0]`).
        const Polygon& wall = layer.parts[0].spiral_wall[0];
        const size_t n_points = wall.size();
        const Point2LL last_wall_seam_vertex = last_wall[storage.spiralize_seam_vertex_indices[last_layer_nr]];

        // seam_vertex_idx is going to be the index of the seam vertex in the current wall polygon
        // initially we choose the vertex that is closest to the seam vertex in the last spiralized layer processed

        int seam_vertex_idx = PolygonUtils::findNearestVert(last_wall_seam_vertex, wall);

        // now we check that the vertex following the seam vertex is to the left of the seam vertex in the last layer
        // and if it isn't, we move forward

        if (vSize(last_wall_seam_vertex - wall[seam_vertex_idx]) >= mesh.settings.get<coord_t>("meshfix_maximum_resolution"))
        {
            // get the inward normal of the last layer seam vertex
            Point2LL last_wall_seam_vertex_inward_normal = PolygonUtils::getVertexInwardNormal(last_wall, storage.spiralize_seam_vertex_indices[last_layer_nr]);

            // create a vector from the normal so that we can then test the vertex following the candidate seam vertex to make sure it is on the correct side
            Point2LL last_wall_seam_vertex_vector = last_wall_seam_vertex + last_wall_seam_vertex_inward_normal;

            // now test the vertex following the candidate seam vertex and if it lies to the left of the vector, it's good to use
            double a = LinearAlg2D::getAngleLeft(last_wall_seam_vertex_vector, last_wall_seam_vertex, wall[(seam_vertex_idx + 1) % n_points]);

            if (a <= 0 || a >= std::numbers::pi)
            {
                // the vertex was not on the left of the vector so move the seam vertex on
                seam_vertex_idx = (seam_vertex_idx + 1) % n_points;
                a = LinearAlg2D::getAngleLeft(last_wall_seam_vertex_vector, last_wall_seam_vertex, wall[(seam_vertex_idx + 1) % n_points]);
            }
        }

        return seam_vertex_idx;
    }
}

void FffGcodeWriter::findLayerSeamsForSpiralize(SliceDataStorage& storage, size_t total_layers)
{
    // The spiral has to continue on in an anti-clockwise direction from where the last layer finished, it can't jump backwards

    // we track the seam position for each layer and ensure that the seam position for next layer continues in the right direction

    storage.spiralize_wall_outlines.assign(total_layers, nullptr); // default is no information available
    storage.spiralize_seam_vertex_indices.assign(total_layers, 0);

    int last_layer_nr = -1; // layer number of the last non-empty layer processed (for any extruder or mesh)

    for (unsigned layer_nr = 0; layer_nr < total_layers; ++layer_nr)
    {
        bool done_this_layer = false;

        // iterate through extruders until we find a mesh that has a part with insets
        const std::vector<ExtruderUse> extruder_order = extruder_order_per_layer.get(layer_nr);
        for (unsigned int extruder_idx = 0; ! done_this_layer && extruder_idx < extruder_order.size(); ++extruder_idx)
        {
            const size_t extruder_nr = extruder_order[extruder_idx].extruder_nr;
            // iterate through this extruder's meshes until we find a part with insets
            const std::vector<size_t>& mesh_order = mesh_order_per_extruder[extruder_nr];
            for (unsigned int mesh_idx : mesh_order)
            {
                SliceMeshStorage& mesh = *storage.meshes[mesh_idx];
                // if this mesh has layer data for this layer process it
                if (! done_this_layer && mesh.layers.size() > layer_nr)
                {
                    SliceLayer& layer = mesh.layers[layer_nr];
                    // if the first part in the layer (if any) has insets, process it
                    if (! layer.parts.empty() && ! layer.parts[0].spiral_wall.empty())
                    {
                        // save the seam vertex index for this layer as we need it to determine the seam vertex index for the next layer
                        storage.spiralize_seam_vertex_indices[layer_nr] = findSpiralizedLayerSeamVertexIndex(storage, mesh, layer_nr, last_layer_nr);
                        // save the wall outline for this layer so it can be used in the spiralize interpolation calculation
                        storage.spiralize_wall_outlines[layer_nr] = &layer.parts[0].spiral_wall;
                        last_layer_nr = layer_nr;
                        // ignore any further meshes/extruders for this layer
                        done_this_layer = true;
                    }
                }
            }
        }
    }
}

void FffGcodeWriter::setConfigFanSpeedLayerTime()
{
    for (const ExtruderTrain& train : Application::getInstance().current_slice_->scene.extruders)
    {
        fan_speed_layer_time_settings_per_extruder.emplace_back();
        FanSpeedLayerTimeSettings& fan_speed_layer_time_settings = fan_speed_layer_time_settings_per_extruder.back();
        fan_speed_layer_time_settings.cool_min_layer_time = train.settings_.get<Duration>("cool_min_layer_time");
        fan_speed_layer_time_settings.cool_min_layer_time_fan_speed_max = train.settings_.get<Duration>("cool_min_layer_time_fan_speed_max");
        fan_speed_layer_time_settings.cool_fan_speed_0 = train.settings_.get<Ratio>("cool_fan_speed_0") * 100.0;
        fan_speed_layer_time_settings.cool_fan_speed_min = train.settings_.get<Ratio>("cool_fan_speed_min") * 100.0;
        fan_speed_layer_time_settings.cool_fan_speed_max = train.settings_.get<Ratio>("cool_fan_speed_max") * 100.0;
        fan_speed_layer_time_settings.cool_min_speed = train.settings_.get<Velocity>("cool_min_speed");
        fan_speed_layer_time_settings.cool_fan_full_layer = train.settings_.get<LayerIndex>("cool_fan_full_layer");
        if (! train.settings_.get<bool>("cool_fan_enabled"))
        {
            fan_speed_layer_time_settings.cool_fan_speed_0 = 0;
            fan_speed_layer_time_settings.cool_fan_speed_min = 0;
            fan_speed_layer_time_settings.cool_fan_speed_max = 0;
        }
    }
}

static void retractionAndWipeConfigFromSettings(const Settings& settings, RetractionAndWipeConfig* config)
{
    RetractionConfig& retraction_config = config->retraction_config;
    retraction_config.distance = (settings.get<bool>("retraction_enable")) ? settings.get<double>("retraction_amount") : 0; // Retraction distance in mm.
    retraction_config.prime_volume = settings.get<double>("retraction_extra_prime_amount"); // Extra prime volume in mm^3.
    retraction_config.speed = settings.get<Velocity>("retraction_retract_speed");
    retraction_config.primeSpeed = settings.get<Velocity>("retraction_prime_speed");
    retraction_config.zHop = settings.get<coord_t>("retraction_hop");
    retraction_config.retraction_min_travel_distance = settings.get<coord_t>("retraction_min_travel");
    retraction_config.retraction_extrusion_window = settings.get<double>("retraction_extrusion_window"); // Window to count retractions in in mm of extruded filament.
    retraction_config.retraction_count_max = settings.get<size_t>("retraction_count_max");

    config->retraction_hop_after_extruder_switch = settings.get<bool>("retraction_hop_after_extruder_switch");
    config->switch_extruder_extra_prime_amount = settings.get<double>("switch_extruder_extra_prime_amount");
    RetractionConfig& switch_retraction_config = config->extruder_switch_retraction_config;
    switch_retraction_config.distance = settings.get<double>("switch_extruder_retraction_amount"); // Retraction distance in mm.
    switch_retraction_config.prime_volume = 0.0;
    switch_retraction_config.speed = settings.get<Velocity>("switch_extruder_retraction_speed");
    switch_retraction_config.primeSpeed = settings.get<Velocity>("switch_extruder_prime_speed");
    switch_retraction_config.zHop = settings.get<coord_t>("retraction_hop_after_extruder_switch_height");
    switch_retraction_config.retraction_min_travel_distance = 0; // No limitation on travel distance for an extruder switch retract.
    switch_retraction_config.retraction_extrusion_window
        = 99999.9; // So that extruder switch retractions won't affect the retraction buffer (extruded_volume_at_previous_n_retractions).
    switch_retraction_config.retraction_count_max = 9999999; // Extruder switch retraction is never limited.

    WipeScriptConfig& wipe_config = config->wipe_config;

    wipe_config.retraction_enable = settings.get<bool>("wipe_retraction_enable");
    wipe_config.retraction_config.distance = settings.get<double>("wipe_retraction_amount");
    wipe_config.retraction_config.speed = settings.get<Velocity>("wipe_retraction_retract_speed");
    wipe_config.retraction_config.primeSpeed = settings.get<Velocity>("wipe_retraction_prime_speed");
    wipe_config.retraction_config.prime_volume = settings.get<double>("wipe_retraction_extra_prime_amount");
    wipe_config.retraction_config.retraction_min_travel_distance = 0;
    wipe_config.retraction_config.retraction_extrusion_window = std::numeric_limits<double>::max();
    wipe_config.retraction_config.retraction_count_max = std::numeric_limits<size_t>::max();

    wipe_config.pause = settings.get<Duration>("wipe_pause");

    wipe_config.hop_enable = settings.get<bool>("wipe_hop_enable");
    wipe_config.hop_amount = settings.get<coord_t>("wipe_hop_amount");
    wipe_config.hop_speed = settings.get<Velocity>("wipe_hop_speed");

    wipe_config.brush_pos_x = settings.get<coord_t>("wipe_brush_pos_x");
    wipe_config.repeat_count = settings.get<size_t>("wipe_repeat_count");
    wipe_config.move_distance = settings.get<coord_t>("wipe_move_distance");
    wipe_config.move_speed = settings.get<Velocity>("speed_travel");
    wipe_config.max_extrusion_mm3 = settings.get<double>("max_extrusion_before_wipe");
    wipe_config.clean_between_layers = settings.get<bool>("clean_between_layers");
}

void FffGcodeWriter::setConfigRetractionAndWipe(SliceDataStorage& storage)
{
    Scene& scene = Application::getInstance().current_slice_->scene;
    for (size_t extruder_index = 0; extruder_index < scene.extruders.size(); extruder_index++)
    {
        ExtruderTrain& train = scene.extruders[extruder_index];
        retractionAndWipeConfigFromSettings(train.settings_, &storage.retraction_wipe_config_per_extruder[extruder_index]);
    }
    for (std::shared_ptr<SliceMeshStorage>& mesh : storage.meshes)
    {
        retractionAndWipeConfigFromSettings(mesh->settings, &mesh->retraction_wipe_config);
    }
}

size_t FffGcodeWriter::getStartExtruder(const SliceDataStorage& storage) const
{
    const Settings& mesh_group_settings = Application::getInstance().current_slice_->scene.current_mesh_group->settings;
    const EPlatformAdhesion adhesion_type = mesh_group_settings.get<EPlatformAdhesion>("adhesion_type");
    const int skirt_brim_extruder_nr = mesh_group_settings.get<int>("skirt_brim_extruder_nr");
    const ExtruderTrain* skirt_brim_extruder = (skirt_brim_extruder_nr < 0) ? nullptr : &mesh_group_settings.get<ExtruderTrain&>("skirt_brim_extruder_nr");

    size_t start_extruder_nr;
    if (adhesion_type == EPlatformAdhesion::SKIRT && skirt_brim_extruder
        && (skirt_brim_extruder->settings_.get<int>("skirt_line_count") > 0 || skirt_brim_extruder->settings_.get<coord_t>("skirt_brim_minimal_length") > 0))
    {
        start_extruder_nr = skirt_brim_extruder->extruder_nr_;
    }

    else if (
        (adhesion_type == EPlatformAdhesion::BRIM || mesh_group_settings.get<bool>("prime_tower_brim_enable")) && skirt_brim_extruder
        && (skirt_brim_extruder->settings_.get<int>("brim_line_count") > 0 || skirt_brim_extruder->settings_.get<coord_t>("skirt_brim_minimal_length") > 0))
    {
        start_extruder_nr = skirt_brim_extruder->extruder_nr_;
    }
    else if (adhesion_type == EPlatformAdhesion::RAFT && skirt_brim_extruder)
    {
        start_extruder_nr = mesh_group_settings.get<ExtruderTrain&>("raft_base_extruder_nr").extruder_nr_;
    }
    else // No adhesion.
    {
        if (mesh_group_settings.get<bool>("support_enable") && mesh_group_settings.get<bool>("support_brim_enable"))
        {
            start_extruder_nr = mesh_group_settings.get<ExtruderTrain&>("support_infill_extruder_nr").extruder_nr_;
        }
        else
        {
            std::vector<bool> extruder_is_used = storage.getExtrudersUsed();
            for (size_t extruder_nr = 0; extruder_nr < extruder_is_used.size(); extruder_nr++)
            {
                start_extruder_nr = extruder_nr;
                if (extruder_is_used[extruder_nr])
                {
                    break;
                }
            }
        }
    }
    assert(start_extruder_nr < Application::getInstance().current_slice_->scene.extruders.size() && "start_extruder_nr must be a valid extruder");
    return start_extruder_nr;
}

void FffGcodeWriter::setInfillAndSkinAngles(SliceMeshStorage& mesh)
{
    if (mesh.infill_angles.size() == 0)
    {
        mesh.infill_angles = mesh.settings.get<std::vector<AngleDegrees>>("infill_angles");
        if (mesh.infill_angles.size() == 0)
        {
            // user has not specified any infill angles so use defaults
            const EFillMethod infill_pattern = mesh.settings.get<EFillMethod>("infill_pattern");
            if (infill_pattern == EFillMethod::CROSS || infill_pattern == EFillMethod::CROSS_3D)
            {
                mesh.infill_angles.push_back(22); // put most infill lines in between 45 and 0 degrees
            }
            else
            {
                mesh.infill_angles.push_back(45); // generally all infill patterns use 45 degrees
                if (infill_pattern == EFillMethod::LINES || infill_pattern == EFillMethod::ZIG_ZAG)
                {
                    // lines and zig zag patterns default to also using 135 degrees
                    mesh.infill_angles.push_back(135);
                }
            }
        }
    }

    if (mesh.roofing_angles.size() == 0)
    {
        mesh.roofing_angles = mesh.settings.get<std::vector<AngleDegrees>>("roofing_angles");
        if (mesh.roofing_angles.size() == 0)
        {
            // user has not specified any infill angles so use defaults
            mesh.roofing_angles.push_back(45);
            mesh.roofing_angles.push_back(135);
        }
    }

    if (mesh.skin_angles.size() == 0)
    {
        mesh.skin_angles = mesh.settings.get<std::vector<AngleDegrees>>("skin_angles");
        if (mesh.skin_angles.size() == 0)
        {
            // user has not specified any infill angles so use defaults
            mesh.skin_angles.push_back(45);
            mesh.skin_angles.push_back(135);
        }
    }
}

void FffGcodeWriter::setSupportAngles(SliceDataStorage& storage)
{
    const Settings& mesh_group_settings = Application::getInstance().current_slice_->scene.current_mesh_group->settings;
    const ExtruderTrain& support_infill_extruder = mesh_group_settings.get<ExtruderTrain&>("support_infill_extruder_nr");
    storage.support.support_infill_angles = support_infill_extruder.settings_.get<std::vector<AngleDegrees>>("support_infill_angles");
    if (storage.support.support_infill_angles.empty())
    {
        storage.support.support_infill_angles.push_back(0);
    }

    const ExtruderTrain& support_extruder_nr_layer_0 = mesh_group_settings.get<ExtruderTrain&>("support_extruder_nr_layer_0");
    storage.support.support_infill_angles_layer_0 = support_extruder_nr_layer_0.settings_.get<std::vector<AngleDegrees>>("support_infill_angles");
    if (storage.support.support_infill_angles_layer_0.empty())
    {
        storage.support.support_infill_angles_layer_0.push_back(0);
    }

    auto getInterfaceAngles
        = [&storage](const ExtruderTrain& extruder, const std::string& interface_angles_setting, const EFillMethod pattern, const std::string& interface_height_setting)
    {
        std::vector<AngleDegrees> angles = extruder.settings_.get<std::vector<AngleDegrees>>(interface_angles_setting);
        if (angles.empty())
        {
            if (pattern == EFillMethod::CONCENTRIC)
            {
                angles.push_back(0); // Concentric has no rotation.
            }
            else if (pattern == EFillMethod::TRIANGLES)
            {
                angles.push_back(90); // Triangular support interface shouldn't alternate every layer.
            }
            else
            {
                for (const auto& mesh : storage.meshes)
                {
                    if (mesh->settings.get<coord_t>(interface_height_setting)
                        >= 2 * Application::getInstance().current_slice_->scene.current_mesh_group->settings.get<coord_t>("layer_height"))
                    {
                        // Some roofs are quite thick.
                        // Alternate between the two kinds of diagonal: / and \ .
                        angles.push_back(45);
                        angles.push_back(135);
                    }
                }
                if (angles.empty())
                {
                    angles.push_back(90); // Perpendicular to support lines.
                }
            }
        }
        return angles;
    };

    const ExtruderTrain& roof_extruder = mesh_group_settings.get<ExtruderTrain&>("support_roof_extruder_nr");
    storage.support.support_roof_angles
        = getInterfaceAngles(roof_extruder, "support_roof_angles", roof_extruder.settings_.get<EFillMethod>("support_roof_pattern"), "support_roof_height");

    const ExtruderTrain& bottom_extruder = mesh_group_settings.get<ExtruderTrain&>("support_bottom_extruder_nr");
    storage.support.support_bottom_angles
        = getInterfaceAngles(bottom_extruder, "support_bottom_angles", bottom_extruder.settings_.get<EFillMethod>("support_bottom_pattern"), "support_bottom_height");
}

void FffGcodeWriter::processNextMeshGroupCode(const SliceDataStorage& storage)
{
    gcode.writeFanCommand(0);
    gcode.setZ(max_object_height + MM2INT(5));

    Application::getInstance().communication_->sendCurrentPosition(gcode.getPositionXY());
    gcode.writeTravel(gcode.getPositionXY(), Application::getInstance().current_slice_->scene.extruders[gcode.getExtruderNr()].settings_.get<Velocity>("speed_travel"));
    Point2LL start_pos(storage.model_min.x_, storage.model_min.y_);
    gcode.writeTravel(start_pos, Application::getInstance().current_slice_->scene.extruders[gcode.getExtruderNr()].settings_.get<Velocity>("speed_travel"));

    gcode.processInitialLayerTemperature(storage, gcode.getExtruderNr());
}

void FffGcodeWriter::processRaft(const SliceDataStorage& storage, PlanExporter& exporter)
{
    // Settings& mesh_group_settings = Application::getInstance().current_slice_->scene.current_mesh_group->settings;
    // const size_t base_extruder_nr = mesh_group_settings.get<ExtruderTrain&>("raft_base_extruder_nr").extruder_nr_;
    // const size_t interface_extruder_nr = mesh_group_settings.get<ExtruderTrain&>("raft_interface_extruder_nr").extruder_nr_;
    // const size_t surface_extruder_nr = mesh_group_settings.get<ExtruderTrain&>("raft_surface_extruder_nr").extruder_nr_;
    //
    // coord_t z = 0;
    // const LayerIndex initial_raft_layer_nr = -LayerIndex(Raft::getTotalExtraLayers());
    // const Settings& interface_settings = mesh_group_settings.get<ExtruderTrain&>("raft_interface_extruder_nr").settings_;
    // const size_t num_interface_layers = interface_settings.get<size_t>("raft_interface_layers");
    // const Settings& surface_settings = mesh_group_settings.get<ExtruderTrain&>("raft_surface_extruder_nr").settings_;
    // const size_t num_surface_layers = surface_settings.get<size_t>("raft_surface_layers");
    //
    // // some infill config for all lines infill generation below
    // constexpr int infill_multiplier = 1; // rafts use single lines
    // constexpr int extra_infill_shift = 0;
    // constexpr bool fill_gaps = true;
    // constexpr bool retract_before_outer_wall = false;
    // constexpr coord_t wipe_dist = 0;
    //
    // Shape raft_polygons;
    // std::optional<Point2LL> last_planned_position = std::optional<Point2LL>();
    //
    // size_t current_extruder_nr = base_extruder_nr;
    //
    // { // raft base layer
    //     const Settings& base_settings = mesh_group_settings.get<ExtruderTrain&>("raft_base_extruder_nr").settings_;
    //     LayerIndex layer_nr = initial_raft_layer_nr;
    //     const coord_t layer_height = base_settings.get<coord_t>("raft_base_thickness");
    //     z += layer_height;
    //     const coord_t comb_offset = std::max(base_settings.get<coord_t>("raft_base_line_spacing"), base_settings.get<coord_t>("raft_base_line_width"));
    //
    //     std::vector<FanSpeedLayerTimeSettings> fan_speed_layer_time_settings_per_extruder_raft_base
    //         = fan_speed_layer_time_settings_per_extruder; // copy so that we change only the local copy
    //     for (FanSpeedLayerTimeSettings& fan_speed_layer_time_settings : fan_speed_layer_time_settings_per_extruder_raft_base)
    //     {
    //         double regular_fan_speed = base_settings.get<Ratio>("raft_base_fan_speed") * 100.0;
    //         fan_speed_layer_time_settings.cool_fan_speed_min = regular_fan_speed;
    //         fan_speed_layer_time_settings.cool_fan_speed_0 = regular_fan_speed; // ignore initial layer fan speed stuff
    //     }
    //
    //     const coord_t line_width = base_settings.get<coord_t>("raft_base_line_width");
    //     const coord_t avoid_distance = base_settings.get<coord_t>("travel_avoid_distance");
    //     LayerPlan& gcode_layer
    //         = *new LayerPlan(storage, layer_nr, z, layer_height, base_extruder_nr, fan_speed_layer_time_settings_per_extruder_raft_base, comb_offset, line_width,
    //         avoid_distance);
    //     gcode_layer.setIsInside(true);
    //
    //     Application::getInstance().communication_->sendLayerComplete(layer_nr, z, layer_height);
    //
    //     OpenLinesSet raft_lines;
    //     AngleDegrees fill_angle = (num_surface_layers + num_interface_layers) % 2 ? 45 : 135; // 90 degrees rotated from the interface layer.
    //     constexpr bool zig_zaggify_infill = false;
    //     constexpr bool connect_polygons = true; // causes less jerks, so better adhesion
    //
    //     const size_t wall_line_count = base_settings.get<size_t>("raft_base_wall_count");
    //     const coord_t small_area_width = 0; // A raft never has a small region due to the large horizontal expansion.
    //     const coord_t line_spacing = base_settings.get<coord_t>("raft_base_line_spacing");
    //     const coord_t infill_overlap = base_settings.get<coord_t>("raft_base_infill_overlap_mm");
    //     const coord_t line_spacing_prime_tower = base_settings.get<coord_t>("prime_tower_raft_base_line_spacing");
    //     const Point2LL& infill_origin = Point2LL();
    //     constexpr bool skip_stitching = false;
    //     constexpr bool connected_zigzags = false;
    //     constexpr bool use_endpieces = true;
    //     constexpr bool skip_some_zags = false;
    //     constexpr int zag_skip_count = 0;
    //     constexpr coord_t pocket_size = 0;
    //     const coord_t max_resolution = base_settings.get<coord_t>("meshfix_maximum_resolution");
    //     const coord_t max_deviation = base_settings.get<coord_t>("meshfix_maximum_deviation");
    //
    //     struct ParameterizedRaftPath
    //     {
    //         coord_t line_spacing;
    //         Shape outline;
    //     };
    //
    //     std::vector<ParameterizedRaftPath> raft_outline_paths;
    //     raft_outline_paths.emplace_back(ParameterizedRaftPath{ line_spacing, storage.raft_base_outline });
    //     if (storage.prime_tower_)
    //     {
    //         const Shape raft_outline_prime_tower = Shape(storage.prime_tower_->getExtrusionOutline(layer_nr));
    //         if (line_spacing_prime_tower == line_spacing)
    //         {
    //             // Base layer is shared with prime tower base
    //             raft_outline_paths.front().outline = raft_outline_paths.front().outline.unionPolygons(raft_outline_prime_tower);
    //         }
    //         else
    //         {
    //             // Prime tower has a different line spacing, print them separately
    //             raft_outline_paths.front().outline = raft_outline_paths.front().outline.difference(raft_outline_prime_tower);
    //             raft_outline_paths.emplace_back(ParameterizedRaftPath{ line_spacing_prime_tower, raft_outline_prime_tower });
    //         }
    //     }
    //
    //     for (const ParameterizedRaftPath& raft_outline_path : raft_outline_paths)
    //     {
    //         Infill infill_comp(
    //             EFillMethod::LINES,
    //             zig_zaggify_infill,
    //             connect_polygons,
    //             raft_outline_path.outline,
    //             gcode_layer.configs_storage_.raft_base_config.getLineWidth(),
    //             raft_outline_path.line_spacing,
    //             infill_overlap,
    //             infill_multiplier,
    //             fill_angle,
    //             z,
    //             extra_infill_shift,
    //             max_resolution,
    //             max_deviation,
    //             wall_line_count,
    //             small_area_width,
    //             infill_origin,
    //             skip_stitching,
    //             fill_gaps,
    //             connected_zigzags,
    //             use_endpieces,
    //             skip_some_zags,
    //             zag_skip_count,
    //             pocket_size);
    //         std::vector<VariableWidthLines> raft_paths;
    //         infill_comp.generate(raft_paths, raft_polygons, raft_lines, base_settings, layer_nr, SectionType::ADHESION);
    //         if (! raft_paths.empty())
    //         {
    //             const GCodePathConfig& config = gcode_layer.configs_storage_.raft_base_config;
    //             const ZSeamConfig z_seam_config(EZSeamType::SHORTEST, gcode_layer.getLastPlannedPositionOrStartingPosition(), EZSeamCornerPrefType::Z_SEAM_CORNER_PREF_NONE,
    //             false); InsetOrderOptimizer wall_orderer(
    //                 *this,
    //                 storage,
    //                 gcode_layer,
    //                 base_settings,
    //                 base_extruder_nr,
    //                 config,
    //                 config,
    //                 config,
    //                 config,
    //                 config,
    //                 config,
    //                 retract_before_outer_wall,
    //                 wipe_dist,
    //                 wipe_dist,
    //                 base_extruder_nr,
    //                 base_extruder_nr,
    //                 z_seam_config,
    //                 raft_paths,
    //                 storage.getModelBoundingBox().flatten().getMiddle());
    //             wall_orderer.addToLayer();
    //         }
    //
    //         const auto wipe_dist = 0;
    //         const auto spiralize = false;
    //         const auto flow_ratio = 1.0_r;
    //         const auto enable_travel_optimization = false;
    //         const auto always_retract = false;
    //         const auto reverse_order = false;
    //
    //         gcode_layer.addLinesByOptimizer(
    //             raft_lines,
    //             gcode_layer.configs_storage_.raft_base_config,
    //             SpaceFillType::Lines,
    //             enable_travel_optimization,
    //             wipe_dist,
    //             flow_ratio,
    //             last_planned_position);
    //         last_planned_position = gcode_layer.getLastPlannedPositionOrStartingPosition();
    //         gcode_layer.addPolygonsByOptimizer(
    //             raft_polygons,
    //             gcode_layer.configs_storage_.raft_base_config,
    //             mesh_group_settings,
    //             ZSeamConfig(),
    //             wipe_dist,
    //             spiralize,
    //             flow_ratio,
    //             always_retract,
    //             reverse_order,
    //             last_planned_position);
    //         raft_polygons.clear();
    //         raft_lines.clear();
    //         last_planned_position = gcode_layer.getLastPlannedPositionOrStartingPosition();
    //     }
    //
    //     endRaftLayer(storage, gcode_layer, layer_nr, current_extruder_nr, false);
    //
    //     // print_plan_.handle(gcode_layer, gcode, exporter);
    // }
    //
    // const coord_t interface_layer_height = interface_settings.get<coord_t>("raft_interface_thickness");
    // const coord_t interface_line_spacing = interface_settings.get<coord_t>("raft_interface_line_spacing");
    // const Ratio interface_fan_speed = interface_settings.get<Ratio>("raft_interface_fan_speed");
    // const coord_t interface_line_width = interface_settings.get<coord_t>("raft_interface_line_width");
    // const coord_t interface_infill_overlap = interface_settings.get<coord_t>("raft_interface_infill_overlap_mm");
    // const coord_t interface_avoid_distance = interface_settings.get<coord_t>("travel_avoid_distance");
    // const coord_t interface_max_resolution = interface_settings.get<coord_t>("meshfix_maximum_resolution");
    // const coord_t interface_max_deviation = interface_settings.get<coord_t>("meshfix_maximum_deviation");
    // const coord_t raft_interface_z_offset = interface_settings.get<coord_t>("raft_interface_z_offset");
    //
    // z += raft_interface_z_offset;
    //
    // for (LayerIndex raft_interface_layer = 1; raft_interface_layer <= LayerIndex(num_interface_layers); ++raft_interface_layer)
    // { // raft interface layer
    //     const LayerIndex layer_nr = initial_raft_layer_nr + raft_interface_layer;
    //     z += interface_layer_height;
    //
    //     std::vector<FanSpeedLayerTimeSettings> fan_speed_layer_time_settings_per_extruder_raft_interface
    //         = fan_speed_layer_time_settings_per_extruder; // copy so that we change only the local copy
    //     for (FanSpeedLayerTimeSettings& fan_speed_layer_time_settings : fan_speed_layer_time_settings_per_extruder_raft_interface)
    //     {
    //         const double regular_fan_speed = interface_fan_speed * 100.0;
    //         fan_speed_layer_time_settings.cool_fan_speed_min = regular_fan_speed;
    //         fan_speed_layer_time_settings.cool_fan_speed_0 = regular_fan_speed; // ignore initial layer fan speed stuff
    //     }
    //
    //     const coord_t comb_offset = std::max(interface_line_spacing, interface_line_width);
    //     LayerPlan& gcode_layer = *new LayerPlan(
    //         storage,
    //         layer_nr,
    //         z,
    //         interface_layer_height,
    //         current_extruder_nr,
    //         fan_speed_layer_time_settings_per_extruder_raft_interface,
    //         comb_offset,
    //         interface_line_width,
    //         interface_avoid_distance);
    //
    //     gcode_layer.setIsInside(true);
    //
    //     startRaftLayer(storage, gcode_layer, layer_nr, interface_extruder_nr, current_extruder_nr);
    //
    //     Application::getInstance().communication_->sendLayerComplete(layer_nr, z, interface_layer_height);
    //
    //     Shape raft_outline_path;
    //     const coord_t small_offset = gcode_layer.configs_storage_.raft_interface_config.getLineWidth()
    //                                / 2; // Do this manually because of micron-movement created in corners when insetting a polygon that was offset with round joint type.
    //     raft_outline_path = storage.raft_interface_outline.offset(-small_offset);
    //     raft_outline_path = Simplify(interface_settings).polygon(raft_outline_path); // Remove those micron-movements.
    //     const coord_t infill_outline_width = gcode_layer.configs_storage_.raft_interface_config.getLineWidth();
    //     OpenLinesSet raft_lines;
    //     AngleDegrees fill_angle = (num_surface_layers + num_interface_layers - raft_interface_layer) % 2 ? 45 : 135; // 90 degrees rotated from the first top layer.
    //     constexpr bool zig_zaggify_infill = true;
    //     constexpr bool connect_polygons = true; // why not?
    //
    //     const size_t wall_line_count = interface_settings.get<size_t>("raft_interface_wall_count");
    //     const coord_t small_area_width = 0; // A raft never has a small region due to the large horizontal expansion.
    //     const Point2LL infill_origin = Point2LL();
    //     constexpr bool skip_stitching = false;
    //     constexpr bool connected_zigzags = false;
    //     constexpr bool use_endpieces = true;
    //     constexpr bool skip_some_zags = false;
    //     constexpr int zag_skip_count = 0;
    //     constexpr coord_t pocket_size = 0;
    //
    //     if (storage.prime_tower_)
    //     {
    //         // Interface layer excludes prime tower base
    //         raft_outline_path = raft_outline_path.difference(storage.prime_tower_->getExtrusionOutline(layer_nr));
    //     }
    //
    //     Infill infill_comp(
    //         EFillMethod::ZIG_ZAG,
    //         zig_zaggify_infill,
    //         connect_polygons,
    //         raft_outline_path,
    //         infill_outline_width,
    //         interface_line_spacing,
    //         interface_infill_overlap,
    //         infill_multiplier,
    //         fill_angle,
    //         z,
    //         extra_infill_shift,
    //         interface_max_resolution,
    //         interface_max_deviation,
    //         wall_line_count,
    //         small_area_width,
    //         infill_origin,
    //         skip_stitching,
    //         fill_gaps,
    //         connected_zigzags,
    //         use_endpieces,
    //         skip_some_zags,
    //         zag_skip_count,
    //         pocket_size);
    //     std::vector<VariableWidthLines> raft_paths;
    //     infill_comp.generate(raft_paths, raft_polygons, raft_lines, interface_settings, layer_nr, SectionType::ADHESION);
    //     if (! raft_paths.empty())
    //     {
    //         const GCodePathConfig& config = gcode_layer.configs_storage_.raft_interface_config;
    //         const ZSeamConfig z_seam_config(EZSeamType::SHORTEST, gcode_layer.getLastPlannedPositionOrStartingPosition(), EZSeamCornerPrefType::Z_SEAM_CORNER_PREF_NONE, false);
    //         InsetOrderOptimizer wall_orderer(
    //             *this,
    //             storage,
    //             gcode_layer,
    //             interface_settings,
    //             interface_extruder_nr,
    //             config,
    //             config,
    //             config,
    //             config,
    //             config,
    //             config,
    //             retract_before_outer_wall,
    //             wipe_dist,
    //             wipe_dist,
    //             interface_extruder_nr,
    //             interface_extruder_nr,
    //             z_seam_config,
    //             raft_paths,
    //             storage.getModelBoundingBox().flatten().getMiddle());
    //         wall_orderer.addToLayer();
    //     }
    //
    //     const auto wipe_dist = 0;
    //     const auto spiralize = false;
    //     const auto flow_ratio = 1.0_r;
    //     const auto enable_travel_optimization = false;
    //     const auto always_retract = false;
    //     const auto reverse_order = false;
    //
    //     gcode_layer.addLinesByOptimizer(
    //         raft_lines,
    //         gcode_layer.configs_storage_.raft_interface_config,
    //         SpaceFillType::Lines,
    //         enable_travel_optimization,
    //         wipe_dist,
    //         flow_ratio,
    //         last_planned_position);
    //     last_planned_position = gcode_layer.getLastPlannedPositionOrStartingPosition();
    //     gcode_layer.addPolygonsByOptimizer(
    //         raft_polygons,
    //         gcode_layer.configs_storage_.raft_interface_config,
    //         mesh_group_settings,
    //         ZSeamConfig(),
    //         wipe_dist,
    //         spiralize,
    //         flow_ratio,
    //         always_retract,
    //         reverse_order,
    //         last_planned_position);
    //
    //     raft_polygons.clear();
    //     raft_lines.clear();
    //
    //     endRaftLayer(storage, gcode_layer, layer_nr, current_extruder_nr);
    //
    //     // print_plan_.handle(gcode_layer, gcode, exporter);
    //     last_planned_position = gcode_layer.getLastPlannedPositionOrStartingPosition();
    // }
    //
    // const coord_t surface_layer_height = surface_settings.get<coord_t>("raft_surface_thickness");
    // const coord_t surface_line_spacing = surface_settings.get<coord_t>("raft_surface_line_spacing");
    // const coord_t surface_max_resolution = surface_settings.get<coord_t>("meshfix_maximum_resolution");
    // const coord_t surface_max_deviation = surface_settings.get<coord_t>("meshfix_maximum_deviation");
    // const coord_t surface_line_width = surface_settings.get<coord_t>("raft_surface_line_width");
    // const coord_t surface_infill_overlap = surface_settings.get<coord_t>("raft_surface_infill_overlap_mm");
    // const coord_t surface_avoid_distance = surface_settings.get<coord_t>("travel_avoid_distance");
    // const Ratio surface_fan_speed = surface_settings.get<Ratio>("raft_surface_fan_speed");
    // const bool surface_monotonic = surface_settings.get<bool>("raft_surface_monotonic");
    // const coord_t raft_surface_z_offset = interface_settings.get<coord_t>("raft_surface_z_offset");
    //
    // z += raft_surface_z_offset;
    //
    // for (LayerIndex raft_surface_layer = 1; raft_surface_layer <= LayerIndex(num_surface_layers); raft_surface_layer++)
    // { // raft surface layers
    //     const LayerIndex layer_nr = initial_raft_layer_nr + 1 + num_interface_layers + raft_surface_layer - 1; // +1: 1 base layer
    //     z += surface_layer_height;
    //
    //     std::vector<FanSpeedLayerTimeSettings> fan_speed_layer_time_settings_per_extruder_raft_surface
    //         = fan_speed_layer_time_settings_per_extruder; // copy so that we change only the local copy
    //     for (FanSpeedLayerTimeSettings& fan_speed_layer_time_settings : fan_speed_layer_time_settings_per_extruder_raft_surface)
    //     {
    //         const double regular_fan_speed = surface_fan_speed * 100.0;
    //         fan_speed_layer_time_settings.cool_fan_speed_min = regular_fan_speed;
    //         fan_speed_layer_time_settings.cool_fan_speed_0 = regular_fan_speed; // ignore initial layer fan speed stuff
    //     }
    //
    //     const coord_t comb_offset = std::max(surface_line_spacing, surface_line_width);
    //     LayerPlan& gcode_layer = *new LayerPlan(
    //         storage,
    //         layer_nr,
    //         z,
    //         surface_layer_height,
    //         current_extruder_nr,
    //         fan_speed_layer_time_settings_per_extruder_raft_surface,
    //         comb_offset,
    //         surface_line_width,
    //         surface_avoid_distance);
    //
    //     gcode_layer.setIsInside(true);
    //
    //     // make sure that we are using the correct extruder to print raft
    //     startRaftLayer(storage, gcode_layer, layer_nr, surface_extruder_nr, current_extruder_nr);
    //
    //     Application::getInstance().communication_->sendLayerComplete(layer_nr, z, surface_layer_height);
    //
    //     Shape raft_outline_path;
    //     const coord_t small_offset = gcode_layer.configs_storage_.raft_interface_config.getLineWidth()
    //                                / 2; // Do this manually because of micron-movement created in corners when insetting a polygon that was offset with round joint type.
    //     raft_outline_path = storage.raft_surface_outline.offset(-small_offset);
    //     raft_outline_path = Simplify(interface_settings).polygon(raft_outline_path); // Remove those micron-movements.
    //     const coord_t infill_outline_width = gcode_layer.configs_storage_.raft_surface_config.getLineWidth();
    //     OpenLinesSet raft_lines;
    //     AngleDegrees fill_angle
    //         = (num_surface_layers - raft_surface_layer) % 2 ? 45 : 135; // Alternate between -45 and +45 degrees, ending up 90 degrees rotated from the default skin angle.
    //     constexpr bool zig_zaggify_infill = true;
    //
    //     const size_t wall_line_count = surface_settings.get<size_t>("raft_surface_wall_count");
    //     const coord_t small_area_width = 0; // A raft never has a small region due to the large horizontal expansion.
    //     const Point2LL& infill_origin = Point2LL();
    //     const GCodePathConfig& config = gcode_layer.configs_storage_.raft_surface_config;
    //     const bool monotonic = (raft_surface_layer == num_surface_layers && surface_monotonic);
    //     const bool skip_stitching = monotonic;
    //     constexpr bool connected_zigzags = false;
    //     constexpr bool connect_polygons = false; // midway connections between polygons can make the surface less smooth
    //     constexpr bool use_endpieces = true;
    //     constexpr bool skip_some_zags = false;
    //     constexpr size_t zag_skip_count = 0;
    //     constexpr coord_t pocket_size = 0;
    //
    //     if (storage.prime_tower_)
    //     {
    //         // Surface layers exclude prime tower base
    //         raft_outline_path = raft_outline_path.difference(storage.prime_tower_->getExtrusionOutline(layer_nr));
    //     }
    //
    //     for (const Shape& raft_island : raft_outline_path.splitIntoParts())
    //     {
    //         Infill infill_comp(
    //             EFillMethod::ZIG_ZAG,
    //             zig_zaggify_infill,
    //             connect_polygons,
    //             raft_island,
    //             infill_outline_width,
    //             surface_line_spacing,
    //             surface_infill_overlap,
    //             infill_multiplier,
    //             fill_angle,
    //             z,
    //             extra_infill_shift,
    //             surface_max_resolution,
    //             surface_max_deviation,
    //             wall_line_count,
    //             small_area_width,
    //             infill_origin,
    //             skip_stitching,
    //             fill_gaps,
    //             connected_zigzags,
    //             use_endpieces,
    //             skip_some_zags,
    //             zag_skip_count,
    //             pocket_size);
    //
    //         std::vector<VariableWidthLines> raft_paths;
    //         infill_comp.generate(raft_paths, raft_polygons, raft_lines, surface_settings, layer_nr, SectionType::ADHESION);
    //
    //         if (! raft_paths.empty())
    //         {
    //             const ZSeamConfig z_seam_config(EZSeamType::SHORTEST, gcode_layer.getLastPlannedPositionOrStartingPosition(), EZSeamCornerPrefType::Z_SEAM_CORNER_PREF_NONE,
    //             false); InsetOrderOptimizer wall_orderer(
    //                 *this,
    //                 storage,
    //                 gcode_layer,
    //                 surface_settings,
    //                 surface_extruder_nr,
    //                 config,
    //                 config,
    //                 config,
    //                 config,
    //                 config,
    //                 config,
    //                 retract_before_outer_wall,
    //                 wipe_dist,
    //                 wipe_dist,
    //                 surface_extruder_nr,
    //                 surface_extruder_nr,
    //                 z_seam_config,
    //                 raft_paths,
    //                 storage.getModelBoundingBox().flatten().getMiddle());
    //             wall_orderer.addToLayer();
    //         }
    //
    //         const auto wipe_dist = 0;
    //         const auto spiralize = false;
    //         const auto flow_ratio = 1.0_r;
    //         const auto enable_travel_optimization = false;
    //         const auto always_retract = false;
    //         const auto reverse_order = false;
    //
    //         if (monotonic)
    //         {
    //             const AngleRadians monotonic_direction = fill_angle;
    //             constexpr SpaceFillType space_fill_type = SpaceFillType::PolyLines;
    //             const coord_t max_adjacent_distance = surface_line_spacing;
    //
    //             gcode_layer.addLinesMonotonic(raft_island, raft_lines, config, space_fill_type, monotonic_direction, max_adjacent_distance);
    //         }
    //         else
    //         {
    //             gcode_layer.addLinesByOptimizer(
    //                 raft_lines,
    //                 gcode_layer.configs_storage_.raft_surface_config,
    //                 SpaceFillType::Lines,
    //                 enable_travel_optimization,
    //                 wipe_dist,
    //                 flow_ratio,
    //                 last_planned_position);
    //             last_planned_position = gcode_layer.getLastPlannedPositionOrStartingPosition();
    //             gcode_layer.addPolygonsByOptimizer(
    //                 raft_polygons,
    //                 gcode_layer.configs_storage_.raft_surface_config,
    //                 mesh_group_settings,
    //                 ZSeamConfig(),
    //                 wipe_dist,
    //                 spiralize,
    //                 flow_ratio,
    //                 always_retract,
    //                 reverse_order,
    //                 last_planned_position);
    //             last_planned_position = gcode_layer.getLastPlannedPositionOrStartingPosition();
    //         }
    //
    //         raft_polygons.clear();
    //         raft_lines.clear();
    //     }
    //
    //     endRaftLayer(storage, gcode_layer, layer_nr, current_extruder_nr);
    //
    //     // print_plan_.handle(gcode_layer, gcode, exporter);
    // }
}

void FffGcodeWriter::startRaftLayer(const SliceDataStorage& storage, LayerPlan& gcode_layer, const LayerIndex layer_nr, size_t layer_extruder, size_t& current_extruder)
{
    // // If required, fill prime tower with previous extruder
    // setExtruder_addPrime(storage, gcode_layer, current_extruder);
    //
    // if (current_extruder != layer_extruder)
    // {
    //     // Switch to new extruder and prime
    //     setExtruder_addPrime(storage, gcode_layer, layer_extruder);
    //     current_extruder = layer_extruder;
    // }
}

void FffGcodeWriter::endRaftLayer(const SliceDataStorage& storage, LayerPlan& gcode_layer, const LayerIndex layer_nr, size_t& current_extruder, const bool append_to_prime_tower)
{
    // // If required, fill prime tower with current extruder
    // setExtruder_addPrime(storage, gcode_layer, current_extruder, append_to_prime_tower);
    //
    // // If required, fill prime tower for other extruders
    // for (const ExtruderUse& extruder_use : extruder_order_per_layer.get(layer_nr))
    // {
    //     if (! append_to_prime_tower || (! gcode_layer.getPrimeTowerIsPlanned(extruder_use.extruder_nr) && extruder_use.prime != ExtruderPrime::None))
    //     {
    //         setExtruder_addPrime(storage, gcode_layer, extruder_use.extruder_nr, append_to_prime_tower);
    //         current_extruder = extruder_use.extruder_nr;
    //     }
    // }
}

FffGcodeWriter::ProcessLayerResult FffGcodeWriter::processLayer(const SliceDataStorage& storage, LayerIndex layer_nr, const size_t total_layers) const
{
    //     spdlog::debug("GcodeWriter processing layer {} of {}", layer_nr, total_layers);
    //     TimeKeeper time_keeper;
    //     spdlog::stopwatch timer_total;
    //
    //     const Settings& mesh_group_settings = Application::getInstance().current_slice_->scene.current_mesh_group->settings;
    //     coord_t layer_thickness = mesh_group_settings.get<coord_t>("layer_height");
    //     coord_t z;
    //     bool include_helper_parts = true;
    //     if (layer_nr < 0)
    //     {
    // #ifdef DEBUG
    //         assert(mesh_group_settings.get<EPlatformAdhesion>("adhesion_type") == EPlatformAdhesion::RAFT && "negative layer_number means post-raft, pre-model layer!");
    // #endif // DEBUG
    //         const int filler_layer_count = Raft::getFillerLayerCount();
    //         layer_thickness = Raft::getFillerLayerHeight();
    //         z = Raft::getTotalThickness() + (filler_layer_count + layer_nr + 1) * layer_thickness;
    //     }
    //     else
    //     {
    //         z = storage.meshes[0]->layers[layer_nr].printZ; // stub default
    //         // find printZ of first actual printed mesh
    //         for (const std::shared_ptr<SliceMeshStorage>& mesh_ptr : storage.meshes)
    //         {
    //             const auto& mesh = *mesh_ptr;
    //             if (layer_nr >= static_cast<int>(mesh.layers.size()) || mesh.settings.get<bool>("support_mesh") || mesh.settings.get<bool>("anti_overhang_mesh")
    //                 || mesh.settings.get<bool>("cutting_mesh") || mesh.settings.get<bool>("infill_mesh"))
    //             {
    //                 continue;
    //             }
    //             z = mesh.layers[layer_nr].printZ;
    //             layer_thickness = mesh.layers[layer_nr].thickness;
    //             break;
    //         }
    //
    //         if (layer_nr < 0 && mesh_group_settings.get<EPlatformAdhesion>("adhesion_type") == EPlatformAdhesion::RAFT)
    //         {
    //             include_helper_parts = false;
    //         }
    //     }
    //
    //     const Scene& scene = Application::getInstance().current_slice_->scene;
    //
    //     coord_t avoid_distance = 0; // minimal avoid distance is zero
    //     const std::vector<bool> extruder_is_used = storage.getExtrudersUsed();
    //     for (size_t extruder_nr = 0; extruder_nr < scene.extruders.size(); extruder_nr++)
    //     {
    //         if (extruder_is_used[extruder_nr])
    //         {
    //             const ExtruderTrain& extruder = scene.extruders[extruder_nr];
    //
    //             if (extruder.settings_.get<bool>("travel_avoid_other_parts"))
    //             {
    //                 avoid_distance = std::max(avoid_distance, extruder.settings_.get<coord_t>("travel_avoid_distance"));
    //             }
    //         }
    //     }
    //
    //     coord_t max_inner_wall_width = 0;
    //     for (const std::shared_ptr<SliceMeshStorage>& mesh_ptr : storage.meshes)
    //     {
    //         const auto& mesh = *mesh_ptr;
    //         coord_t mesh_inner_wall_width = mesh.settings.get<coord_t>((mesh.settings.get<size_t>("wall_line_count") > 1) ? "wall_line_width_x" : "wall_line_width_0");
    //         if (layer_nr == 0)
    //         {
    //             const ExtruderTrain& train = mesh.settings.get<ExtruderTrain&>((mesh.settings.get<size_t>("wall_line_count") > 1) ? "wall_0_extruder_nr" : "wall_x_extruder_nr");
    //             mesh_inner_wall_width *= train.settings_.get<Ratio>("initial_layer_line_width_factor");
    //         }
    //         max_inner_wall_width = std::max(max_inner_wall_width, mesh_inner_wall_width);
    //     }
    //     const coord_t comb_offset_from_outlines = max_inner_wall_width * 2;
    //
    //     const size_t first_extruder = findUsedExtruderIndex(storage, layer_nr, false);
    //
    //     const std::vector<ExtruderUse> extruder_order = extruder_order_per_layer.get(layer_nr);
    //
    //     const coord_t first_outer_wall_line_width = scene.extruders[first_extruder].settings_.get<coord_t>("wall_line_width_0");
    //     auto gcode_layer = std::make_shared<LayerPlan>(
    //         storage,
    //         layer_nr,
    //         z,
    //         layer_thickness,
    //         first_extruder,
    //         fan_speed_layer_time_settings_per_extruder,
    //         comb_offset_from_outlines,
    //         first_outer_wall_line_width,
    //         avoid_distance);
    //     time_keeper.registerTime("Init");
    //
    //     if (include_helper_parts)
    //     {
    //         // process the skirt or the brim of the starting extruder.
    //         auto extruder_nr = gcode_layer->getExtruder();
    //         if (storage.skirt_brim[extruder_nr].size() > 0)
    //         {
    //             processSkirtBrim(storage, *gcode_layer.get(), extruder_nr, layer_nr);
    //             time_keeper.registerTime("Skirt/brim");
    //         }
    //
    //         // handle shield(s) first in a layer so that chances are higher that the other nozzle is wiped (for the ooze shield)
    //         processOozeShield(storage, *gcode_layer.get());
    //         time_keeper.registerTime("Ooze shield");
    //
    //         processDraftShield(storage, *gcode_layer.get());
    //         time_keeper.registerTime("Draft shield");
    //     }
    //
    //     const size_t support_roof_extruder_nr = mesh_group_settings.get<ExtruderTrain&>("support_roof_extruder_nr").extruder_nr_;
    //     const size_t support_bottom_extruder_nr = mesh_group_settings.get<ExtruderTrain&>("support_bottom_extruder_nr").extruder_nr_;
    //     const size_t support_infill_extruder_nr = (layer_nr <= 0) ? mesh_group_settings.get<ExtruderTrain&>("support_extruder_nr_layer_0").extruder_nr_
    //                                                               : mesh_group_settings.get<ExtruderTrain&>("support_infill_extruder_nr").extruder_nr_;
    //
    //     for (const ExtruderUse& extruder_use : extruder_order)
    //     {
    //         const size_t extruder_nr = extruder_use.extruder_nr;
    //
    //         // Set extruder (if needed) and prime (if needed)
    //         setExtruder_addPrime(storage, *gcode_layer.get(), extruder_nr);
    //         time_keeper.registerTime("Prime tower");
    //
    //         if (include_helper_parts && (extruder_nr == support_infill_extruder_nr || extruder_nr == support_roof_extruder_nr || extruder_nr == support_bottom_extruder_nr))
    //         {
    //             addSupportToGCode(storage, *gcode_layer.get(), extruder_nr);
    //             time_keeper.registerTime("Supports");
    //         }
    //         if (layer_nr >= 0)
    //         {
    //             const std::vector<size_t>& mesh_order = mesh_order_per_extruder[extruder_nr];
    //             for (size_t mesh_idx : mesh_order)
    //             {
    //                 const std::shared_ptr<SliceMeshStorage>& mesh = storage.meshes[mesh_idx];
    //                 const MeshPathConfigs& mesh_config = gcode_layer.get()->configs_storage_.mesh_configs[mesh_idx];
    //                 if (mesh->settings.get<ESurfaceMode>("magic_mesh_surface_mode") == ESurfaceMode::SURFACE
    //                     && extruder_nr
    //                            == mesh->settings.get<ExtruderTrain&>("wall_0_extruder_nr").extruder_nr_ // mesh surface mode should always only be printed with the outer wall
    //                            extruder!
    //                 )
    //                 {
    //                     addMeshLayerToGCode_meshSurfaceMode(*mesh, mesh_config, *gcode_layer.get());
    //                 }
    //                 else
    //                 {
    //                     addMeshLayerToGCode(storage, mesh, extruder_nr, mesh_config, *gcode_layer.get());
    //                 }
    //                 time_keeper.registerTime(fmt::format("Mesh {}", mesh_idx));
    //             }
    //         }
    //     }
    //
    //     // gcode_layer.applyGradualFlow();
    //
    //     // gcode_layer.applyModifyPlugin();
    //     // time_keeper.registerTime("Modify plugin");
    //
    //     // gcode_layer.applyBackPressureCompensation();
    //     // time_keeper.registerTime("Back pressure comp.");
    //
    //     gcode_layer->applyProcessors();
    //
    //     return { gcode_layer, timer_total.elapsed().count(), time_keeper.getRegisteredTimes() };
}

FffGcodeWriter::ProcessLayerResult FffGcodeWriter::generateFeatures(const SliceDataStorage& storage, LayerIndex layer_nr) const
{
    spdlog::debug("Generating features for layer {}", layer_nr);
    TimeKeeper time_keeper;
    spdlog::stopwatch timer_total;

    const Settings& mesh_group_settings = Application::getInstance().current_slice_->scene.current_mesh_group->settings;
    coord_t layer_thickness = mesh_group_settings.get<coord_t>("layer_height");
    coord_t z;
    if (layer_nr < 0)
    {
#ifdef DEBUG
        assert(mesh_group_settings.get<EPlatformAdhesion>("adhesion_type") == EPlatformAdhesion::RAFT && "negative layer_number means post-raft, pre-model layer!");
#endif // DEBUG
        const int filler_layer_count = Raft::getFillerLayerCount();
        layer_thickness = Raft::getFillerLayerHeight();
        z = Raft::getTotalThickness() + (filler_layer_count + layer_nr + 1) * layer_thickness;
    }
    else
    {
        z = storage.meshes[0]->layers[layer_nr].printZ; // stub default
        // find printZ of first actual printed mesh
        for (const std::shared_ptr<SliceMeshStorage>& mesh_ptr : storage.meshes)
        {
            const auto& mesh = *mesh_ptr;
            if (layer_nr >= static_cast<int>(mesh.layers.size()) || mesh.settings.get<bool>("support_mesh") || mesh.settings.get<bool>("anti_overhang_mesh")
                || mesh.settings.get<bool>("cutting_mesh") || mesh.settings.get<bool>("infill_mesh"))
            {
                continue;
            }
            z = mesh.layers[layer_nr].printZ;
            layer_thickness = mesh.layers[layer_nr].thickness;
            break;
        }
    }

    // Make empty layer plan
    auto layer_configs = std::make_shared<PathConfigStorage>(storage, layer_nr, layer_thickness);
    auto layer_plan = std::make_shared<LayerPlan>(layer_nr, z, layer_thickness, layer_configs);

    // Make empty extruder plans, for all possible extruders
    std::vector<ExtruderPlanPtr> extruder_plans;
    extruder_plans.reserve(MAX_EXTRUDERS);
    for (size_t extruder_nr = 0; extruder_nr < MAX_EXTRUDERS; ++extruder_nr)
    {
        const SpeedDerivatives& travel_speed = layer_configs->travel_config_per_extruder[extruder_nr].speed_derivatives;
        extruder_plans.push_back(std::make_shared<ExtruderPlan>(extruder_nr, travel_speed));
    }

    // Generate features
    for (const std::shared_ptr<FeatureGenerator>& generator : feature_generators_)
    {
        generator->generateFeatures(storage, layer_plan, extruder_plans);
    }

    // Now append non-empty extruder plans to layer plan
    for (const ExtruderPlanPtr& extruder_plan : extruder_plans)
    {
        constexpr bool check_non_empty = true;
        layer_plan->appendExtruderPlan(extruder_plan, check_non_empty);
    }

    // Finalize layer plan
    layer_plan->applyProcessors();

    return { layer_plan, timer_total.elapsed().count(), time_keeper.getRegisteredTimes() };
}

bool FffGcodeWriter::getExtruderNeedPrimeBlobDuringFirstLayer(const SliceDataStorage& storage, const size_t extruder_nr) const
{
    auto need_prime_blob = gcode.needPrimeBlob();

    // check the settings if the prime blob is disabled
    if (need_prime_blob)
    {
        const bool is_extruder_used_overall = storage.getExtrudersUsed()[extruder_nr];
        const bool extruder_prime_blob_enabled = storage.getExtruderPrimeBlobEnabled(extruder_nr);

        need_prime_blob = is_extruder_used_overall && extruder_prime_blob_enabled;
    }

    return need_prime_blob;
}

void FffGcodeWriter::processSkirtBrim(const SliceDataStorage& storage, LayerPlan& gcode_layer, unsigned int extruder_nr, LayerIndex layer_nr) const
{
    // const ExtruderTrain& train = Application::getInstance().current_slice_->scene.extruders[extruder_nr];
    // const int skirt_height = train.settings_.get<int>("skirt_height");
    // const bool is_skirt = train.settings_.get<EPlatformAdhesion>("adhesion_type") == EPlatformAdhesion::SKIRT;
    // // only create a multilayer SkirtBrim for a skirt for the height of skirt_height
    // if (layer_nr != 0 && (layer_nr >= skirt_height || ! is_skirt))
    // {
    //     return;
    // }
    // if (gcode_layer.getSkirtBrimIsPlanned(extruder_nr))
    // {
    //     return;
    // }
    // gcode_layer.setSkirtBrimIsPlanned(extruder_nr);
    //
    // const auto& original_skirt_brim = storage.skirt_brim[extruder_nr];
    // if (original_skirt_brim.size() == 0)
    // {
    //     return;
    // }
    //
    // // Start brim close to the prime location
    // Point2LL start_close_to;
    // if (train.settings_.get<bool>("prime_blob_enable"))
    // {
    //     const auto prime_pos_is_abs = train.settings_.get<bool>("extruder_prime_pos_abs");
    //     const auto prime_pos = Point2LL(train.settings_.get<coord_t>("extruder_prime_pos_x"), train.settings_.get<coord_t>("extruder_prime_pos_y"));
    //     start_close_to = prime_pos_is_abs ? prime_pos : gcode_layer.getLastPlannedPositionOrStartingPosition() + prime_pos;
    // }
    // else
    // {
    //     start_close_to = gcode_layer.getLastPlannedPositionOrStartingPosition();
    // }
    //
    // // figure out order requirements
    // struct BrimLineReference
    // {
    //     const size_t inset_idx;
    //     const Polyline* poly;
    // };
    //
    // size_t total_line_count = 0;
    // for (const MixedLinesSet& lines : storage.skirt_brim[extruder_nr])
    // {
    //     total_line_count += lines.size();
    //
    //     // For layer_nr != 0 add only the innermost brim line (which is only the case if skirt_height > 1)
    //     if (layer_nr != 0)
    //     {
    //         break;
    //     }
    // }
    //
    // MixedLinesSet all_brim_lines;
    // all_brim_lines.reserve(total_line_count);
    //
    // const coord_t line_w = train.settings_.get<coord_t>("skirt_brim_line_width") * train.settings_.get<Ratio>("initial_layer_line_width_factor");
    // const coord_t searching_radius = line_w * 2;
    // using GridT = SparsePointGridInclusive<BrimLineReference>;
    // GridT grid(searching_radius);
    //
    // for (size_t inset_idx = 0; inset_idx < storage.skirt_brim[extruder_nr].size(); inset_idx++)
    // {
    //     const MixedLinesSet& offset = storage.skirt_brim[extruder_nr][inset_idx];
    //     for (const PolylinePtr& line : offset)
    //     {
    //         if (line->segmentsCount() > 0)
    //         {
    //             all_brim_lines.push_back(line);
    //             for (const Point2LL& p : *line)
    //             {
    //                 grid.insert(p, BrimLineReference{ inset_idx, line.get() });
    //             }
    //         }
    //     }
    //
    //     // For layer_nr != 0 add only the innermost brim line (which is only the case if skirt_height > 1)
    //     if (layer_nr != 0)
    //     {
    //         break;
    //     }
    // }
    //
    // const auto smart_brim_ordering = train.settings_.get<bool>("brim_smart_ordering") && train.settings_.get<EPlatformAdhesion>("adhesion_type") == EPlatformAdhesion::BRIM;
    // std::unordered_multimap<const Polyline*, const Polyline*> order_requirements;
    // for (const std::pair<SquareGrid::GridPoint, SparsePointGridInclusiveImpl::SparsePointGridInclusiveElem<BrimLineReference>>& p : grid)
    // {
    //     const BrimLineReference& here = p.second.val;
    //     Point2LL loc_here = p.second.point;
    //     std::vector<BrimLineReference> nearby_verts = grid.getNearbyVals(loc_here, searching_radius);
    //     for (const BrimLineReference& nearby : nearby_verts)
    //     {
    //         if (nearby.poly == here.poly || nearby.inset_idx == here.inset_idx)
    //         {
    //             continue;
    //         }
    //
    //         const BrimLineReference& lower_inset = here.inset_idx < nearby.inset_idx ? here : nearby;
    //         const BrimLineReference& higher_inset = here.inset_idx < nearby.inset_idx ? nearby : here;
    //
    //         if (smart_brim_ordering)
    //         {
    //             // apply "smart brim ordering" by swapping innermost and second innermost brim lines
    //             // The "order requirements" tree should look like: n -> n-1 -> ... -> 3 -> 2 -> 0 -> 1
    //             if (lower_inset.inset_idx == 0 && higher_inset.inset_idx == 1)
    //             {
    //                 order_requirements.emplace(lower_inset.poly, higher_inset.poly);
    //                 continue;
    //             }
    //             else if (lower_inset.inset_idx == 0 && higher_inset.inset_idx == 2)
    //             {
    //                 order_requirements.emplace(higher_inset.poly, lower_inset.poly);
    //                 continue;
    //             }
    //             else if (lower_inset.inset_idx == 1 && higher_inset.inset_idx == 2)
    //             {
    //                 // not directly adjacent
    //                 continue;
    //             }
    //         }
    //
    //         if (higher_inset.inset_idx > lower_inset.inset_idx + 1)
    //         {
    //             // not directly adjacent
    //             continue;
    //         }
    //
    //         order_requirements.emplace(higher_inset.poly, lower_inset.poly);
    //     }
    // }
    // assert(all_brim_lines.size() == total_line_count); // Otherwise pointers would have gotten invalidated
    //
    // const bool enable_travel_optimization = true; // Use the combing outline while deciding in which order to print the lines. Can't hurt for only one layer.
    // const coord_t wipe_dist = 0u;
    // const Ratio flow_ratio = 1.0;
    // const double fan_speed = GCodePathConfig::FAN_SPEED_DEFAULT;
    // const bool reverse_print_direction = false;
    //
    // if (! all_brim_lines.empty())
    // {
    //     gcode_layer.addLinesByOptimizer(
    //         all_brim_lines,
    //         gcode_layer.configs_storage_.skirt_brim_config_per_extruder[extruder_nr],
    //         SpaceFillType::PolyLines,
    //         enable_travel_optimization,
    //         wipe_dist,
    //         flow_ratio,
    //         start_close_to,
    //         fan_speed,
    //         reverse_print_direction,
    //         layer_nr == 0 ? order_requirements : PathOrderOptimizer<const Polyline*>::no_order_requirements_);
    // }
    //
    //
    // // Add the support brim after the skirt_brim to gcode_layer
    // // Support brim is only added in layer 0
    // // For support brim we don't care about the order, because support doesn't need to be accurate.
    // const Settings& mesh_group_settings = Application::getInstance().current_slice_->scene.current_mesh_group->settings;
    // if ((layer_nr == 0) && (extruder_nr == mesh_group_settings.get<ExtruderTrain&>("support_extruder_nr_layer_0").extruder_nr_))
    // {
    //     total_line_count += storage.support_brim.size();
    //     gcode_layer.addLinesByOptimizer(
    //         storage.support_brim,
    //         gcode_layer.configs_storage_.skirt_brim_config_per_extruder[extruder_nr],
    //         SpaceFillType::PolyLines,
    //         enable_travel_optimization,
    //         wipe_dist,
    //         flow_ratio,
    //         start_close_to,
    //         fan_speed,
    //         reverse_print_direction,
    //         order_requirements = {});
    // }
}

void FffGcodeWriter::processOozeShield(const SliceDataStorage& storage, LayerPlan& gcode_layer) const
{
    // LayerIndex layer_nr = std::max(LayerIndex{ 0 }, gcode_layer.getLayerIndex());
    // const Settings& mesh_group_settings = Application::getInstance().current_slice_->scene.current_mesh_group->settings;
    // if (layer_nr == 0 && mesh_group_settings.get<EPlatformAdhesion>("adhesion_type") == EPlatformAdhesion::BRIM)
    // {
    //     return; // ooze shield already generated by brim
    // }
    // if (storage.ooze_shield.size() > 0 && layer_nr < storage.ooze_shield.size())
    // {
    //     gcode_layer.addPolygonsByOptimizer(storage.ooze_shield[layer_nr], gcode_layer.configs_storage_.skirt_brim_config_per_extruder[0], mesh_group_settings);
    // }
}

void FffGcodeWriter::processDraftShield(const SliceDataStorage& storage, LayerPlan& gcode_layer) const
{
    // const Settings& mesh_group_settings = Application::getInstance().current_slice_->scene.current_mesh_group->settings;
    // const LayerIndex layer_nr = std::max(LayerIndex{ 0 }, gcode_layer.getLayerIndex());
    // if (storage.draft_protection_shield.size() == 0)
    // {
    //     return;
    // }
    // if (! mesh_group_settings.get<bool>("draft_shield_enabled"))
    // {
    //     return;
    // }
    // if (layer_nr == 0 && Application::getInstance().current_slice_->scene.current_mesh_group->settings.get<EPlatformAdhesion>("adhesion_type") == EPlatformAdhesion::BRIM)
    // {
    //     return; // draft shield already generated by brim
    // }
    //
    // if (mesh_group_settings.get<DraftShieldHeightLimitation>("draft_shield_height_limitation") == DraftShieldHeightLimitation::LIMITED)
    // {
    //     const coord_t draft_shield_height = mesh_group_settings.get<coord_t>("draft_shield_height");
    //     const coord_t layer_height_0 = mesh_group_settings.get<coord_t>("layer_height_0");
    //     const coord_t layer_height = mesh_group_settings.get<coord_t>("layer_height");
    //     const LayerIndex max_screen_layer = (draft_shield_height - layer_height_0) / layer_height + 1;
    //     if (layer_nr > max_screen_layer)
    //     {
    //         return;
    //     }
    // }
    //
    // gcode_layer.addPolygonsByOptimizer(storage.draft_protection_shield, gcode_layer.configs_storage_.skirt_brim_config_per_extruder[0], mesh_group_settings);
}

void FffGcodeWriter::calculateExtruderOrderPerLayer(const SliceDataStorage& storage)
{
    size_t last_extruder;
    // set the initial extruder of this meshgroup
    Scene& scene = Application::getInstance().current_slice_->scene;
    size_t start_extruder;
    if (scene.current_mesh_group == scene.mesh_groups.begin())
    { // first meshgroup
        start_extruder = getStartExtruder(storage);
    }
    else
    {
        start_extruder = gcode.getExtruderNr();
    }
    last_extruder = start_extruder;

    extruder_order_per_layer.init(true, storage.print_layer_count);

    const std::vector<bool> extruders_used = storage.getExtrudersUsed();
    for (LayerIndex layer_nr = -LayerIndex(Raft::getTotalExtraLayers()); layer_nr < LayerIndex(storage.print_layer_count); layer_nr++)
    {
        std::vector<ExtruderUse> extruder_order = getUsedExtrudersOnLayer(storage, last_extruder, layer_nr, extruders_used);
        extruder_order_per_layer.push_back(extruder_order);

        if (! extruder_order.empty())
        {
            last_extruder = extruder_order.back().extruder_nr;
        }
    }

    if (storage.prime_tower_)
    {
        storage.prime_tower_->processExtrudersUse(extruder_order_per_layer, start_extruder);
    }
}

void FffGcodeWriter::calculatePrimeLayerPerExtruder(const SliceDataStorage& storage)
{
    LayerIndex first_print_layer = -LayerIndex(Raft::getTotalExtraLayers());
    for (size_t extruder_nr = 0; extruder_nr < MAX_EXTRUDERS; ++extruder_nr)
    {
        if (getExtruderNeedPrimeBlobDuringFirstLayer(storage, extruder_nr))
        {
            // Extruders requiring a prime blob have to be primed at first layer
            extruder_prime_layer_nr[extruder_nr] = std::min(extruder_prime_layer_nr[extruder_nr], first_print_layer);
        }
    }

    for (LayerIndex layer_nr = first_print_layer; layer_nr < LayerIndex(storage.print_layer_count); ++layer_nr)
    {
        const std::vector<bool> used_extruders = storage.getExtrudersUsed(layer_nr);
        for (size_t extruder_nr = 0; extruder_nr < used_extruders.size(); ++extruder_nr)
        {
            if (used_extruders[extruder_nr])
            {
                extruder_prime_layer_nr[extruder_nr] = std::min(extruder_prime_layer_nr[extruder_nr], layer_nr);
            }
        }
    }
}

std::vector<ExtruderUse> FffGcodeWriter::getUsedExtrudersOnLayer(
    const SliceDataStorage& storage,
    const size_t start_extruder,
    const LayerIndex& layer_nr,
    const std::vector<bool>& global_extruders_used) const
{
    const Settings& mesh_group_settings = Application::getInstance().current_slice_->scene.current_mesh_group->settings;
    size_t extruder_count = global_extruders_used.size();
    assert(static_cast<int>(extruder_count) > 0);
    std::vector<ExtruderUse> ret;
    std::vector<bool> extruder_is_used_on_this_layer = storage.getExtrudersUsed(layer_nr);
    const LayerIndex raft_base_layer_nr = -LayerIndex(Raft::getTotalExtraLayers());
    Raft::LayerType layer_type = Raft::getLayerType(layer_nr);

    if (layer_type == Raft::RaftBase)
    {
        // Raft base layers area treated apart because they don't have a proper prime tower
        const size_t raft_base_extruder_nr = mesh_group_settings.get<ExtruderTrain&>("raft_base_extruder_nr").extruder_nr_;
        ret.push_back(ExtruderUse{ raft_base_extruder_nr, ExtruderPrime::None });

        // check if we need prime blob on the first layer
        if (layer_nr == raft_base_layer_nr)
        {
            for (size_t extruder_nr = 0; extruder_nr < extruder_is_used_on_this_layer.size(); extruder_nr++)
            {
                if (extruder_nr != raft_base_extruder_nr && getExtruderNeedPrimeBlobDuringFirstLayer(storage, extruder_nr))
                {
                    ret.push_back(ExtruderUse{ extruder_nr, ExtruderPrime::None });
                }
            }
        }

        return ret;
    }

    // check if we are on the first layer
    if (layer_nr == raft_base_layer_nr)
    {
        // check if we need prime blob on the first layer
        for (size_t used_idx = 0; used_idx < extruder_is_used_on_this_layer.size(); used_idx++)
        {
            if (getExtruderNeedPrimeBlobDuringFirstLayer(storage, used_idx))
            {
                extruder_is_used_on_this_layer[used_idx] = true;
            }
        }
    }

    // Make a temp list with the potential ordered extruders
    std::vector<size_t> ordered_extruders;
    ordered_extruders.push_back(start_extruder);
    for (size_t extruder_nr = 0; extruder_nr < extruder_count; extruder_nr++)
    {
        if (extruder_nr != start_extruder && global_extruders_used[extruder_nr])
        {
            ordered_extruders.push_back(extruder_nr);
        }
    }

    // Now check whether extruders should really be used, and how
    size_t last_extruder = start_extruder;
    for (size_t extruder_nr : ordered_extruders)
    {
        ExtruderPrime prime = ExtruderPrime::None;

        if (storage.prime_tower_)
        {
            prime = storage.prime_tower_->getExtruderPrime(extruder_is_used_on_this_layer, extruder_nr, last_extruder, storage, layer_nr);
        }

        if (extruder_is_used_on_this_layer[extruder_nr] || prime != ExtruderPrime::None)
        {
            ret.push_back(ExtruderUse{ extruder_nr, prime });
            last_extruder = extruder_nr;
        }
    }

    assert(ret.size() <= (size_t)extruder_count && "Not more extruders may be planned in a layer than there are extruders!");
    return ret;
}

std::vector<size_t> FffGcodeWriter::calculateMeshOrder(const SliceDataStorage& storage, const size_t extruder_nr) const
{
    OrderOptimizer<size_t> mesh_idx_order_optimizer;

    std::vector<MeshGroup>::iterator mesh_group = Application::getInstance().current_slice_->scene.current_mesh_group;
    for (unsigned int mesh_idx = 0; mesh_idx < storage.meshes.size(); mesh_idx++)
    {
        const SliceMeshStorage& mesh = *storage.meshes[mesh_idx];
        if (mesh.getExtruderIsUsed(extruder_nr))
        {
            const Mesh& mesh_data = mesh_group->meshes[mesh_idx];
            const Point3LL middle = (mesh_data.getAABB().min_ + mesh_data.getAABB().max_) / 2;
            mesh_idx_order_optimizer.addItem(Point2LL(middle.x_, middle.y_), mesh_idx);
        }
    }
    const ExtruderTrain& train = Application::getInstance().current_slice_->scene.extruders[extruder_nr];
    const Point2LL layer_start_position(train.settings_.get<coord_t>("layer_start_x"), train.settings_.get<coord_t>("layer_start_y"));
    std::list<size_t> mesh_indices_order = mesh_idx_order_optimizer.optimize(layer_start_position);

    std::vector<size_t> ret;
    ret.reserve(mesh_indices_order.size());

    for (size_t i : mesh_indices_order)
    {
        const size_t mesh_idx = mesh_idx_order_optimizer.items[i].second;
        ret.push_back(mesh_idx);
    }
    return ret;
}

void FffGcodeWriter::addMeshLayerToGCode_meshSurfaceMode(const SliceMeshStorage& mesh, const MeshPathConfigs& mesh_config, LayerPlan& gcode_layer) const
{
    // if (gcode_layer.getLayerIndex() > mesh.layer_nr_max_filled_layer)
    // {
    //     return;
    // }
    //
    // if (mesh.settings.get<bool>("anti_overhang_mesh") || mesh.settings.get<bool>("support_mesh"))
    // {
    //     return;
    // }
    //
    // const SliceLayer* layer = &mesh.layers[gcode_layer.getLayerIndex()];
    //
    //
    // Shape polygons;
    // for (const SliceLayerPart& part : layer->parts)
    // {
    //     if (! part.outline.empty())
    //     {
    //         polygons.push_back(part.outline);
    //     }
    // }
    //
    // polygons = Simplify(mesh.settings).polygon(polygons);
    //
    // ZSeamConfig z_seam_config(
    //     mesh.settings.get<EZSeamType>("z_seam_type"),
    //     mesh.getZSeamHint(),
    //     mesh.settings.get<EZSeamCornerPrefType>("z_seam_corner"),
    //     mesh.settings.get<coord_t>("wall_line_width_0") * 2);
    // const bool spiralize = Application::getInstance().current_slice_->scene.current_mesh_group->settings.get<bool>("magic_spiralize");
    // constexpr Ratio flow_ratio = 1.0;
    // constexpr bool always_retract = false;
    // constexpr bool reverse_order = false;
    // const std::optional<Point2LL> start_near_location = std::nullopt;
    // constexpr bool scarf_seam = true;
    // constexpr bool smooth_speed = true;
    //
    // gcode_layer.addPolygonsByOptimizer(
    //     polygons,
    //     mesh_config.inset0_config,
    //     mesh.settings,
    //     z_seam_config,
    //     mesh.settings.get<coord_t>("wall_0_wipe_dist"),
    //     spiralize,
    //     flow_ratio,
    //     always_retract,
    //     reverse_order,
    //     start_near_location,
    //     scarf_seam,
    //     smooth_speed);
    //
    // addMeshOpenPolyLinesToGCode(mesh, mesh_config, gcode_layer);
}

void FffGcodeWriter::addMeshOpenPolyLinesToGCode(const SliceMeshStorage& mesh, const MeshPathConfigs& mesh_config, LayerPlan& gcode_layer) const
{
    // const SliceLayer* layer = &mesh.layers[gcode_layer.getLayerIndex()];
    //
    // gcode_layer.addLinesByOptimizer(layer->open_polylines, mesh_config.inset0_config, SpaceFillType::PolyLines);
}

void FffGcodeWriter::addMeshLayerToGCode(
    const SliceDataStorage& storage,
    const std::shared_ptr<SliceMeshStorage>& mesh_ptr,
    const size_t extruder_nr,
    const MeshPathConfigs& mesh_config,
    LayerPlan& gcode_layer) const
{
    // const auto& mesh = *mesh_ptr;
    // if (gcode_layer.getLayerIndex() > mesh.layer_nr_max_filled_layer)
    // {
    //     return;
    // }
    //
    // if (mesh.settings.get<bool>("anti_overhang_mesh") || mesh.settings.get<bool>("support_mesh"))
    // {
    //     return;
    // }
    //
    // const SliceLayer& layer = mesh.layers[gcode_layer.getLayerIndex()];
    //
    // if (layer.parts.empty())
    // {
    //     return;
    // }
    //
    // gcode_layer.setMesh(mesh_ptr);
    //
    // ZSeamConfig z_seam_config;
    // if (mesh.isPrinted()) //"normal" meshes with walls, skin, infill, etc. get the traditional part ordering based on the z-seam settings.
    // {
    //     z_seam_config = ZSeamConfig(
    //         mesh.settings.get<EZSeamType>("z_seam_type"),
    //         mesh.getZSeamHint(),
    //         mesh.settings.get<EZSeamCornerPrefType>("z_seam_corner"),
    //         mesh.settings.get<coord_t>("wall_line_width_0") * 2);
    // }
    // PathOrderOptimizer<const SliceLayerPart*> part_order_optimizer(gcode_layer.getLastPlannedPositionOrStartingPosition(), z_seam_config);
    // for (const SliceLayerPart& part : layer.parts)
    // {
    //     if (part.outline.empty())
    //     {
    //         continue;
    //     }
    //     part_order_optimizer.addPolygon(&part);
    // }
    //
    // part_order_optimizer.optimize(false);
    //
    // for (const PathOrdering<const SliceLayerPart*>& path : part_order_optimizer.paths_)
    // {
    //     addMeshPartToGCode(storage, mesh, extruder_nr, mesh_config, *path.vertices_, gcode_layer);
    // }
    //
    // const std::string extruder_identifier = (mesh.settings.get<size_t>("roofing_layer_count") > 0) ? "roofing_extruder_nr" : "top_bottom_extruder_nr";
    // if (extruder_nr == mesh.settings.get<ExtruderTrain&>(extruder_identifier).extruder_nr_)
    // {
    //     processIroning(storage, mesh, layer, mesh_config.ironing_config, gcode_layer);
    // }
    // if (mesh.settings.get<ESurfaceMode>("magic_mesh_surface_mode") != ESurfaceMode::NORMAL && extruder_nr ==
    // mesh.settings.get<ExtruderTrain&>("wall_0_extruder_nr").extruder_nr_)
    // {
    //     addMeshOpenPolyLinesToGCode(mesh, mesh_config, gcode_layer);
    // }
    // gcode_layer.setMesh(nullptr);
}

void FffGcodeWriter::addMeshPartToGCode(
    const SliceDataStorage& storage,
    const SliceMeshStorage& mesh,
    const size_t extruder_nr,
    const MeshPathConfigs& mesh_config,
    const SliceLayerPart& part,
    LayerPlan& gcode_layer) const
{
    // const Settings& mesh_group_settings = Application::getInstance().current_slice_->scene.current_mesh_group->settings;
    //
    // bool added_something = false;
    //
    // if (mesh.settings.get<bool>("infill_before_walls"))
    // {
    //     added_something = added_something | processInfill(storage, gcode_layer, mesh, extruder_nr, mesh_config, part);
    // }
    //
    // added_something = added_something | processInsets(storage, gcode_layer, mesh, extruder_nr, mesh_config, part);
    //
    // if (! mesh.settings.get<bool>("infill_before_walls"))
    // {
    //     added_something = added_something | processInfill(storage, gcode_layer, mesh, extruder_nr, mesh_config, part);
    // }
    //
    // added_something = added_something | processSkin(storage, gcode_layer, mesh, extruder_nr, mesh_config, part);
    //
    // // After a layer part, make sure the nozzle is inside the comb boundary, so we do not retract on the perimeter.
    // if (added_something && (! mesh_group_settings.get<bool>("magic_spiralize") || gcode_layer.getLayerIndex() < LayerIndex(mesh.settings.get<size_t>("initial_bottom_layers"))))
    // {
    //     coord_t innermost_wall_line_width = mesh.settings.get<coord_t>((mesh.settings.get<size_t>("wall_line_count") > 1) ? "wall_line_width_x" : "wall_line_width_0");
    //     if (gcode_layer.getLayerIndex() == 0)
    //     {
    //         innermost_wall_line_width *= mesh.settings.get<Ratio>("initial_layer_line_width_factor");
    //     }
    //     gcode_layer.moveInsideCombBoundary(innermost_wall_line_width, part);
    // }
    //
    // gcode_layer.setIsInside(false);
}

// Return a set of parallel lines at a given angle within an area
// which cover a set of points
void getLinesForArea(OpenLinesSet& result_lines, const Shape& area, const AngleDegrees& angle, const PointsSet& points, coord_t line_width)
{
    OpenLinesSet candidate_lines;
    Shape unused_skin_polygons;
    std::vector<VariableWidthLines> unused_skin_paths;

    // We just want a set of lines which cover a Shape, and reusing this
    // code seems like the best way.
    Infill infill_comp(EFillMethod::LINES, false, false, area, line_width, line_width, 0, 1, angle, 0, 0, 0, 0);

    infill_comp.generate(unused_skin_paths, unused_skin_polygons, candidate_lines, {}, 0, SectionType::INFILL);

    // Select only lines which are needed to support points
    for (const auto& line : candidate_lines)
    {
        for (const auto& point : points)
        {
            if (LinearAlg2D::getDist2FromLineSegment(line.front(), point, line.back()) <= (line_width / 2) * (line_width / 2))
            {
                result_lines.push_back(line);
                break;
            }
        }
    }
}

// Return a set of parallel lines within an area which
// fully support (cover) a set of points.
void getBestAngledLinesToSupportPoints(OpenLinesSet& result_lines, const Shape& area, const PointsSet& points, coord_t line_width)
{
    OpenLinesSet candidate_lines;

    struct CompareAngles
    {
        bool operator()(const AngleDegrees& a, const AngleDegrees& b) const
        {
            constexpr double small_angle = 5;
            if (std::fmod(a - b + 360, 180) < small_angle)
            {
                return false; // Consider them as equal (near duplicates)
            }
            return (a < b);
        }
    };
    std::set<AngleDegrees, CompareAngles> candidate_angles;

    // heuristic that usually chooses a goodish angle
    for (size_t i = 1; i < points.size(); i *= 2)
    {
        candidate_angles.insert(angle(points[i] - points[i / 2]));
    }

    candidate_angles.insert({ 0, 90 });

    for (const auto& angle : candidate_angles)
    {
        candidate_lines.clear();
        getLinesForArea(candidate_lines, area, angle, points, line_width);
        if (candidate_lines.length() < result_lines.length() || result_lines.length() == 0)
        {
            result_lines = std::move(candidate_lines);
        }
    }
}

// Add a supporting line by cutting a few existing lines.
// We do this because supporting lines are hanging over air,
// and therefore print best as part of a continuous print move,
// rather than having a travel move before and after them.
void integrateSupportingLine(OpenLinesSet& infill_lines, const OpenPolyline& line_to_add)
{
    // Returns the line index and the index of the point within an infill_line, null for no match found.
    const auto findMatchingSegment = [&](const Point2LL& p) -> std::optional<std::tuple<size_t, size_t>>
    {
        for (size_t i = 0; i < infill_lines.size(); ++i)
        {
            for (size_t j = 1; j < infill_lines[i].size(); ++j)
            {
                Point2LL closest_here = LinearAlg2D::getClosestOnLineSegment(p, infill_lines[i][j - 1], infill_lines[i][j]);
                int64_t dist = vSize2(p - closest_here);

                if (dist < EPSILON * EPSILON) // rounding
                {
                    return std::make_tuple(i, j);
                }
            }
        }
        return std::nullopt;
    };

    auto front_match = findMatchingSegment(line_to_add.front());
    auto back_match = findMatchingSegment(line_to_add.back());

    if (front_match && back_match)
    {
        const auto& [front_line_index, front_point_index] = *front_match;
        const auto& [back_line_index, back_point_index] = *back_match;

        if (front_line_index == back_line_index)
        {
            /* both ends intersect with the same line.
             * If the inserted line has ends x, y
             * and the original line was  ...--A--(x)--B--...--C--(y)--D--...
             * Then the new lines will be ...--A--x--y--C--...--B--x
             * And line                   y--D--...
             * Note that some parts of the line are reversed,
             * and the last one is completly split apart.
             */
            OpenPolyline& old_line = infill_lines[front_line_index];
            OpenPolyline new_line_start;
            OpenPolyline new_line_end;
            Point2LL x, y;
            std::ptrdiff_t x_index, y_index;
            if (front_point_index < back_point_index)
            {
                x = line_to_add.front();
                y = line_to_add.back();
                x_index = static_cast<std::ptrdiff_t>(front_point_index);
                y_index = static_cast<std::ptrdiff_t>(back_point_index);
            }
            else
            {
                y = line_to_add.front();
                x = line_to_add.back();
                y_index = static_cast<std::ptrdiff_t>(front_point_index);
                x_index = static_cast<std::ptrdiff_t>(back_point_index);
            }

            new_line_start.insert(new_line_start.end(), old_line.begin(), old_line.begin() + x_index);
            new_line_start.push_back(x);
            new_line_start.push_back(y);
            new_line_start.insert(new_line_start.end(), old_line.rend() - y_index, old_line.rend() - x_index);
            new_line_start.push_back(x);

            new_line_end.push_back(y);
            new_line_end.insert(new_line_end.end(), old_line.begin() + y_index, old_line.end());

            old_line.setPoints(std::move(new_line_start.getPoints()));
            infill_lines.push_back(new_line_end);
        }
        else
        {
            /* Different lines
             * If the line_to_add has ends [front, back]
             * Existing line (intersects front):       ...--A--(x)--B--...
             * Other existing line (intersects back):  ...--C--(y)--D--...
             * Result is Line:   ...--A--x--y--D--...
             * And line:         x--B--...
             * And line:         ...--C--y
             */
            OpenPolyline& old_front = infill_lines[front_line_index];
            OpenPolyline& old_back = infill_lines[back_line_index];
            OpenPolyline full_line, new_front, new_back;
            const Point2LL x = line_to_add.front();
            const Point2LL y = line_to_add.back();
            const auto x_index = static_cast<std::ptrdiff_t>(front_point_index);
            const auto y_index = static_cast<std::ptrdiff_t>(back_point_index);

            new_front.push_back(x);
            new_front.insert(new_front.end(), old_front.begin() + x_index, old_front.end());

            new_back.insert(new_back.end(), old_back.begin(), old_back.begin() + y_index);
            new_back.push_back(y);

            full_line.insert(full_line.end(), old_front.begin(), old_front.begin() + x_index);
            full_line.push_back(x);
            full_line.push_back(y);
            full_line.insert(full_line.end(), old_back.begin() + y_index, old_back.end());

            old_front.setPoints(std::move(new_front.getPoints()));
            old_back.setPoints(std::move(new_back.getPoints()));
            infill_lines.push_back(full_line);
        }
    }
    else
    {
        // One or other end touches something other than infill
        // we will just suffer a travel move in this case
        infill_lines.push_back(line_to_add);
    }
}

void wall_tool_paths2lines(const std::vector<std::vector<VariableWidthLines>>& wall_tool_paths, OpenLinesSet& result)
{
    // We just want to grab all lines out of this datastructure
    for (const auto& a : wall_tool_paths)
    {
        for (const VariableWidthLines& b : a)
        {
            for (const ExtrusionLine& c : b)
            {
                const Polygon poly = c.toPolygon();
                if (c.is_closed_)
                {
                    result.push_back(poly.toPseudoOpenPolyline());
                }
            }
        }
    }
}

/* Create a set of extra lines to support skins above.
 *
 * Skins above need to be held up.
 * A straight line needs support just at the ends.
 * A curve needs support at various points along the curve.
 *
 * The strategy here is to figure out is currently printed on
 * this layer within the infill area by taking all currently printed
 * lines and turning them into a giant hole-y shape.
 *
 * Then figure out what will be printed on the layer above
 * (all extruded lines, walls, polygons, all combined).
 *
 * Then intersect these two things.   For every 'hole', we 'simplify'
 * the line through the hole, reducing curves to a few points.
 *
 * Then figure out extra infill_lines to add to support all points
 * that lie within a hole.  The extra lines will always be straight
 * and will always go between existing infill lines.
 *
 * Results get added to infill_lines.
 */
void addExtraLinesToSupportSurfacesAbove(
    OpenLinesSet& infill_lines,
    const Shape& infill_polygons,
    const std::vector<std::vector<VariableWidthLines>>& wall_tool_paths,
    const SliceLayerPart& part,
    coord_t infill_line_width,
    const LayerPlan& gcode_layer,
    const SliceMeshStorage& mesh)
{
    // Where needs support?

    const auto enabled = mesh.settings.get<EExtraInfillLinesToSupportSkins>("extra_infill_lines_to_support_skins");
    if (enabled == EExtraInfillLinesToSupportSkins::NONE)
    {
        return;
    }

    const size_t skin_layer_nr = gcode_layer.getLayerIndex() + 1 + mesh.settings.get<size_t>("skin_edge_support_layers");
    if (skin_layer_nr >= mesh.layers.size())
    {
        return;
    }

    OpenLinesSet printed_lines_on_layer_above;
    for (const SliceLayerPart& part_i : mesh.layers[skin_layer_nr].parts)
    {
        for (const SkinPart& skin_part : part_i.skin_parts)
        {
            OpenLinesSet skin_lines;
            Shape skin_polygons;
            std::vector<VariableWidthLines> skin_paths;

            AngleDegrees skin_angle = 45;
            if (mesh.skin_angles.size() > 0)
            {
                skin_angle = mesh.skin_angles.at(skin_layer_nr % mesh.skin_angles.size());
            }

            // Approximation of the skin.
            Infill infill_comp(
                mesh.settings.get<EFillMethod>("top_bottom_pattern"),
                false,
                false,
                skin_part.outline,
                infill_line_width,
                infill_line_width,
                0,
                1,
                skin_angle,
                0,
                0,
                0,
                0,
                mesh.settings.get<size_t>("skin_outline_count"),
                0,
                {},
                false);
            infill_comp.generate(skin_paths, skin_polygons, skin_lines, mesh.settings, 0, SectionType::SKIN);

            wall_tool_paths2lines({ skin_paths }, printed_lines_on_layer_above);
            if (enabled == EExtraInfillLinesToSupportSkins::WALLS_AND_LINES)
            {
                for (const Polygon& poly : skin_polygons)
                {
                    printed_lines_on_layer_above.push_back(poly.toPseudoOpenPolyline());
                }
                printed_lines_on_layer_above.push_back(skin_lines);
            }
        }
    }

    /* move all points "inwards" by line_width to ensure a good overlap.
     * Eg.     Old Point                New Point
     *              |                       |
     *              |                      X|
     *       -------X               ---------
     */
    for (OpenPolyline& poly : printed_lines_on_layer_above)
    {
        OpenPolyline copy = poly;
        auto orig_it = poly.begin();
        for (auto it = copy.begin(); it != copy.end(); ++it, ++orig_it)
        {
            if (it > copy.begin())
            {
                *orig_it += normal(*(it - 1) - *(it), infill_line_width / 2);
            }
            if (it < copy.end() - 1)
            {
                *orig_it += normal(*(it + 1) - *(it), infill_line_width / 2);
            }
        }
    }

    if (printed_lines_on_layer_above.empty())
    {
        return;
    }

    // What shape is the supporting infill?
    OpenLinesSet support_lines;
    support_lines.push_back(infill_lines);
    // The edge of the infill area is also considered supported
    for (const auto& poly : part.getOwnInfillArea())
    {
        support_lines.push_back(poly.toPseudoOpenPolyline());
    }
    for (const auto& poly : infill_polygons)
    {
        support_lines.push_back(poly.toPseudoOpenPolyline());
    }

    // Infill walls can support the layer above
    wall_tool_paths2lines(wall_tool_paths, support_lines);

    // Turn the lines into a giant shape.
    Shape supported_area = support_lines.offset(infill_line_width / 2);
    if (supported_area.empty())
    {
        return;
    }

    // invert the supported_area by adding one huge polygon around the outside
    supported_area.push_back(AABB{ supported_area }.toPolygon());

    const Shape inv_supported_area = supported_area.intersection(part.getOwnInfillArea());

    OpenLinesSet unsupported_line_segments = inv_supported_area.intersection(printed_lines_on_layer_above);

    // This is to work around a rounding issue in the shape library with border points.
    const Shape expanded_inv_supported_area = inv_supported_area.offset(-EPSILON);

    Simplify s{ MM2INT(1000), // max() doesnt work here, so just pick a big number.
                infill_line_width,
                std::numeric_limits<coord_t>::max() };
    // map each point into its area
    std::map<size_t, PointsSet> map;

    for (const OpenPolyline& a : unsupported_line_segments)
    {
<<<<<<< HEAD
        const OpenPolyline& simplified = s.polyline(a);
=======
        const OpenPolyline simplified = s.polyline(a);
>>>>>>> d4853d42
        for (const Point2LL& point : simplified)
        {
            size_t idx = expanded_inv_supported_area.findInside(point);
            if (idx == NO_INDEX)
            {
                continue;
<<<<<<< HEAD
=======
            }

            map[idx].push_back(point);
        }
    }

    for (const auto& pair : map)
    {
        const Polygon& area = expanded_inv_supported_area[pair.first];
        const PointsSet& points = pair.second;

        OpenLinesSet result_lines;
        getBestAngledLinesToSupportPoints(result_lines, Shape(area).offset(infill_line_width / 2 + EPSILON), points, infill_line_width);

        for (const auto& line : part.getOwnInfillArea().intersection(result_lines))
        {
            integrateSupportingLine(infill_lines, line);
        }
    }
}

bool FffGcodeWriter::processSingleLayerInfill(
    const SliceDataStorage& storage,
    LayerPlan& gcode_layer,
    const SliceMeshStorage& mesh,
    const size_t extruder_nr,
    const MeshPathConfigs& mesh_config,
    const SliceLayerPart& part) const
{
    if (extruder_nr != mesh.settings.get<ExtruderTrain&>("infill_extruder_nr").extruder_nr_)
    {
        return false;
    }
    const auto infill_line_distance = mesh.settings.get<coord_t>("infill_line_distance");
    if (infill_line_distance == 0 || part.infill_area_per_combine_per_density[0].empty())
    {
        return false;
    }
    bool added_something = false;
    const coord_t infill_line_width = mesh_config.infill_config[0].getLineWidth();

    // Combine the 1 layer thick infill with the top/bottom skin and print that as one thing.
    Shape infill_polygons;
    std::vector<std::vector<VariableWidthLines>> wall_tool_paths; // All wall toolpaths binned by inset_idx (inner) and by density_idx (outer)
    OpenLinesSet infill_lines;

    const auto pattern = mesh.settings.get<EFillMethod>("infill_pattern");
    const bool zig_zaggify_infill = mesh.settings.get<bool>("zig_zaggify_infill") || pattern == EFillMethod::ZIG_ZAG;
    const bool connect_polygons = mesh.settings.get<bool>("connect_infill_polygons");
    const auto infill_overlap = mesh.settings.get<coord_t>("infill_overlap_mm");
    const auto infill_multiplier = mesh.settings.get<size_t>("infill_multiplier");
    const auto wall_line_count = mesh.settings.get<size_t>("infill_wall_line_count");
    const size_t last_idx = part.infill_area_per_combine_per_density.size() - 1;
    const auto max_resolution = mesh.settings.get<coord_t>("meshfix_maximum_resolution");
    const auto max_deviation = mesh.settings.get<coord_t>("meshfix_maximum_deviation");
    AngleDegrees infill_angle = 45; // Original default. This will get updated to an element from mesh->infill_angles.
    if (! mesh.infill_angles.empty())
    {
        const size_t combined_infill_layers
            = std::max(uint64_t(1), round_divide(mesh.settings.get<coord_t>("infill_sparse_thickness"), std::max(mesh.settings.get<coord_t>("layer_height"), coord_t(1))));
        infill_angle = mesh.infill_angles.at((static_cast<size_t>(gcode_layer.getLayerNr()) / combined_infill_layers) % mesh.infill_angles.size());
    }
    const Point3LL mesh_middle = mesh.bounding_box.getMiddle();
    const Point2LL infill_origin(mesh_middle.x_ + mesh.settings.get<coord_t>("infill_offset_x"), mesh_middle.y_ + mesh.settings.get<coord_t>("infill_offset_y"));

    auto get_cut_offset = [](const bool zig_zaggify, const coord_t line_width, const size_t line_count)
    {
        if (zig_zaggify)
        {
            return -line_width / 2 - static_cast<coord_t>(line_count) * line_width - 5;
        }
        return -static_cast<coord_t>(line_count) * line_width;
    };

    Shape sparse_in_outline = part.infill_area_per_combine_per_density[last_idx][0];

    // if infill walls are required below the boundaries of skin regions above, partition the infill along the
    // boundary edge
    Shape infill_below_skin;
    Shape infill_not_below_skin;
    const bool hasSkinEdgeSupport = partitionInfillBySkinAbove(infill_below_skin, infill_not_below_skin, gcode_layer, mesh, part, infill_line_width);

    const auto pocket_size = mesh.settings.get<coord_t>("cross_infill_pocket_size");
    constexpr bool skip_stitching = false;
    constexpr bool connected_zigzags = false;
    const bool use_endpieces = part.infill_area_per_combine_per_density.size() == 1; // Only use endpieces when not using gradual infill, since they will then overlap.
    constexpr bool skip_some_zags = false;
    constexpr int zag_skip_count = 0;

    for (size_t density_idx = last_idx; static_cast<int>(density_idx) >= 0; density_idx--)
    {
        // Only process dense areas when they're initialized
        if (part.infill_area_per_combine_per_density[density_idx][0].empty())
        {
            continue;
        }

        OpenLinesSet infill_lines_here;
        Shape infill_polygons_here;

        // the highest density infill combines with the next to create a grid with density_factor 1
        int infill_line_distance_here = infill_line_distance << (density_idx + 1);
        int infill_shift = infill_line_distance_here / 2;

        /* infill shift explanation: [>]=shift ["]=line_dist

         :       |       :       |       :       |       :       |         > furthest from top
         :   |   |   |   :   |   |   |   :   |   |   |   :   |   |   |     > further from top
         : | | | | | | | : | | | | | | | : | | | | | | | : | | | | | | |   > near top
         >>"""""
         :       |       :       |       :       |       :       |         > furthest from top
         :   |   |   |   :   |   |   |   :   |   |   |   :   |   |   |     > further from top
         : | | | | | | | : | | | | | | | : | | | | | | | : | | | | | | |   > near top
         >>>>"""""""""
         :       |       :       |       :       |       :       |         > furthest from top
         :   |   |   |   :   |   |   |   :   |   |   |   :   |   |   |     > further from top
         : | | | | | | | : | | | | | | | : | | | | | | | : | | | | | | |   > near top
         >>>>>>>>"""""""""""""""""
         */

        // All of that doesn't hold for the Cross patterns; they should just always be multiplied by 2.
        if (density_idx == part.infill_area_per_combine_per_density.size() - 1 || pattern == EFillMethod::CROSS || pattern == EFillMethod::CROSS_3D)
        {
            /* the least dense infill should fill up all remaining gaps
             :       |       :       |       :       |       :       |       :  > furthest from top
             :   |   |   |   :   |   |   |   :   |   |   |   :   |   |   |   :  > further from top
             : | | | | | | | : | | | | | | | : | | | | | | | : | | | | | | | :  > near top
               .   .     .       .           .               .       .       .
               :   :     :       :           :               :       :       :
               `"""'     `"""""""'           `"""""""""""""""'       `"""""""'
                                                                         ^   new line distance for lowest density infill
                                                   ^ infill_line_distance_here for lowest density infill up till here
                             ^ middle density line dist
                 ^   highest density line dist*/

            // All of that doesn't hold for the Cross patterns; they should just always be multiplied by 2 for every density index.
            infill_line_distance_here /= 2;
        }

        Shape in_outline = part.infill_area_per_combine_per_density[density_idx][0];

        std::shared_ptr<LightningLayer> lightning_layer;
        if (mesh.lightning_generator)
        {
            lightning_layer = std::make_shared<LightningLayer>(mesh.lightning_generator->getTreesForLayer(gcode_layer.getLayerNr()));
        }

        const bool fill_gaps = density_idx == 0; // Only fill gaps in the lowest infill density pattern.
        if (hasSkinEdgeSupport)
        {
            // infill region with skin above has to have at least one infill wall line
            const size_t min_skin_below_wall_count = wall_line_count > 0 ? wall_line_count : 1;
            const size_t skin_below_wall_count = density_idx == last_idx ? min_skin_below_wall_count : 0;
            const coord_t small_area_width = 0;
            wall_tool_paths.emplace_back(std::vector<VariableWidthLines>());
            const coord_t overlap = infill_overlap - (density_idx == last_idx ? 0 : wall_line_count * infill_line_width);
            Infill infill_comp(
                pattern,
                zig_zaggify_infill,
                connect_polygons,
                infill_below_skin,
                infill_line_width,
                infill_line_distance_here,
                overlap,
                infill_multiplier,
                infill_angle,
                gcode_layer.z_,
                infill_shift,
                max_resolution,
                max_deviation,
                skin_below_wall_count,
                small_area_width,
                infill_origin,
                skip_stitching,
                fill_gaps,
                connected_zigzags,
                use_endpieces,
                skip_some_zags,
                zag_skip_count,
                pocket_size);
            infill_comp.generate(
                wall_tool_paths.back(),
                infill_polygons,
                infill_lines,
                mesh.settings,
                gcode_layer.getLayerNr(),
                SectionType::INFILL,
                mesh.cross_fill_provider,
                lightning_layer,
                &mesh);
            if (density_idx < last_idx)
            {
                const coord_t cut_offset = get_cut_offset(zig_zaggify_infill, infill_line_width, min_skin_below_wall_count);
                Shape tool = infill_below_skin.offset(static_cast<int>(cut_offset));
                infill_lines_here = tool.intersection(infill_lines_here);
            }
            infill_lines.push_back(infill_lines_here);
            // normal processing for the infill that isn't below skin
            in_outline = infill_not_below_skin;
            if (density_idx == last_idx)
            {
                sparse_in_outline = infill_not_below_skin;
            }
        }

        const coord_t circumference = in_outline.length();
        // Originally an area of 0.4*0.4*2 (2 line width squares) was found to be a good threshold for removal.
        // However we found that this doesn't scale well with polygons with larger circumference (https://github.com/Ultimaker/Cura/issues/3992).
        // Given that the original test worked for approximately 2x2cm models, this scaling by circumference should make it work for any size.
        constexpr double minimum_small_area_factor = 0.4 * 0.4 / 40000;
        const double minimum_small_area = minimum_small_area_factor * circumference;

        // This is only for density infill, because after generating the infill might appear unnecessary infill on walls
        // especially on vertical surfaces
        in_outline.removeSmallAreas(minimum_small_area);

        constexpr size_t wall_line_count_here = 0; // Wall toolpaths were generated in generateGradualInfill for the sparsest density, denser parts don't have walls by default
        const coord_t small_area_width = 0;
        const coord_t overlap = mesh.settings.get<coord_t>("infill_overlap_mm");

        wall_tool_paths.emplace_back();
        Infill infill_comp(
            pattern,
            zig_zaggify_infill,
            connect_polygons,
            in_outline,
            infill_line_width,
            infill_line_distance_here,
            overlap,
            infill_multiplier,
            infill_angle,
            gcode_layer.z_,
            infill_shift,
            max_resolution,
            max_deviation,
            wall_line_count_here,
            small_area_width,
            infill_origin,
            skip_stitching,
            fill_gaps,
            connected_zigzags,
            use_endpieces,
            skip_some_zags,
            zag_skip_count,
            pocket_size);
        infill_comp.generate(
            wall_tool_paths.back(),
            infill_polygons,
            infill_lines,
            mesh.settings,
            gcode_layer.getLayerNr(),
            SectionType::INFILL,
            mesh.cross_fill_provider,
            lightning_layer,
            &mesh);
        if (density_idx < last_idx)
        {
            const coord_t cut_offset = get_cut_offset(zig_zaggify_infill, infill_line_width, wall_line_count);
            Shape tool = sparse_in_outline.offset(static_cast<int>(cut_offset));
            infill_lines_here = tool.intersection(infill_lines_here);
        }
        infill_lines.push_back(infill_lines_here);
        infill_polygons.push_back(infill_polygons_here);
    }

    wall_tool_paths.emplace_back(part.infill_wall_toolpaths); // The extra infill walls were generated separately. Add these too.

    if (mesh.settings.get<coord_t>("wall_line_count") // Disable feature if no walls - it can leave dangling lines at edges
        && pattern != EFillMethod::LIGHTNING // Lightning doesn't make enclosed regions
        && pattern != EFillMethod::CONCENTRIC // Doesn't handle 'holes' in infill lines very well
        && pattern != EFillMethod::CROSS // Ditto
        && pattern != EFillMethod::CROSS_3D) // Ditto
    {
        addExtraLinesToSupportSurfacesAbove(infill_lines, infill_polygons, wall_tool_paths, part, infill_line_width, gcode_layer, mesh);
    }

    const bool walls_generated = std::any_of(
        wall_tool_paths.cbegin(),
        wall_tool_paths.cend(),
        [](const std::vector<VariableWidthLines>& tp)
        {
            return ! (
                tp.empty()
                || std::all_of(
                    tp.begin(),
                    tp.end(),
                    [](const VariableWidthLines& vwl)
                    {
                        return vwl.empty();
                    }));
        });
    if (! infill_lines.empty() || ! infill_polygons.empty() || walls_generated)
    {
        added_something = true;
        gcode_layer.setIsInside(true); // going to print stuff inside print object
        std::optional<Point2LL> near_start_location;
        if (mesh.settings.get<bool>("infill_randomize_start_location"))
        {
            srand(gcode_layer.getLayerNr());
            if (! infill_lines.empty())
            {
                near_start_location = infill_lines[rand() % infill_lines.size()][0];
            }
            else if (! infill_polygons.empty())
            {
                const Polygon& start_poly = infill_polygons[rand() % infill_polygons.size()];
                near_start_location = start_poly[rand() % start_poly.size()];
            }
            else // So walls_generated must be true.
            {
                std::vector<VariableWidthLines>* start_paths = &wall_tool_paths[rand() % wall_tool_paths.size()];
                while (start_paths->empty() || (*start_paths)[0].empty()) // We know for sure (because walls_generated) that one of them is not empty. So randomise until we hit
                                                                          // it. Should almost always be very quick.
                {
                    start_paths = &wall_tool_paths[rand() % wall_tool_paths.size()];
                }
                near_start_location = (*start_paths)[0][0].junctions_[0].p_;
            }
        }
        if (walls_generated)
        {
            for (const std::vector<VariableWidthLines>& tool_paths : wall_tool_paths)
            {
                constexpr bool retract_before_outer_wall = false;
                constexpr coord_t wipe_dist = 0;
                const ZSeamConfig z_seam_config(
                    mesh.settings.get<EZSeamType>("z_seam_type"),
                    mesh.getZSeamHint(),
                    mesh.settings.get<EZSeamCornerPrefType>("z_seam_corner"),
                    mesh_config.infill_config[0].getLineWidth() * 2);
                InsetOrderOptimizer wall_orderer(
                    *this,
                    storage,
                    gcode_layer,
                    mesh.settings,
                    extruder_nr,
                    mesh_config.infill_config[0],
                    mesh_config.infill_config[0],
                    mesh_config.infill_config[0],
                    mesh_config.infill_config[0],
                    mesh_config.infill_config[0],
                    mesh_config.infill_config[0],
                    retract_before_outer_wall,
                    wipe_dist,
                    wipe_dist,
                    extruder_nr,
                    extruder_nr,
                    z_seam_config,
                    tool_paths,
                    mesh.bounding_box.flatten().getMiddle());
                added_something |= wall_orderer.addToLayer();
            }
        }
        if (! infill_polygons.empty())
        {
            constexpr bool force_comb_retract = false;
            // start the infill polygons at the nearest vertex to the current location
            gcode_layer.addTravel(PolygonUtils::findNearestVert(gcode_layer.getLastPlannedPositionOrStartingPosition(), infill_polygons).p(), force_comb_retract);
            gcode_layer.addPolygonsByOptimizer(infill_polygons, mesh_config.infill_config[0], mesh.settings, ZSeamConfig(), 0, false, 1.0_r, false, false, near_start_location);
        }
        const bool enable_travel_optimization = mesh.settings.get<bool>("infill_enable_travel_optimization");
        if (pattern == EFillMethod::GRID || pattern == EFillMethod::LINES || pattern == EFillMethod::TRIANGLES || pattern == EFillMethod::CUBIC
            || pattern == EFillMethod::TETRAHEDRAL || pattern == EFillMethod::QUARTER_CUBIC || pattern == EFillMethod::CUBICSUBDIV || pattern == EFillMethod::LIGHTNING)
        {
            gcode_layer.addLinesByOptimizer(
                infill_lines,
                mesh_config.infill_config[0],
                SpaceFillType::Lines,
                enable_travel_optimization,
                mesh.settings.get<coord_t>("infill_wipe_dist"),
                /*float_ratio = */ 1.0,
                near_start_location);
        }
        else
        {
            gcode_layer.addLinesByOptimizer(
                infill_lines,
                mesh_config.infill_config[0],
                (pattern == EFillMethod::ZIG_ZAG) ? SpaceFillType::PolyLines : SpaceFillType::Lines,
                enable_travel_optimization,
                /* wipe_dist = */ 0,
                /*float_ratio = */ 1.0,
                near_start_location);
        }
    }
    return added_something;
}

bool FffGcodeWriter::partitionInfillBySkinAbove(
    Shape& infill_below_skin,
    Shape& infill_not_below_skin,
    const LayerPlan& gcode_layer,
    const SliceMeshStorage& mesh,
    const SliceLayerPart& part,
    coord_t infill_line_width)
{
    constexpr coord_t tiny_infill_offset = 20;
    const auto skin_edge_support_layers = mesh.settings.get<size_t>("skin_edge_support_layers");
    Shape skin_above_combined; // skin regions on the layers above combined with small gaps between

    // working from the highest layer downwards, combine the regions of skin on all the layers
    // but don't let the regions merge together
    // otherwise "terraced" skin regions on separate layers will look like a single region of unbroken skin
    for (size_t i = skin_edge_support_layers; i > 0; --i)
    {
        const size_t skin_layer_nr = gcode_layer.getLayerNr() + i;
        if (skin_layer_nr < mesh.layers.size())
        {
            for (const SliceLayerPart& part_i : mesh.layers[skin_layer_nr].parts)
            {
                for (const SkinPart& skin_part : part_i.skin_parts)
                {
                    // Limit considered areas to the ones that should have infill underneath at the current layer.
                    const Shape relevant_outline = skin_part.outline.intersection(part.getOwnInfillArea());

                    if (! skin_above_combined.empty())
                    {
                        // does this skin part overlap with any of the skin parts on the layers above?
                        const Shape overlap = skin_above_combined.intersection(relevant_outline);
                        if (! overlap.empty())
                        {
                            // yes, it overlaps, need to leave a gap between this skin part and the others
                            if (i > 1) // this layer is the 2nd or higher layer above the layer whose infill we're printing
                            {
                                // looking from the side, if the combined regions so far look like this...
                                //
                                //     ----------------------------------
                                //
                                // and the new skin part looks like this...
                                //
                                //             -------------------------------------
                                //
                                // the result should be like this...
                                //
                                //     ------- -------------------------- ----------

                                // expand the overlap region slightly to make a small gap
                                const Shape overlap_expanded = overlap.offset(tiny_infill_offset);
                                // subtract the expanded overlap region from the regions accumulated from higher layers
                                skin_above_combined = skin_above_combined.difference(overlap_expanded);
                                // subtract the expanded overlap region from this skin part and add the remainder to the overlap region
                                skin_above_combined.push_back(relevant_outline.difference(overlap_expanded));
                                // and add the overlap area as well
                                skin_above_combined.push_back(overlap);
                            }
                            else // this layer is the 1st layer above the layer whose infill we're printing
                            {
                                // add this layer's skin region without subtracting the overlap but still make a gap between this skin region and what has been accumulated so
                                // far we do this so that these skin region edges will definitely have infill walls below them

                                // looking from the side, if the combined regions so far look like this...
                                //
                                //     ----------------------------------
                                //
                                // and the new skin part looks like this...
                                //
                                //             -------------------------------------
                                //
                                // the result should be like this...
                                //
                                //     ------- -------------------------------------

                                skin_above_combined = skin_above_combined.difference(relevant_outline.offset(tiny_infill_offset));
                                skin_above_combined.push_back(relevant_outline);
                            }
                        }
                        else // no overlap
                        {
                            skin_above_combined.push_back(relevant_outline);
                        }
                    }
                    else // this is the first skin region we have looked at
                    {
                        skin_above_combined.push_back(relevant_outline);
                    }
                }
>>>>>>> d4853d42
            }

            map[idx].push_back(point);
        }
    }

    for (const auto& pair : map)
    {
        const Polygon& area = expanded_inv_supported_area[pair.first];
        const PointsSet& points = pair.second;

        OpenLinesSet result_lines;
        getBestAngledLinesToSupportPoints(result_lines, Shape(area).offset(infill_line_width / 2 + EPSILON), points, infill_line_width);

        for (const auto& line : part.getOwnInfillArea().intersection(result_lines))
        {
            integrateSupportingLine(infill_lines, line);
        }
    }
}

size_t FffGcodeWriter::findUsedExtruderIndex(const SliceDataStorage& storage, const LayerIndex& layer_nr, bool last) const
{
    const std::vector<ExtruderUse> extruder_use = extruder_order_per_layer.get(layer_nr);

    if (! extruder_use.empty())
    {
        return last ? extruder_use.back().extruder_nr : extruder_use.front().extruder_nr;
    }
    else if (layer_nr <= -LayerIndex(Raft::getTotalExtraLayers()))
    {
        // Asking for extruder use below first layer, give first extruder
        return getStartExtruder(storage);
    }
    else
    {
        // Asking for extruder on an empty layer, get the last one from layer below
        return findUsedExtruderIndex(storage, layer_nr - 1, true);
    }
}

void FffGcodeWriter::processSpiralizedWall(
    const SliceDataStorage& storage,
    LayerPlan& gcode_layer,
    const MeshPathConfigs& mesh_config,
    const SliceLayerPart& part,
    const SliceMeshStorage& mesh) const
{
    if (part.spiral_wall.empty())
    {
        // wall doesn't have usable outline
        return;
    }
    const Polygon* last_wall_outline = &(part.spiral_wall[0]); // default to current wall outline
    int last_seam_vertex_idx = -1; // last layer seam vertex index
    int layer_nr = gcode_layer.getLayerIndex();
    if (layer_nr > 0)
    {
        if (storage.spiralize_wall_outlines[layer_nr - 1] != nullptr)
        {
            // use the wall outline from the previous layer
            last_wall_outline = &(storage.spiralize_wall_outlines[layer_nr - 1]->front());
            // and the seam vertex index pre-computed for that layer
            last_seam_vertex_idx = storage.spiralize_seam_vertex_indices[layer_nr - 1];
        }
    }
    const bool is_bottom_layer = (layer_nr == mesh.settings.get<LayerIndex>("initial_bottom_layers"));
    const bool is_top_layer = ((size_t)layer_nr == (storage.spiralize_wall_outlines.size() - 1) || storage.spiralize_wall_outlines[layer_nr + 1] == nullptr);
    const int seam_vertex_idx = storage.spiralize_seam_vertex_indices[layer_nr]; // use pre-computed seam vertex index for current layer
    // output a wall slice that is interpolated between the last and current walls
    for (const Polygon& wall_outline : part.spiral_wall)
    {
        // gcode_layer.spiralizeWallSlice(mesh_config.inset0_config, wall_outline, *last_wall_outline, seam_vertex_idx, last_seam_vertex_idx, is_top_layer, is_bottom_layer);
    }
}

bool FffGcodeWriter::processInsets(
    const SliceDataStorage& storage,
    LayerPlan& gcode_layer,
    const SliceMeshStorage& mesh,
    const size_t extruder_nr,
    const MeshPathConfigs& mesh_config,
    const SliceLayerPart& part) const
{
    bool added_something = false;
    if (extruder_nr != mesh.settings.get<ExtruderTrain&>("wall_0_extruder_nr").extruder_nr_ && extruder_nr != mesh.settings.get<ExtruderTrain&>("wall_x_extruder_nr").extruder_nr_)
    {
        return added_something;
    }
    if (mesh.settings.get<size_t>("wall_line_count") <= 0)
    {
        return added_something;
    }

    bool spiralize = false;
    if (Application::getInstance().current_slice_->scene.current_mesh_group->settings.get<bool>("magic_spiralize"))
    {
        const auto initial_bottom_layers = LayerIndex(mesh.settings.get<size_t>("initial_bottom_layers"));
        const auto layer_nr = gcode_layer.getLayerIndex();
        if ((layer_nr < initial_bottom_layers && part.wall_toolpaths.empty()) // The bottom layers in spiralize mode are generated using the variable width paths
            || (layer_nr >= initial_bottom_layers && part.spiral_wall.empty())) // The rest of the layers in spiralize mode are using the spiral wall
        {
            // nothing to do
            return false;
        }
        if (gcode_layer.getLayerIndex() >= initial_bottom_layers)
        {
            spiralize = true;
        }
        if (spiralize && gcode_layer.getLayerIndex() == initial_bottom_layers && extruder_nr == mesh.settings.get<ExtruderTrain&>("wall_0_extruder_nr").extruder_nr_)
        { // on the last normal layer first make the outer wall normally and then start a second outer wall from the same hight, but gradually moving upward
            added_something = true;
            // gcode_layer.setIsInside(true); // going to print stuff inside print object
            //  start this first wall at the same vertex the spiral starts
            const Polygon& spiral_inset = part.spiral_wall[0];
            const size_t spiral_start_vertex = storage.spiralize_seam_vertex_indices[static_cast<size_t>(initial_bottom_layers.value)];
            if (spiral_start_vertex < spiral_inset.size())
            {
                // gcode_layer.addTravel(spiral_inset[spiral_start_vertex]);
            }
            int wall_0_wipe_dist(0);
            // gcode_layer.addPolygonsByOptimizer(part.spiral_wall, mesh_config.inset0_config, mesh.settings, ZSeamConfig(), wall_0_wipe_dist);
        }
    }
    // for non-spiralized layers, determine the shape of the unsupported areas below this part
    if (! spiralize && gcode_layer.getLayerIndex() > 0)
    {
        // accumulate the outlines of all of the parts that are on the layer below

        Shape outlines_below;
        AABB boundaryBox(part.outline);
        for (const std::shared_ptr<SliceMeshStorage>& mesh_ptr : storage.meshes)
        {
            const auto& m = *mesh_ptr;
            if (m.isPrinted())
            {
                for (const SliceLayerPart& prevLayerPart : m.layers[gcode_layer.getLayerIndex() - 1].parts)
                {
                    if (boundaryBox.hit(prevLayerPart.boundaryBox))
                    {
                        outlines_below.push_back(prevLayerPart.outline);
                    }
                }
            }
        }

        const coord_t layer_height = gcode_layer.getThickness();

        // if support is enabled, add the support outlines also so we don't generate bridges over support

        const Settings& mesh_group_settings = Application::getInstance().current_slice_->scene.current_mesh_group->settings;
        if (mesh_group_settings.get<bool>("support_enable"))
        {
            const coord_t z_distance_top = mesh.settings.get<coord_t>("support_top_distance");
            const size_t z_distance_top_layers = (z_distance_top / layer_height) + 1;
            const int support_layer_nr = gcode_layer.getLayerIndex() - z_distance_top_layers;

            if (support_layer_nr > 0)
            {
                const SupportLayer& support_layer = storage.support.supportLayers[support_layer_nr];

                if (! support_layer.support_roof.empty())
                {
                    AABB support_roof_bb(support_layer.support_roof);
                    if (boundaryBox.hit(support_roof_bb))
                    {
                        outlines_below.push_back(support_layer.support_roof);
                    }
                }
                else
                {
                    for (const SupportInfillPart& support_part : support_layer.support_infill_parts)
                    {
                        AABB support_part_bb(support_part.getInfillArea());
                        if (boundaryBox.hit(support_part_bb))
                        {
                            outlines_below.push_back(support_part.getInfillArea());
                        }
                    }
                }
            }
        }

        const int half_outer_wall_width = mesh_config.inset0_config.getLineWidth() / 2;

        // remove those parts of the layer below that are narrower than a wall line width as they will not be printed

        outlines_below = outlines_below.offset(-half_outer_wall_width).offset(half_outer_wall_width);

        if (mesh.settings.get<bool>("bridge_settings_enabled"))
        {
            // max_air_gap is the max allowed width of the unsupported region below the wall line
            // if the unsupported region is wider than max_air_gap, the wall line will be printed using bridge settings

            const coord_t max_air_gap = half_outer_wall_width;

            // subtract the outlines of the parts below this part to give the shapes of the unsupported regions and then
            // shrink those shapes so that any that are narrower than two times max_air_gap will be removed

            Shape compressed_air(part.outline.difference(outlines_below).offset(-max_air_gap));

            // now expand the air regions by the same amount as they were shrunk plus half the outer wall line width
            // which is required because when the walls are being generated, the vertices do not fall on the part's outline
            // but, instead, are 1/2 a line width inset from the outline

            // gcode_layer.setBridgeWallMask(compressed_air.offset(max_air_gap + half_outer_wall_width));
        }
        else
        {
            // clear to disable use of bridging settings
            // gcode_layer.setBridgeWallMask(Shape());
        }

        const auto get_overhang_region = [&](const AngleDegrees overhang_angle) -> Shape
        {
            if (overhang_angle >= 90)
            {
                return Shape(); // keep empty to disable overhang detection
            }
            // the overhang mask is set to the area of the current part's outline minus the region that is considered to be supported
            // the supported region is made up of those areas that really are supported by either model or support on the layer below
            // expanded to take into account the overhang angle, the greater the overhang angle, the larger the supported area is
            // considered to be
            const coord_t overhang_width = layer_height * std::tan(overhang_angle / (180 / std::numbers::pi));
            return part.outline.offset(-half_outer_wall_width).difference(outlines_below.offset(10 + overhang_width - half_outer_wall_width)).offset(10);
        };
        // gcode_layer.setOverhangMask(get_overhang_region(mesh.settings.get<AngleDegrees>("wall_overhang_angle")));
        // gcode_layer.setSeamOverhangMask(get_overhang_region(mesh.settings.get<AngleDegrees>("seam_overhang_angle")));

        const auto roofing_mask_fn = [&]() -> Shape
        {
            const size_t roofing_layer_count = std::min(mesh.settings.get<size_t>("roofing_layer_count"), mesh.settings.get<size_t>("top_layers"));

            auto roofing_mask = storage.getMachineBorder(mesh.settings.get<ExtruderTrain&>("wall_0_extruder_nr").extruder_nr_);

            if (gcode_layer.getLayerIndex() + roofing_layer_count >= mesh.layers.size())
            {
                return roofing_mask;
            }

            const auto wall_line_width_0 = mesh.settings.get<coord_t>("wall_line_width_0");
            for (const auto& layer_part : mesh.layers[gcode_layer.getLayerIndex() + roofing_layer_count].parts)
            {
                if (boundaryBox.hit(layer_part.boundaryBox))
                {
                    roofing_mask = roofing_mask.difference(layer_part.outline.offset(-wall_line_width_0 / 4));
                }
            }
            return roofing_mask;
        }();

        // gcode_layer.setRoofingMask(roofing_mask_fn);
    }
    else
    {
        // // clear to disable use of bridging settings
        // gcode_layer.setBridgeWallMask(Shape());
        // // clear to disable overhang detection
        // gcode_layer.setOverhangMask(Shape());
        // // clear to disable overhang detection
        // gcode_layer.setSeamOverhangMask(Shape());
        // // clear to disable use of roofing settings
        // gcode_layer.setRoofingMask(Shape());
    }

    if (spiralize && extruder_nr == mesh.settings.get<ExtruderTrain&>("wall_0_extruder_nr").extruder_nr_ && ! part.spiral_wall.empty())
    {
        added_something = true;
        // gcode_layer.setIsInside(true); // going to print stuff inside print object

        // Only spiralize the first part in the mesh, any other parts will be printed using the normal, non-spiralize codepath.
        // This sounds weird but actually does the right thing when you have a model that has multiple parts at the bottom that merge into
        // one part higher up. Once all the parts have merged, layers above that level will be spiralized
        if (&mesh.layers[gcode_layer.getLayerIndex()].parts[0] == &part)
        {
            processSpiralizedWall(storage, gcode_layer, mesh_config, part, mesh);
        }
        else
        {
            // Print the spiral walls of other parts as single walls without Z gradient.
            // gcode_layer.addWalls(part.spiral_wall, mesh.settings, mesh_config.inset0_config, mesh_config.inset0_config, mesh_config.inset0_config);
        }
    }
    else
    {
        // Main case: Optimize the insets with the InsetOrderOptimizer.
        // const coord_t wall_x_wipe_dist = 0;
        // const ZSeamConfig z_seam_config(
        //     mesh.settings.get<EZSeamType>("z_seam_type"),
        //     mesh.getZSeamHint(),
        //     mesh.settings.get<EZSeamCornerPrefType>("z_seam_corner"),
        //     mesh.settings.get<coord_t>("wall_line_width_0") * 2);
        // const Shape disallowed_areas_for_seams;
        // constexpr bool scarf_seam = true;
        // constexpr bool smooth_speed = true;
        // InsetOrderOptimizer wall_orderer(
        //     *this,
        //     storage,
        //     gcode_layer,
        //     mesh.settings,
        //     extruder_nr,
        //     mesh_config.inset0_config,
        //     mesh_config.insetX_config,
        //     mesh_config.inset0_roofing_config,
        //     mesh_config.insetX_roofing_config,
        //     mesh_config.bridge_inset0_config,
        //     mesh_config.bridge_insetX_config,
        //     mesh.settings.get<bool>("travel_retract_before_outer_wall"),
        //     mesh.settings.get<coord_t>("wall_0_wipe_dist"),
        //     wall_x_wipe_dist,
        //     mesh.settings.get<ExtruderTrain&>("wall_0_extruder_nr").extruder_nr_,
        //     mesh.settings.get<ExtruderTrain&>("wall_x_extruder_nr").extruder_nr_,
        //     z_seam_config,
        //     part.wall_toolpaths,
        //     mesh.bounding_box.flatten().getMiddle(),
        //     disallowed_areas_for_seams,
        //     scarf_seam,
        //     smooth_speed,
        //     gcode_layer.getSeamOverhangMask());
        // added_something |= wall_orderer.addToLayer();
    }
    return added_something;
}

std::optional<Point2LL> FffGcodeWriter::getSeamAvoidingLocation(const Shape& filling_part, int filling_angle, Point2LL last_position) const
{
    if (filling_part.empty())
    {
        return std::optional<Point2LL>();
    }
    // start with the BB of the outline
    AABB skin_part_bb(filling_part);
    PointMatrix rot((double)((-filling_angle + 90) % 360)); // create a matrix to rotate a vector so that it is normal to the skin angle
    const Point2LL bb_middle = skin_part_bb.getMiddle();
    // create a vector from the middle of the BB whose length is such that it can be rotated
    // around the middle of the BB and the end will always be a long way outside of the part's outline
    // and rotate the vector so that it is normal to the skin angle
    const Point2LL vec = rot.apply(Point2LL(0, vSize(skin_part_bb.max_ - bb_middle) * 100));
    // find the vertex in the outline that is closest to the end of the rotated vector
    const PolygonsPointIndex pa = PolygonUtils::findNearestVert(bb_middle + vec, filling_part);
    // and find another outline vertex, this time using the vector + 180 deg
    const PolygonsPointIndex pb = PolygonUtils::findNearestVert(bb_middle - vec, filling_part);
    if (! pa.initialized() || ! pb.initialized())
    {
        return std::optional<Point2LL>();
    }
    // now go to whichever of those vertices that is closest to where we are now
    if (vSize2(pa.p() - last_position) < vSize2(pb.p() - last_position))
    {
        return std::optional<Point2LL>(std::in_place, pa.p());
    }
    else
    {
        return std::optional<Point2LL>(std::in_place, pb.p());
    }
}

bool FffGcodeWriter::processSkin(
    const SliceDataStorage& storage,
    LayerPlan& gcode_layer,
    const SliceMeshStorage& mesh,
    const size_t extruder_nr,
    const MeshPathConfigs& mesh_config,
    const SliceLayerPart& part) const
{
    const size_t top_bottom_extruder_nr = mesh.settings.get<ExtruderTrain&>("top_bottom_extruder_nr").extruder_nr_;
    const size_t roofing_extruder_nr = mesh.settings.get<ExtruderTrain&>("roofing_extruder_nr").extruder_nr_;
    const size_t wall_0_extruder_nr = mesh.settings.get<ExtruderTrain&>("wall_0_extruder_nr").extruder_nr_;
    const size_t roofing_layer_count = std::min(mesh.settings.get<size_t>("roofing_layer_count"), mesh.settings.get<size_t>("top_layers"));
    if (extruder_nr != top_bottom_extruder_nr && extruder_nr != wall_0_extruder_nr && (extruder_nr != roofing_extruder_nr || roofing_layer_count <= 0))
    {
        return false;
    }
    bool added_something = false;

    // PathOrderOptimizer<const SkinPart*> part_order_optimizer(gcode_layer.getLastPlannedPositionOrStartingPosition());
    // for (const SkinPart& skin_part : part.skin_parts)
    // {
    //     part_order_optimizer.addPolygon(&skin_part);
    // }
    // part_order_optimizer.optimize();
    //
    // for (const PathOrdering<const SkinPart*>& path : part_order_optimizer.paths_)
    // {
    //     const SkinPart& skin_part = *path.vertices_;
    //
    //     added_something = added_something | processSkinPart(storage, gcode_layer, mesh, extruder_nr, mesh_config, skin_part);
    // }

    return added_something;
}

bool FffGcodeWriter::processSkinPart(
    const SliceDataStorage& storage,
    LayerPlan& gcode_layer,
    const SliceMeshStorage& mesh,
    const size_t extruder_nr,
    const MeshPathConfigs& mesh_config,
    const SkinPart& skin_part) const
{
    bool added_something = false;

    // gcode_layer.mode_skip_agressive_merge_ = true;
    //
    // processRoofing(storage, gcode_layer, mesh, extruder_nr, mesh_config, skin_part, added_something);
    // processTopBottom(storage, gcode_layer, mesh, extruder_nr, mesh_config, skin_part, added_something);
    //
    // gcode_layer.mode_skip_agressive_merge_ = false;
    return added_something;
}

void FffGcodeWriter::processRoofing(
    const SliceDataStorage& storage,
    LayerPlan& gcode_layer,
    const SliceMeshStorage& mesh,
    const size_t extruder_nr,
    const MeshPathConfigs& mesh_config,
    const SkinPart& skin_part,
    bool& added_something) const
{
    const size_t roofing_extruder_nr = mesh.settings.get<ExtruderTrain&>("roofing_extruder_nr").extruder_nr_;
    if (extruder_nr != roofing_extruder_nr)
    {
        return;
    }

    const EFillMethod pattern = mesh.settings.get<EFillMethod>("roofing_pattern");
    AngleDegrees roofing_angle = 45;
    if (mesh.roofing_angles.size() > 0)
    {
        roofing_angle = mesh.roofing_angles.at(gcode_layer.getLayerIndex() % mesh.roofing_angles.size());
    }

    const Ratio skin_density = 1.0;
    const coord_t skin_overlap = 0; // skinfill already expanded over the roofing areas; don't overlap with perimeters
    const bool monotonic = mesh.settings.get<bool>("roofing_monotonic");
    processSkinPrintFeature(
        storage,
        gcode_layer,
        mesh,
        extruder_nr,
        skin_part.roofing_fill,
        mesh_config.roofing_config,
        pattern,
        roofing_angle,
        skin_overlap,
        skin_density,
        monotonic,
        added_something);
}

void FffGcodeWriter::processTopBottom(
    const SliceDataStorage& storage,
    LayerPlan& gcode_layer,
    const SliceMeshStorage& mesh,
    const size_t extruder_nr,
    const MeshPathConfigs& mesh_config,
    const SkinPart& skin_part,
    bool& added_something) const
{
    if (skin_part.skin_fill.empty())
    {
        return; // bridgeAngle requires a non-empty skin_fill.
    }
    const size_t top_bottom_extruder_nr = mesh.settings.get<ExtruderTrain&>("top_bottom_extruder_nr").extruder_nr_;
    if (extruder_nr != top_bottom_extruder_nr)
    {
        return;
    }
    const Settings& mesh_group_settings = Application::getInstance().current_slice_->scene.current_mesh_group->settings;

    const size_t layer_nr = gcode_layer.getLayerIndex();

    EFillMethod pattern = (layer_nr == 0) ? mesh.settings.get<EFillMethod>("top_bottom_pattern_0") : mesh.settings.get<EFillMethod>("top_bottom_pattern");

    AngleDegrees skin_angle = 45;
    if (mesh.skin_angles.size() > 0)
    {
        skin_angle = mesh.skin_angles.at(layer_nr % mesh.skin_angles.size());
    }

    // generate skin_polygons and skin_lines
    const GCodePathConfig* skin_config = &mesh_config.skin_config;
    Ratio skin_density = 1.0;
    const coord_t skin_overlap = 0; // Skin overlap offset is applied in skin.cpp more overlap might be beneficial for curved bridges, but makes it worse in general.
    const bool bridge_settings_enabled = mesh.settings.get<bool>("bridge_settings_enabled");
    const bool bridge_enable_more_layers = bridge_settings_enabled && mesh.settings.get<bool>("bridge_enable_more_layers");
    const Ratio support_threshold = bridge_settings_enabled ? mesh.settings.get<Ratio>("bridge_skin_support_threshold") : 0.0_r;
    const size_t bottom_layers = mesh.settings.get<size_t>("bottom_layers");

    // if support is enabled, consider the support outlines so we don't generate bridges over support

    int support_layer_nr = -1;
    const SupportLayer* support_layer = nullptr;

    if (mesh_group_settings.get<bool>("support_enable"))
    {
        const coord_t layer_height = gcode_layer.getThickness();
        const coord_t z_distance_top = mesh.settings.get<coord_t>("support_top_distance");
        const size_t z_distance_top_layers = (z_distance_top / layer_height) + 1;
        support_layer_nr = layer_nr - z_distance_top_layers;
    }

    // helper function that detects skin regions that have no support and modifies their print settings (config, line angle, density, etc.)

    auto handle_bridge_skin = [&](const int bridge_layer, const GCodePathConfig* config, const double density) // bridge_layer = 1, 2 or 3
    {
        if (support_layer_nr >= (bridge_layer - 1))
        {
            support_layer = &storage.support.supportLayers[support_layer_nr - (bridge_layer - 1)];
        }

        Shape supported_skin_part_regions;

        const double angle = bridgeAngle(mesh.settings, skin_part.skin_fill, storage, layer_nr, bridge_layer, support_layer, supported_skin_part_regions);

        if (angle > -1 || (support_threshold > 0 && (supported_skin_part_regions.area() / (skin_part.skin_fill.area() + 1) < support_threshold)))
        {
            if (angle > -1)
            {
                switch (bridge_layer)
                {
                default:
                case 1:
                    skin_angle = angle;
                    break;

                case 2:
                    if (bottom_layers > 2)
                    {
                        // orientate second bridge skin at +45 deg to first
                        skin_angle = angle + 45;
                    }
                    else
                    {
                        // orientate second bridge skin at 90 deg to first
                        skin_angle = angle + 90;
                    }
                    break;

                case 3:
                    // orientate third bridge skin at 135 (same result as -45) deg to first
                    skin_angle = angle + 135;
                    break;
                }
            }
            pattern = EFillMethod::LINES; // force lines pattern when bridging
            if (bridge_settings_enabled)
            {
                skin_config = config;
                skin_density = density;
            }
            return true;
        }

        return false;
    };

    bool is_bridge_skin = false;
    if (layer_nr > 0)
    {
        is_bridge_skin = handle_bridge_skin(1, &mesh_config.bridge_skin_config, mesh.settings.get<Ratio>("bridge_skin_density"));
    }
    if (bridge_enable_more_layers && ! is_bridge_skin && layer_nr > 1 && bottom_layers > 1)
    {
        is_bridge_skin = handle_bridge_skin(2, &mesh_config.bridge_skin_config2, mesh.settings.get<Ratio>("bridge_skin_density_2"));

        if (! is_bridge_skin && layer_nr > 2 && bottom_layers > 2)
        {
            is_bridge_skin = handle_bridge_skin(3, &mesh_config.bridge_skin_config3, mesh.settings.get<Ratio>("bridge_skin_density_3"));
        }
    }

    double fan_speed = GCodePathConfig::FAN_SPEED_DEFAULT;

    if (layer_nr > 0 && skin_config == &mesh_config.skin_config && support_layer_nr >= 0 && mesh.settings.get<bool>("support_fan_enable"))
    {
        // skin isn't a bridge but is it above support and we need to modify the fan speed?

        AABB skin_bb(skin_part.skin_fill);

        support_layer = &storage.support.supportLayers[support_layer_nr];

        bool supported = false;

        if (! support_layer->support_roof.empty())
        {
            AABB support_roof_bb(support_layer->support_roof);
            if (skin_bb.hit(support_roof_bb))
            {
                supported = ! skin_part.skin_fill.intersection(support_layer->support_roof).empty();
            }
        }
        else
        {
            for (auto support_part : support_layer->support_infill_parts)
            {
                AABB support_part_bb(support_part.getInfillArea());
                if (skin_bb.hit(support_part_bb))
                {
                    supported = ! skin_part.skin_fill.intersection(support_part.getInfillArea()).empty();

                    if (supported)
                    {
                        break;
                    }
                }
            }
        }

        if (supported)
        {
            fan_speed = mesh.settings.get<Ratio>("support_supported_skin_fan_speed") * 100.0;
        }
    }
    const bool monotonic = mesh.settings.get<bool>("skin_monotonic");
    processSkinPrintFeature(
        storage,
        gcode_layer,
        mesh,
        extruder_nr,
        skin_part.skin_fill,
        *skin_config,
        pattern,
        skin_angle,
        skin_overlap,
        skin_density,
        monotonic,
        added_something,
        fan_speed);
}

void FffGcodeWriter::processSkinPrintFeature(
    const SliceDataStorage& storage,
    LayerPlan& gcode_layer,
    const SliceMeshStorage& mesh,
    const size_t extruder_nr,
    const Shape& area,
    const GCodePathConfig& config,
    EFillMethod pattern,
    const AngleDegrees skin_angle,
    const coord_t skin_overlap,
    const Ratio skin_density,
    const bool monotonic,
    bool& added_something,
    double fan_speed) const
{
    Shape skin_polygons;
    OpenLinesSet skin_lines;
    std::vector<VariableWidthLines> skin_paths;

    constexpr int infill_multiplier = 1;
    constexpr int extra_infill_shift = 0;
    const size_t wall_line_count = mesh.settings.get<size_t>("skin_outline_count");
    const coord_t small_area_width = mesh.settings.get<coord_t>("small_skin_width");
    const bool zig_zaggify_infill = pattern == EFillMethod::ZIG_ZAG;
    const bool connect_polygons = mesh.settings.get<bool>("connect_skin_polygons");
    coord_t max_resolution = mesh.settings.get<coord_t>("meshfix_maximum_resolution");
    coord_t max_deviation = mesh.settings.get<coord_t>("meshfix_maximum_deviation");
    const Point2LL infill_origin;
    const bool skip_line_stitching = monotonic;
    constexpr bool fill_gaps = true;
    constexpr bool connected_zigzags = false;
    constexpr bool use_endpieces = true;
    constexpr bool skip_some_zags = false;
    constexpr int zag_skip_count = 0;
    constexpr coord_t pocket_size = 0;
    const bool small_areas_on_surface = mesh.settings.get<bool>("small_skin_on_surface");
    const auto& current_layer = mesh.layers[gcode_layer.getLayerIndex()];
    const auto& exposed_to_air = current_layer.top_surface.areas.unionPolygons(current_layer.bottom_surface);

    Infill infill_comp(
        pattern,
        zig_zaggify_infill,
        connect_polygons,
        area,
        config.getLineWidth(),
        config.getLineWidth() / skin_density,
        skin_overlap,
        infill_multiplier,
        skin_angle,
        gcode_layer.getZ(),
        extra_infill_shift,
        max_resolution,
        max_deviation,
        wall_line_count,
        small_area_width,
        infill_origin,
        skip_line_stitching,
        fill_gaps,
        connected_zigzags,
        use_endpieces,
        skip_some_zags,
        zag_skip_count,
        pocket_size);
    infill_comp.generate(
        skin_paths,
        skin_polygons,
        skin_lines,
        mesh.settings,
        gcode_layer.getLayerIndex(),
        SectionType::SKIN,
        nullptr,
        nullptr,
        nullptr,
        small_areas_on_surface ? Shape() : exposed_to_air);

    // add paths
    if (! skin_polygons.empty() || ! skin_lines.empty() || ! skin_paths.empty())
    {
        added_something = true;
        // gcode_layer.setIsInside(true); // going to print stuff inside print object
        if (! skin_paths.empty())
        {
            // Add skin-walls a.k.a. skin-perimeters, skin-insets.
            const size_t skin_extruder_nr = mesh.settings.get<ExtruderTrain&>("top_bottom_extruder_nr").extruder_nr_;
            if (extruder_nr == skin_extruder_nr)
            {
                constexpr bool retract_before_outer_wall = false;
                constexpr coord_t wipe_dist = 0;
                const ZSeamConfig z_seam_config(
                    mesh.settings.get<EZSeamType>("z_seam_type"),
                    mesh.getZSeamHint(),
                    mesh.settings.get<EZSeamCornerPrefType>("z_seam_corner"),
                    config.getLineWidth() * 2);
                InsetOrderOptimizer wall_orderer(
                    *this,
                    storage,
                    gcode_layer,
                    mesh.settings,
                    extruder_nr,
                    config,
                    config,
                    config,
                    config,
                    config,
                    config,
                    retract_before_outer_wall,
                    wipe_dist,
                    wipe_dist,
                    skin_extruder_nr,
                    skin_extruder_nr,
                    z_seam_config,
                    skin_paths,
                    mesh.bounding_box.flatten().getMiddle());
                added_something |= wall_orderer.addToLayer();
            }
        }
        if (! skin_polygons.empty())
        {
            constexpr bool force_comb_retract = false;
            // gcode_layer.addTravel(skin_polygons[0][0], force_comb_retract);
            // gcode_layer.addPolygonsByOptimizer(skin_polygons, config, mesh.settings);
        }

        if (monotonic)
        {
            const coord_t exclude_distance = config.getLineWidth() * 0.8;

            const AngleRadians monotonic_direction = AngleRadians(skin_angle);
            constexpr Ratio flow = 1.0_r;
            const coord_t max_adjacent_distance
                = config.getLineWidth()
                * 1.1; // Lines are considered adjacent if they are 1 line width apart, with 10% extra play. The monotonic order is enforced if they are adjacent.
            if (pattern == EFillMethod::GRID || pattern == EFillMethod::LINES || pattern == EFillMethod::TRIANGLES || pattern == EFillMethod::CUBIC
                || pattern == EFillMethod::TETRAHEDRAL || pattern == EFillMethod::QUARTER_CUBIC || pattern == EFillMethod::CUBICSUBDIV || pattern == EFillMethod::LIGHTNING)
            {
                // gcode_layer.addLinesMonotonic(
                //     area,
                //     skin_lines,
                //     config,
                //     SpaceFillType::Lines,
                //     monotonic_direction,
                //     max_adjacent_distance,
                //     exclude_distance,
                //     mesh.settings.get<coord_t>("infill_wipe_dist"),
                //     flow,
                //     fan_speed);
            }
            else
            {
                // const SpaceFillType space_fill_type = (pattern == EFillMethod::ZIG_ZAG) ? SpaceFillType::PolyLines : SpaceFillType::Lines;
                // constexpr coord_t wipe_dist = 0;
                // gcode_layer.addLinesMonotonic(area, skin_lines, config, space_fill_type, monotonic_direction, max_adjacent_distance, exclude_distance, wipe_dist, flow,
                // fan_speed);
            }
        }
        else
        {
            std::optional<Point2LL> near_start_location;
            const EFillMethod actual_pattern
                = (gcode_layer.getLayerIndex() == 0) ? mesh.settings.get<EFillMethod>("top_bottom_pattern_0") : mesh.settings.get<EFillMethod>("top_bottom_pattern");
            if (actual_pattern == EFillMethod::LINES || actual_pattern == EFillMethod::ZIG_ZAG)
            { // update near_start_location to a location which tries to avoid seams in skin
              // near_start_location = getSeamAvoidingLocation(area, skin_angle, gcode_layer.getLastPlannedPositionOrStartingPosition());
            }

            constexpr bool enable_travel_optimization = false;
            constexpr double flow = 1.0;
            if (actual_pattern == EFillMethod::GRID || actual_pattern == EFillMethod::LINES || actual_pattern == EFillMethod::TRIANGLES || actual_pattern == EFillMethod::CUBIC
                || actual_pattern == EFillMethod::TETRAHEDRAL || actual_pattern == EFillMethod::QUARTER_CUBIC || actual_pattern == EFillMethod::CUBICSUBDIV
                || actual_pattern == EFillMethod::LIGHTNING)
            {
                // gcode_layer.addLinesByOptimizer(
                //     skin_lines,
                //     config,
                //     SpaceFillType::Lines,
                //     enable_travel_optimization,
                //     mesh.settings.get<coord_t>("infill_wipe_dist"),
                //     flow,
                //     near_start_location,
                //     fan_speed);
            }
            else
            {
                // SpaceFillType space_fill_type = (actual_pattern == EFillMethod::ZIG_ZAG) ? SpaceFillType::PolyLines : SpaceFillType::Lines;
                // constexpr coord_t wipe_dist = 0;
                // gcode_layer.addLinesByOptimizer(skin_lines, config, space_fill_type, enable_travel_optimization, wipe_dist, flow, near_start_location, fan_speed);
            }
        }
    }
}

bool FffGcodeWriter::processIroning(
    const SliceDataStorage& storage,
    const SliceMeshStorage& mesh,
    const SliceLayer& layer,
    const GCodePathConfig& line_config,
    LayerPlan& gcode_layer) const
{
    bool added_something = false;
    const bool ironing_enabled = mesh.settings.get<bool>("ironing_enabled");
    const bool ironing_only_highest_layer = mesh.settings.get<bool>("ironing_only_highest_layer");
    if (ironing_enabled && (! ironing_only_highest_layer || mesh.layer_nr_max_filled_layer == gcode_layer.getLayerIndex()))
    {
        // Since we are ironing after all the parts are completed, it believes that it is outside.
        // But the truth is that we are inside a part, so we need to change it before we do the ironing
        // See CURA-8615
        // gcode_layer.setIsInside(true);
        // added_something |= layer.top_surface.ironing(storage, mesh, line_config, gcode_layer, *this);
        // gcode_layer.setIsInside(false);
    }
    return added_something;
}


bool FffGcodeWriter::addSupportToGCode(const SliceDataStorage& storage, LayerPlan& gcode_layer, const size_t extruder_nr) const
{
    bool support_added = false;
    if (! storage.support.generated || gcode_layer.getLayerIndex() > storage.support.layer_nr_max_filled_layer)
    {
        return support_added;
    }

    const Settings& mesh_group_settings = Application::getInstance().current_slice_->scene.current_mesh_group->settings;
    const size_t support_roof_extruder_nr = mesh_group_settings.get<ExtruderTrain&>("support_roof_extruder_nr").extruder_nr_;
    const size_t support_bottom_extruder_nr = mesh_group_settings.get<ExtruderTrain&>("support_bottom_extruder_nr").extruder_nr_;
    size_t support_infill_extruder_nr = (gcode_layer.getLayerIndex() <= 0) ? mesh_group_settings.get<ExtruderTrain&>("support_extruder_nr_layer_0").extruder_nr_
                                                                           : mesh_group_settings.get<ExtruderTrain&>("support_infill_extruder_nr").extruder_nr_;

    const SupportLayer& support_layer = storage.support.supportLayers[std::max(LayerIndex{ 0 }, gcode_layer.getLayerIndex())];
    if (support_layer.support_bottom.empty() && support_layer.support_roof.empty() && support_layer.support_infill_parts.empty())
    {
        return support_added;
    }

    if (extruder_nr == support_roof_extruder_nr)
    {
        // support_added |= addSupportRoofsToGCode(storage, support_layer.support_fractional_roof, gcode_layer.configs_storage_.support_fractional_roof_config, gcode_layer);
    }
    if (extruder_nr == support_infill_extruder_nr)
    {
        support_added |= processSupportInfill(storage, gcode_layer);
    }
    if (extruder_nr == support_roof_extruder_nr)
    {
        // support_added |= addSupportRoofsToGCode(
        //     storage,
        //     support_layer.support_roof.difference(support_layer.support_fractional_roof),
        //     gcode_layer.configs_storage_.support_roof_config,
        //     gcode_layer);
    }
    if (extruder_nr == support_bottom_extruder_nr)
    {
        support_added |= addSupportBottomsToGCode(storage, gcode_layer);
    }
    return support_added;
}


bool FffGcodeWriter::processSupportInfill(const SliceDataStorage& storage, LayerPlan& gcode_layer) const
{
    bool added_something = false;
    // const SupportLayer& support_layer
    //     = storage.support.supportLayers[std::max(LayerIndex{ 0 }, gcode_layer.getLayerIndex())]; // account for negative layer numbers for raft filler layers
    //
    // if (gcode_layer.getLayerIndex() > storage.support.layer_nr_max_filled_layer || support_layer.support_infill_parts.empty())
    // {
    //     return added_something;
    // }
    //
    // const Settings& mesh_group_settings = Application::getInstance().current_slice_->scene.current_mesh_group->settings;
    // const size_t extruder_nr = (gcode_layer.getLayerIndex() <= 0) ? mesh_group_settings.get<ExtruderTrain&>("support_extruder_nr_layer_0").extruder_nr_
    //                                                               : mesh_group_settings.get<ExtruderTrain&>("support_infill_extruder_nr").extruder_nr_;
    // const ExtruderTrain& infill_extruder = Application::getInstance().current_slice_->scene.extruders[extruder_nr];
    //
    // coord_t default_support_line_distance = infill_extruder.settings_.get<coord_t>("support_line_distance");
    //
    // // To improve adhesion for the "support initial layer" the first layer might have different properties
    // if (gcode_layer.getLayerIndex() == 0)
    // {
    //     default_support_line_distance = infill_extruder.settings_.get<coord_t>("support_initial_layer_line_distance");
    // }
    //
    // const coord_t default_support_infill_overlap = infill_extruder.settings_.get<coord_t>("infill_overlap_mm");
    //
    // // Helper to get the support infill angle
    // const auto get_support_infill_angle = [](const SupportStorage& support_storage, const int layer_nr)
    // {
    //     if (layer_nr <= 0)
    //     {
    //         // handle negative layer numbers
    //         const size_t divisor = support_storage.support_infill_angles_layer_0.size();
    //         const size_t index = ((layer_nr % divisor) + divisor) % divisor;
    //         return support_storage.support_infill_angles_layer_0.at(index);
    //     }
    //     return support_storage.support_infill_angles.at(static_cast<size_t>(layer_nr) % support_storage.support_infill_angles.size());
    // };
    // const AngleDegrees support_infill_angle = get_support_infill_angle(storage.support, gcode_layer.getLayerIndex());
    //
    // constexpr size_t infill_multiplier = 1; // there is no frontend setting for this (yet)
    // size_t infill_density_multiplier = 1;
    // if (gcode_layer.getLayerIndex() <= 0)
    // {
    //     infill_density_multiplier = infill_extruder.settings_.get<size_t>("support_infill_density_multiplier_initial_layer");
    // }
    //
    // const size_t wall_line_count = infill_extruder.settings_.get<size_t>("support_wall_count");
    // const coord_t max_resolution = infill_extruder.settings_.get<coord_t>("meshfix_maximum_resolution");
    // const coord_t max_deviation = infill_extruder.settings_.get<coord_t>("meshfix_maximum_deviation");
    // coord_t default_support_line_width = infill_extruder.settings_.get<coord_t>("support_line_width");
    // if (gcode_layer.getLayerIndex() == 0 && mesh_group_settings.get<EPlatformAdhesion>("adhesion_type") != EPlatformAdhesion::RAFT)
    // {
    //     default_support_line_width *= infill_extruder.settings_.get<Ratio>("initial_layer_line_width_factor");
    // }
    //
    // // Helper to get the support pattern
    // const auto get_support_pattern = [](const EFillMethod pattern, const int layer_nr)
    // {
    //     if (layer_nr <= 0 && (pattern == EFillMethod::LINES || pattern == EFillMethod::ZIG_ZAG))
    //     {
    //         return EFillMethod::GRID;
    //     }
    //     return pattern;
    // };
    // const EFillMethod support_pattern = get_support_pattern(infill_extruder.settings_.get<EFillMethod>("support_pattern"), gcode_layer.getLayerIndex());
    //
    // const auto zig_zaggify_infill = infill_extruder.settings_.get<bool>("zig_zaggify_support");
    // const auto skip_some_zags = infill_extruder.settings_.get<bool>("support_skip_some_zags");
    // const auto zag_skip_count = infill_extruder.settings_.get<size_t>("support_zag_skip_count");
    //
    // // create a list of outlines and use PathOrderOptimizer to optimize the travel move
    // PathOrderOptimizer<const SupportInfillPart*> island_order_optimizer_initial(gcode_layer.getLastPlannedPositionOrStartingPosition());
    // PathOrderOptimizer<const SupportInfillPart*> island_order_optimizer(gcode_layer.getLastPlannedPositionOrStartingPosition());
    // for (const SupportInfillPart& part : support_layer.support_infill_parts)
    // {
    //     (part.use_fractional_config_ ? island_order_optimizer_initial : island_order_optimizer).addPolygon(&part);
    // }
    // island_order_optimizer_initial.optimize();
    // island_order_optimizer.optimize();
    //
    // const auto support_connect_zigzags = infill_extruder.settings_.get<bool>("support_connect_zigzags");
    // const auto support_structure = infill_extruder.settings_.get<ESupportStructure>("support_structure");
    // const Point2LL infill_origin;
    //
    // constexpr bool use_endpieces = true;
    // constexpr coord_t pocket_size = 0;
    // constexpr bool connect_polygons = false; // polygons are too distant to connect for sparse support
    // bool need_travel_to_end_of_last_spiral = true;
    //
    // // Print the thicker infill lines first. (double or more layer thickness, infill combined with previous layers)
    // for (const PathOrdering<const SupportInfillPart*>& path : ranges::views::concat(island_order_optimizer_initial.paths_, island_order_optimizer.paths_))
    // {
    //     const SupportInfillPart& part = *path.vertices_;
    //     const auto& configs = part.use_fractional_config_ ? gcode_layer.configs_storage_.support_fractional_infill_config : gcode_layer.configs_storage_.support_infill_config;
    //
    //     // always process the wall overlap if walls are generated
    //     const int current_support_infill_overlap = (part.inset_count_to_generate_ > 0) ? default_support_infill_overlap : 0;
    //
    //     // The support infill walls were generated separately, first. Always add them, regardless of how many densities we have.
    //     std::vector<VariableWidthLines> wall_toolpaths = part.wall_toolpaths_;
    //
    //     if (! wall_toolpaths.empty())
    //     {
    //         const GCodePathConfig& config = configs[0];
    //         constexpr bool retract_before_outer_wall = false;
    //         constexpr coord_t wipe_dist = 0;
    //         const LayerIndex layer_nr = gcode_layer.getLayerIndex();
    //         ZSeamConfig z_seam_config
    //             = ZSeamConfig(EZSeamType::SHORTEST, gcode_layer.getLastPlannedPositionOrStartingPosition(), EZSeamCornerPrefType::Z_SEAM_CORNER_PREF_NONE, false);
    //         Shape disallowed_area_for_seams{};
    //         if (infill_extruder.settings_.get<bool>("support_z_seam_away_from_model") && (layer_nr >= 0))
    //         {
    //             for (std::shared_ptr<SliceMeshStorage> mesh_ptr : storage.meshes)
    //             {
    //                 auto& mesh = *mesh_ptr;
    //                 for (auto& part : mesh.layers[layer_nr].parts)
    //                 {
    //                     disallowed_area_for_seams.push_back(part.print_outline);
    //                 }
    //             }
    //             if (! disallowed_area_for_seams.empty())
    //             {
    //                 coord_t min_distance = infill_extruder.settings_.get<coord_t>("support_z_seam_min_distance");
    //                 disallowed_area_for_seams = disallowed_area_for_seams.offset(min_distance, ClipperLib::jtRound);
    //             }
    //         }
    //
    //         InsetOrderOptimizer wall_orderer(
    //             *this,
    //             storage,
    //             gcode_layer,
    //             infill_extruder.settings_,
    //             extruder_nr,
    //             config,
    //             config,
    //             config,
    //             config,
    //             config,
    //             config,
    //             retract_before_outer_wall,
    //             wipe_dist,
    //             wipe_dist,
    //             extruder_nr,
    //             extruder_nr,
    //             z_seam_config,
    //             wall_toolpaths,
    //             storage.getModelBoundingBox().flatten().getMiddle(),
    //             disallowed_area_for_seams);
    //         added_something |= wall_orderer.addToLayer();
    //     }
    //
    //     if ((default_support_line_distance <= 0 && support_structure != ESupportStructure::TREE) || part.infill_area_per_combine_per_density_.empty())
    //     {
    //         continue;
    //     }
    //
    //     for (unsigned int combine_idx = 0; combine_idx < part.infill_area_per_combine_per_density_[0].size(); ++combine_idx)
    //     {
    //         const coord_t support_line_width = default_support_line_width * (combine_idx + 1);
    //
    //         Shape support_polygons;
    //         std::vector<VariableWidthLines> wall_toolpaths_here;
    //         OpenLinesSet support_lines;
    //         const size_t max_density_idx = part.infill_area_per_combine_per_density_.size() - 1;
    //         for (size_t density_idx = max_density_idx; (density_idx + 1) > 0; --density_idx)
    //         {
    //             if (combine_idx >= part.infill_area_per_combine_per_density_[density_idx].size())
    //             {
    //                 continue;
    //             }
    //
    //             const unsigned int density_factor = 2 << density_idx; // == pow(2, density_idx + 1)
    //             coord_t support_line_distance_here
    //                 = (part.custom_line_distance_ > 0
    //                        ? part.custom_line_distance_
    //                        : default_support_line_distance * density_factor); // the highest density infill combines with the next to create a grid with density_factor 1
    //             if (support_line_distance_here != 0 && infill_density_multiplier > 1)
    //             {
    //                 support_line_distance_here /= (1 << (infill_density_multiplier - 1));
    //                 support_line_distance_here = std::max(support_line_distance_here, support_line_width);
    //             }
    //             const int support_shift = support_line_distance_here / 2;
    //             if (part.custom_line_distance_ == 0 && (density_idx == max_density_idx || support_pattern == EFillMethod::CROSS || support_pattern == EFillMethod::CROSS_3D))
    //             {
    //                 support_line_distance_here /= 2;
    //             }
    //             const Shape& area = Simplify(infill_extruder.settings_).polygon(part.infill_area_per_combine_per_density_[density_idx][combine_idx]);
    //
    //             constexpr size_t wall_count = 0; // Walls are generated somewhere else, so their layers aren't vertically combined.
    //             const coord_t small_area_width = 0;
    //             constexpr bool skip_stitching = false;
    //             const bool fill_gaps = density_idx == 0; // Only fill gaps for one of the densities.
    //             Infill infill_comp(
    //                 support_pattern,
    //                 zig_zaggify_infill,
    //                 connect_polygons,
    //                 area,
    //                 support_line_width,
    //                 support_line_distance_here,
    //                 current_support_infill_overlap - (density_idx == max_density_idx ? 0 : wall_line_count * support_line_width),
    //                 infill_multiplier,
    //                 support_infill_angle,
    //                 gcode_layer.z_ + configs[combine_idx].z_offset,
    //                 support_shift,
    //                 max_resolution,
    //                 max_deviation,
    //                 wall_count,
    //                 small_area_width,
    //                 infill_origin,
    //                 skip_stitching,
    //                 fill_gaps,
    //                 support_connect_zigzags,
    //                 use_endpieces,
    //                 skip_some_zags,
    //                 zag_skip_count,
    //                 pocket_size);
    //             infill_comp.generate(
    //                 wall_toolpaths_here,
    //                 support_polygons,
    //                 support_lines,
    //                 infill_extruder.settings_,
    //                 gcode_layer.getLayerIndex(),
    //                 SectionType::SUPPORT,
    //                 storage.support.cross_fill_provider);
    //         }
    //
    //         if (need_travel_to_end_of_last_spiral && infill_extruder.settings_.get<bool>("magic_spiralize"))
    //         {
    //             if ((! wall_toolpaths.empty() || ! support_polygons.empty() || ! support_lines.empty()))
    //             {
    //                 int layer_nr = gcode_layer.getLayerIndex();
    //                 if (layer_nr > (int)infill_extruder.settings_.get<size_t>("initial_bottom_layers"))
    //                 {
    //                     // bit of subtlety here... support is being used on a spiralized model and to ensure the travel move from the end of the last spiral
    //                     // to the start of the support does not go through the model we have to tell the slicer what the current location of the nozzle is
    //                     // by adding a travel move to the end vertex of the last spiral. Of course, if the slicer could track the final location on the previous
    //                     // layer then this wouldn't be necessary but that's not done due to the multi-threading.
    //                     const Shape* last_wall_outline = storage.spiralize_wall_outlines[layer_nr - 1];
    //                     if (last_wall_outline != nullptr)
    //                     {
    //                         gcode_layer.addTravel((*last_wall_outline)[0][storage.spiralize_seam_vertex_indices[layer_nr - 1]]);
    //                         need_travel_to_end_of_last_spiral = false;
    //                     }
    //                 }
    //             }
    //         }
    //
    //         gcode_layer.setIsInside(false); // going to print stuff outside print object, i.e. support
    //
    //         const bool alternate_inset_direction = infill_extruder.settings_.get<bool>("material_alternate_walls");
    //         const bool alternate_layer_print_direction = alternate_inset_direction && gcode_layer.getLayerIndex() % 2 == 1;
    //
    //         if (! support_polygons.empty())
    //         {
    //             constexpr bool force_comb_retract = false;
    //             gcode_layer.addTravel(support_polygons[0][0], force_comb_retract);
    //
    //             const ZSeamConfig& z_seam_config = ZSeamConfig();
    //             constexpr coord_t wall_0_wipe_dist = 0;
    //             constexpr bool spiralize = false;
    //             constexpr Ratio flow_ratio = 1.0_r;
    //             constexpr bool always_retract = false;
    //             const std::optional<Point2LL> start_near_location = std::optional<Point2LL>();
    //
    //             gcode_layer.addPolygonsByOptimizer(
    //                 support_polygons,
    //                 configs[combine_idx],
    //                 mesh_group_settings,
    //                 z_seam_config,
    //                 wall_0_wipe_dist,
    //                 spiralize,
    //                 flow_ratio,
    //                 always_retract,
    //                 alternate_layer_print_direction,
    //                 start_near_location);
    //             added_something = true;
    //         }
    //
    //         if (! support_lines.empty())
    //         {
    //             constexpr bool enable_travel_optimization = false;
    //             constexpr coord_t wipe_dist = 0;
    //             constexpr Ratio flow_ratio = 1.0;
    //             const std::optional<Point2LL> near_start_location = std::optional<Point2LL>();
    //             constexpr double fan_speed = GCodePathConfig::FAN_SPEED_DEFAULT;
    //
    //             gcode_layer.addLinesByOptimizer(
    //                 support_lines,
    //                 configs[combine_idx],
    //                 (support_pattern == EFillMethod::ZIG_ZAG) ? SpaceFillType::PolyLines : SpaceFillType::Lines,
    //                 enable_travel_optimization,
    //                 wipe_dist,
    //                 flow_ratio,
    //                 near_start_location,
    //                 fan_speed,
    //                 alternate_layer_print_direction);
    //
    //             added_something = true;
    //         }
    //
    //         // If we're printing with a support wall, that support wall generates gap filling as well.
    //         // If not, the pattern may still generate gap filling (if it's connected infill or zigzag). We still want to print those.
    //         if (wall_line_count == 0 || ! wall_toolpaths_here.empty())
    //         {
    //             const GCodePathConfig& config = configs[0];
    //             constexpr bool retract_before_outer_wall = false;
    //             constexpr coord_t wipe_dist = 0;
    //             constexpr coord_t simplify_curvature = 0;
    //             const ZSeamConfig z_seam_config(
    //                 EZSeamType::SHORTEST,
    //                 gcode_layer.getLastPlannedPositionOrStartingPosition(),
    //                 EZSeamCornerPrefType::Z_SEAM_CORNER_PREF_NONE,
    //                 simplify_curvature);
    //             InsetOrderOptimizer wall_orderer(
    //                 *this,
    //                 storage,
    //                 gcode_layer,
    //                 infill_extruder.settings_,
    //                 extruder_nr,
    //                 config,
    //                 config,
    //                 config,
    //                 config,
    //                 config,
    //                 config,
    //                 retract_before_outer_wall,
    //                 wipe_dist,
    //                 wipe_dist,
    //                 extruder_nr,
    //                 extruder_nr,
    //                 z_seam_config,
    //                 wall_toolpaths_here,
    //                 storage.getModelBoundingBox().flatten().getMiddle());
    //             added_something |= wall_orderer.addToLayer();
    //         }
    //     }
    // }

    return added_something;
}


bool FffGcodeWriter::addSupportRoofsToGCode(const SliceDataStorage& storage, const Shape& support_roof_outlines, const GCodePathConfig& current_roof_config, LayerPlan& gcode_layer)
    const
{
    // const SupportLayer& support_layer = storage.support.supportLayers[std::max(LayerIndex{ 0 }, gcode_layer.getLayerIndex())];
    //
    // if (! storage.support.generated || gcode_layer.getLayerIndex() > storage.support.layer_nr_max_filled_layer || support_layer.support_roof.empty())
    // {
    //     return false; // No need to generate support roof if there's no support.
    // }
    //
    // const size_t roof_extruder_nr = Application::getInstance().current_slice_->scene.current_mesh_group->settings.get<ExtruderTrain&>("support_roof_extruder_nr").extruder_nr_;
    // const ExtruderTrain& roof_extruder = Application::getInstance().current_slice_->scene.extruders[roof_extruder_nr];
    //
    // const EFillMethod pattern = roof_extruder.settings_.get<EFillMethod>("support_roof_pattern");
    // AngleDegrees fill_angle = 0;
    // if (! storage.support.support_roof_angles.empty())
    // {
    //     // handle negative layer numbers
    //     int divisor = static_cast<int>(storage.support.support_roof_angles.size());
    //     int index = ((gcode_layer.getLayerIndex() % divisor) + divisor) % divisor;
    //     fill_angle = storage.support.support_roof_angles.at(index);
    // }
    // const bool zig_zaggify_infill = pattern == EFillMethod::ZIG_ZAG;
    // const bool connect_polygons = false; // connections might happen in mid air in between the infill lines
    // constexpr coord_t support_roof_overlap = 0; // the roofs should never be expanded outwards
    // constexpr size_t infill_multiplier = 1;
    // constexpr coord_t extra_infill_shift = 0;
    // const auto wall_line_count = roof_extruder.settings_.get<size_t>("support_roof_wall_count");
    // const coord_t small_area_width = roof_extruder.settings_.get<coord_t>("min_even_wall_line_width") * 2; // Maximum width of a region that can still be filled with one wall.
    // const Point2LL infill_origin;
    // constexpr bool skip_stitching = false;
    // constexpr bool fill_gaps = true;
    // constexpr bool use_endpieces = true;
    // constexpr bool connected_zigzags = false;
    // constexpr bool skip_some_zags = false;
    // constexpr size_t zag_skip_count = 0;
    // constexpr coord_t pocket_size = 0;
    // const coord_t max_resolution = roof_extruder.settings_.get<coord_t>("meshfix_maximum_resolution");
    // const coord_t max_deviation = roof_extruder.settings_.get<coord_t>("meshfix_maximum_deviation");
    //
    // coord_t support_roof_line_distance = roof_extruder.settings_.get<coord_t>("support_roof_line_distance");
    // const coord_t support_roof_line_width = roof_extruder.settings_.get<coord_t>("support_roof_line_width");
    // if (gcode_layer.getLayerIndex() == 0 && support_roof_line_distance < 2 * support_roof_line_width)
    // { // if roof is dense
    //     support_roof_line_distance *= roof_extruder.settings_.get<Ratio>("initial_layer_line_width_factor");
    // }
    //
    // Shape infill_outline = support_roof_outlines;
    // Shape wall;
    // // make sure there is a wall if this is on the first layer
    // if (gcode_layer.getLayerIndex() == 0)
    // {
    //     wall = support_roof_outlines.offset(-support_roof_line_width / 2);
    //     infill_outline = wall.offset(-support_roof_line_width / 2);
    // }
    // infill_outline = Simplify(roof_extruder.settings_).polygon(infill_outline);
    //
    // Infill roof_computation(
    //     pattern,
    //     zig_zaggify_infill,
    //     connect_polygons,
    //     infill_outline,
    //     current_roof_config.getLineWidth(),
    //     support_roof_line_distance,
    //     support_roof_overlap,
    //     infill_multiplier,
    //     fill_angle,
    //     gcode_layer.z_ + current_roof_config.z_offset,
    //     extra_infill_shift,
    //     max_resolution,
    //     max_deviation,
    //     wall_line_count,
    //     small_area_width,
    //     infill_origin,
    //     skip_stitching,
    //     fill_gaps,
    //     connected_zigzags,
    //     use_endpieces,
    //     skip_some_zags,
    //     zag_skip_count,
    //     pocket_size);
    // Shape roof_polygons;
    // std::vector<VariableWidthLines> roof_paths;
    // OpenLinesSet roof_lines;
    // roof_computation.generate(roof_paths, roof_polygons, roof_lines, roof_extruder.settings_, gcode_layer.getLayerIndex(), SectionType::SUPPORT);
    // if ((gcode_layer.getLayerIndex() == 0 && wall.empty()) || (gcode_layer.getLayerIndex() > 0 && roof_paths.empty() && roof_polygons.empty() && roof_lines.empty()))
    // {
    //     return false; // We didn't create any support roof.
    // }
    // gcode_layer.setIsInside(false); // going to print stuff outside print object, i.e. support
    // if (gcode_layer.getLayerIndex() == 0)
    // {
    //     gcode_layer.addPolygonsByOptimizer(wall, current_roof_config, roof_extruder.settings_);
    // }
    // if (! roof_polygons.empty())
    // {
    //     constexpr bool force_comb_retract = false;
    //     gcode_layer.addTravel(roof_polygons[0][0], force_comb_retract);
    //     gcode_layer.addPolygonsByOptimizer(roof_polygons, current_roof_config, roof_extruder.settings_);
    // }
    // if (! roof_paths.empty())
    // {
    //     const GCodePathConfig& config = current_roof_config;
    //     constexpr bool retract_before_outer_wall = false;
    //     constexpr coord_t wipe_dist = 0;
    //     const ZSeamConfig z_seam_config(EZSeamType::SHORTEST, gcode_layer.getLastPlannedPositionOrStartingPosition(), EZSeamCornerPrefType::Z_SEAM_CORNER_PREF_NONE, false);
    //
    //     InsetOrderOptimizer wall_orderer(
    //         *this,
    //         storage,
    //         gcode_layer,
    //         roof_extruder.settings_,
    //         roof_extruder_nr,
    //         config,
    //         config,
    //         config,
    //         config,
    //         config,
    //         config,
    //         retract_before_outer_wall,
    //         wipe_dist,
    //         wipe_dist,
    //         roof_extruder_nr,
    //         roof_extruder_nr,
    //         z_seam_config,
    //         roof_paths,
    //         storage.getModelBoundingBox().flatten().getMiddle());
    //     wall_orderer.addToLayer();
    // }
    // gcode_layer.addLinesByOptimizer(roof_lines, current_roof_config, (pattern == EFillMethod::ZIG_ZAG) ? SpaceFillType::PolyLines : SpaceFillType::Lines);
    return true;
}

bool FffGcodeWriter::addSupportBottomsToGCode(const SliceDataStorage& storage, LayerPlan& gcode_layer) const
{
    // const SupportLayer& support_layer = storage.support.supportLayers[std::max(LayerIndex{ 0 }, gcode_layer.getLayerIndex())];
    //
    // if (! storage.support.generated || gcode_layer.getLayerIndex() > storage.support.layer_nr_max_filled_layer || support_layer.support_bottom.empty())
    // {
    //     return false; // No need to generate support bottoms if there's no support.
    // }
    //
    // const size_t bottom_extruder_nr =
    // Application::getInstance().current_slice_->scene.current_mesh_group->settings.get<ExtruderTrain&>("support_bottom_extruder_nr").extruder_nr_; const ExtruderTrain&
    // bottom_extruder = Application::getInstance().current_slice_->scene.extruders[bottom_extruder_nr];
    //
    // const EFillMethod pattern = bottom_extruder.settings_.get<EFillMethod>("support_bottom_pattern");
    // AngleDegrees fill_angle = 0;
    // if (! storage.support.support_bottom_angles.empty())
    // {
    //     // handle negative layer numbers
    //     int divisor = static_cast<int>(storage.support.support_bottom_angles.size());
    //     int index = ((gcode_layer.getLayerIndex() % divisor) + divisor) % divisor;
    //     fill_angle = storage.support.support_bottom_angles.at(index);
    // }
    // const bool zig_zaggify_infill = pattern == EFillMethod::ZIG_ZAG;
    // constexpr bool connect_polygons = false; // Keep the same as roof, also does make a bit less sense when support infill is < 100% or support walls are set to > 0.
    // constexpr coord_t support_bottom_overlap = 0; // the bottoms should never be expanded outwards
    // constexpr size_t infill_multiplier = 1;
    // constexpr coord_t extra_infill_shift = 0;
    // const auto wall_line_count = bottom_extruder.settings_.get<size_t>("support_bottom_wall_count");
    // const coord_t small_area_width = bottom_extruder.settings_.get<coord_t>("min_even_wall_line_width") * 2; // Maximum width of a region that can still be filled with one wall.
    //
    // const Point2LL infill_origin;
    // constexpr bool skip_stitching = false;
    // constexpr bool fill_gaps = true;
    // constexpr bool use_endpieces = true;
    // constexpr bool connected_zigzags = false;
    // constexpr bool skip_some_zags = false;
    // constexpr int zag_skip_count = 0;
    // constexpr coord_t pocket_size = 0;
    // const coord_t max_resolution = bottom_extruder.settings_.get<coord_t>("meshfix_maximum_resolution");
    // const coord_t max_deviation = bottom_extruder.settings_.get<coord_t>("meshfix_maximum_deviation");
    //
    // const coord_t support_bottom_line_distance = bottom_extruder.settings_.get<coord_t>(
    //     "support_bottom_line_distance"); // note: no need to apply initial line width factor; support bottoms cannot exist on the first layer
    // Infill bottom_computation(
    //     pattern,
    //     zig_zaggify_infill,
    //     connect_polygons,
    //     support_layer.support_bottom,
    //     gcode_layer.configs_storage_.support_bottom_config.getLineWidth(),
    //     support_bottom_line_distance,
    //     support_bottom_overlap,
    //     infill_multiplier,
    //     fill_angle,
    //     gcode_layer.z_,
    //     extra_infill_shift,
    //     max_resolution,
    //     max_deviation,
    //     wall_line_count,
    //     small_area_width,
    //     infill_origin,
    //     skip_stitching,
    //     fill_gaps,
    //     connected_zigzags,
    //     use_endpieces,
    //     skip_some_zags,
    //     zag_skip_count,
    //     pocket_size);
    // Shape bottom_polygons;
    // std::vector<VariableWidthLines> bottom_paths;
    // OpenLinesSet bottom_lines;
    // bottom_computation.generate(bottom_paths, bottom_polygons, bottom_lines, bottom_extruder.settings_, gcode_layer.getLayerIndex(), SectionType::SUPPORT);
    // if (bottom_paths.empty() && bottom_polygons.empty() && bottom_lines.empty())
    // {
    //     return false;
    // }
    // gcode_layer.setIsInside(false); // going to print stuff outside print object, i.e. support
    // if (! bottom_polygons.empty())
    // {
    //     constexpr bool force_comb_retract = false;
    //     gcode_layer.addTravel(bottom_polygons[0][0], force_comb_retract);
    //     gcode_layer.addPolygonsByOptimizer(bottom_polygons, gcode_layer.configs_storage_.support_bottom_config, bottom_extruder.settings_);
    // }
    // if (! bottom_paths.empty())
    // {
    //     const GCodePathConfig& config = gcode_layer.configs_storage_.support_bottom_config;
    //     constexpr bool retract_before_outer_wall = false;
    //     constexpr coord_t wipe_dist = 0;
    //     const ZSeamConfig z_seam_config(EZSeamType::SHORTEST, gcode_layer.getLastPlannedPositionOrStartingPosition(), EZSeamCornerPrefType::Z_SEAM_CORNER_PREF_NONE, false);
    //
    //     InsetOrderOptimizer wall_orderer(
    //         *this,
    //         storage,
    //         gcode_layer,
    //         bottom_extruder.settings_,
    //         bottom_extruder_nr,
    //         config,
    //         config,
    //         config,
    //         config,
    //         config,
    //         config,
    //         retract_before_outer_wall,
    //         wipe_dist,
    //         wipe_dist,
    //         bottom_extruder_nr,
    //         bottom_extruder_nr,
    //         z_seam_config,
    //         bottom_paths,
    //         storage.getModelBoundingBox().flatten().getMiddle());
    //     wall_orderer.addToLayer();
    // }
    // gcode_layer.addLinesByOptimizer(
    //     bottom_lines,
    //     gcode_layer.configs_storage_.support_bottom_config,
    //     (pattern == EFillMethod::ZIG_ZAG) ? SpaceFillType::PolyLines : SpaceFillType::Lines);
    return true;
}

void FffGcodeWriter::setExtruder_addPrime(const SliceDataStorage& storage, LayerPlan& gcode_layer, const size_t extruder_nr, const bool append_to_prime_tower) const
{
    // const size_t previous_extruder = gcode_layer.getExtruder();
    // const bool extruder_changed = gcode_layer.setExtruder(extruder_nr);
    //
    // if (extruder_changed)
    // {
    //     if (extruder_prime_layer_nr[extruder_nr] == gcode_layer.getLayerIndex())
    //     {
    //         const ExtruderTrain& train = Application::getInstance().current_slice_->scene.extruders[extruder_nr];
    //
    //         // We always prime an extruder, but whether it will be a prime blob/poop depends on if prime blob is enabled.
    //         // This is decided in GCodeExport::writePrimeTrain().
    //         if (train.settings_.get<bool>("prime_blob_enable")) // Don't travel to the prime-blob position if not enabled though.
    //         {
    //             bool prime_pos_is_abs = train.settings_.get<bool>("extruder_prime_pos_abs");
    //             Point2LL prime_pos = Point2LL(train.settings_.get<coord_t>("extruder_prime_pos_x"), train.settings_.get<coord_t>("extruder_prime_pos_y"));
    //             gcode_layer.addTravel(prime_pos_is_abs ? prime_pos : gcode_layer.getLastPlannedPositionOrStartingPosition() + prime_pos);
    //             gcode_layer.planPrime();
    //         }
    //         else
    //         {
    //             // Otherwise still prime, but don't do any other travels.
    //             gcode_layer.planPrime(0.0);
    //         }
    //     }
    //
    //     if (! gcode_layer.getSkirtBrimIsPlanned(extruder_nr))
    //     {
    //         processSkirtBrim(storage, gcode_layer, extruder_nr, gcode_layer.getLayerIndex());
    //     }
    // }
    //
    // if (append_to_prime_tower)
    // {
    //     addPrimeTower(storage, gcode_layer, previous_extruder);
    // }
}

void FffGcodeWriter::addPrimeTower(const SliceDataStorage& storage, LayerPlan& gcode_layer, const size_t prev_extruder) const
{
    // if (! storage.prime_tower_)
    // {
    //     return;
    // }
    //
    // const LayerIndex layer_nr = gcode_layer.getLayerIndex();
    // const std::vector<ExtruderUse> extruder_order = extruder_order_per_layer.get(layer_nr);
    // storage.prime_tower_->addToGcode(storage, gcode_layer, extruder_order, prev_extruder, gcode_layer.getExtruder());
}

void FffGcodeWriter::finalize()
{
    const Settings& mesh_group_settings = Application::getInstance().current_slice_->scene.current_mesh_group->settings;
    if (mesh_group_settings.get<bool>("machine_heated_bed"))
    {
        gcode.writeBedTemperatureCommand(0); // Cool down the bed (M140).
        // Nozzles are cooled down automatically after the last time they are used (which might be earlier than the end of the print).
    }
    if (mesh_group_settings.get<bool>("machine_heated_build_volume") && mesh_group_settings.get<Temperature>("build_volume_temperature") != 0)
    {
        gcode.writeBuildVolumeTemperatureCommand(0); // Cool down the build volume.
    }

    const Duration print_time = gcode.getSumTotalPrintTimes();
    std::vector<double> filament_used;
    std::vector<std::string> material_ids;
    std::vector<bool> extruder_is_used;
    const Scene& scene = Application::getInstance().current_slice_->scene;
    for (size_t extruder_nr = 0; extruder_nr < scene.extruders.size(); extruder_nr++)
    {
        filament_used.emplace_back(gcode.getTotalFilamentUsed(extruder_nr));
        material_ids.emplace_back(scene.extruders[extruder_nr].settings_.get<std::string>("material_guid"));
        extruder_is_used.push_back(gcode.getExtruderIsUsed(extruder_nr));
    }
    std::string prefix = gcode.getFileHeader(extruder_is_used, &print_time, filament_used, material_ids);
    if (! Application::getInstance().communication_->isSequential())
    {
        Application::getInstance().communication_->sendGCodePrefix(prefix);
        Application::getInstance().communication_->sendSliceUUID(slice_uuid);
    }
    else
    {
        spdlog::info("Gcode header after slicing: {}", prefix);
    }
    if (mesh_group_settings.get<bool>("acceleration_enabled"))
    {
        gcode.writePrintAcceleration(mesh_group_settings.get<Acceleration>("machine_acceleration"));
        gcode.writeTravelAcceleration(mesh_group_settings.get<Acceleration>("machine_acceleration"));
    }
    if (mesh_group_settings.get<bool>("jerk_enabled"))
    {
        gcode.writeJerk(mesh_group_settings.get<Velocity>("machine_max_jerk_xy"));
    }

    const auto end_gcode = mesh_group_settings.get<std::string>("machine_end_gcode");

    if (end_gcode.length() > 0 && mesh_group_settings.get<bool>("relative_extrusion"))
    {
        gcode.writeExtrusionMode(false); // ensure absolute extrusion mode is set before the end gcode
    }
    gcode.finalize(end_gcode.c_str());

    // set extrusion mode back to "normal"
    gcode.resetExtrusionMode();

    for (size_t e = 0; e < Application::getInstance().current_slice_->scene.extruders.size(); e++)
    {
        gcode.writeTemperatureCommand(e, 0, false);
    }

    gcode.writeComment("End of Gcode");
    gcode.flushOutputStream();
    /*
    the profile string below can be executed since the M25 doesn't end the gcode on an UMO and when printing via USB.
    gcode.writeCode("M25 ;Stop reading from this point on.");
    gcode.writeComment("Cura profile string:");
    gcode.writeComment(FffProcessor::getInstance()->getAllLocalSettingsString() + FffProcessor::getInstance()->getProfileString());
    */
}


} // namespace cura<|MERGE_RESOLUTION|>--- conflicted
+++ resolved
@@ -2351,496 +2351,13 @@
 
     for (const OpenPolyline& a : unsupported_line_segments)
     {
-<<<<<<< HEAD
-        const OpenPolyline& simplified = s.polyline(a);
-=======
         const OpenPolyline simplified = s.polyline(a);
->>>>>>> d4853d42
         for (const Point2LL& point : simplified)
         {
             size_t idx = expanded_inv_supported_area.findInside(point);
             if (idx == NO_INDEX)
             {
                 continue;
-<<<<<<< HEAD
-=======
-            }
-
-            map[idx].push_back(point);
-        }
-    }
-
-    for (const auto& pair : map)
-    {
-        const Polygon& area = expanded_inv_supported_area[pair.first];
-        const PointsSet& points = pair.second;
-
-        OpenLinesSet result_lines;
-        getBestAngledLinesToSupportPoints(result_lines, Shape(area).offset(infill_line_width / 2 + EPSILON), points, infill_line_width);
-
-        for (const auto& line : part.getOwnInfillArea().intersection(result_lines))
-        {
-            integrateSupportingLine(infill_lines, line);
-        }
-    }
-}
-
-bool FffGcodeWriter::processSingleLayerInfill(
-    const SliceDataStorage& storage,
-    LayerPlan& gcode_layer,
-    const SliceMeshStorage& mesh,
-    const size_t extruder_nr,
-    const MeshPathConfigs& mesh_config,
-    const SliceLayerPart& part) const
-{
-    if (extruder_nr != mesh.settings.get<ExtruderTrain&>("infill_extruder_nr").extruder_nr_)
-    {
-        return false;
-    }
-    const auto infill_line_distance = mesh.settings.get<coord_t>("infill_line_distance");
-    if (infill_line_distance == 0 || part.infill_area_per_combine_per_density[0].empty())
-    {
-        return false;
-    }
-    bool added_something = false;
-    const coord_t infill_line_width = mesh_config.infill_config[0].getLineWidth();
-
-    // Combine the 1 layer thick infill with the top/bottom skin and print that as one thing.
-    Shape infill_polygons;
-    std::vector<std::vector<VariableWidthLines>> wall_tool_paths; // All wall toolpaths binned by inset_idx (inner) and by density_idx (outer)
-    OpenLinesSet infill_lines;
-
-    const auto pattern = mesh.settings.get<EFillMethod>("infill_pattern");
-    const bool zig_zaggify_infill = mesh.settings.get<bool>("zig_zaggify_infill") || pattern == EFillMethod::ZIG_ZAG;
-    const bool connect_polygons = mesh.settings.get<bool>("connect_infill_polygons");
-    const auto infill_overlap = mesh.settings.get<coord_t>("infill_overlap_mm");
-    const auto infill_multiplier = mesh.settings.get<size_t>("infill_multiplier");
-    const auto wall_line_count = mesh.settings.get<size_t>("infill_wall_line_count");
-    const size_t last_idx = part.infill_area_per_combine_per_density.size() - 1;
-    const auto max_resolution = mesh.settings.get<coord_t>("meshfix_maximum_resolution");
-    const auto max_deviation = mesh.settings.get<coord_t>("meshfix_maximum_deviation");
-    AngleDegrees infill_angle = 45; // Original default. This will get updated to an element from mesh->infill_angles.
-    if (! mesh.infill_angles.empty())
-    {
-        const size_t combined_infill_layers
-            = std::max(uint64_t(1), round_divide(mesh.settings.get<coord_t>("infill_sparse_thickness"), std::max(mesh.settings.get<coord_t>("layer_height"), coord_t(1))));
-        infill_angle = mesh.infill_angles.at((static_cast<size_t>(gcode_layer.getLayerNr()) / combined_infill_layers) % mesh.infill_angles.size());
-    }
-    const Point3LL mesh_middle = mesh.bounding_box.getMiddle();
-    const Point2LL infill_origin(mesh_middle.x_ + mesh.settings.get<coord_t>("infill_offset_x"), mesh_middle.y_ + mesh.settings.get<coord_t>("infill_offset_y"));
-
-    auto get_cut_offset = [](const bool zig_zaggify, const coord_t line_width, const size_t line_count)
-    {
-        if (zig_zaggify)
-        {
-            return -line_width / 2 - static_cast<coord_t>(line_count) * line_width - 5;
-        }
-        return -static_cast<coord_t>(line_count) * line_width;
-    };
-
-    Shape sparse_in_outline = part.infill_area_per_combine_per_density[last_idx][0];
-
-    // if infill walls are required below the boundaries of skin regions above, partition the infill along the
-    // boundary edge
-    Shape infill_below_skin;
-    Shape infill_not_below_skin;
-    const bool hasSkinEdgeSupport = partitionInfillBySkinAbove(infill_below_skin, infill_not_below_skin, gcode_layer, mesh, part, infill_line_width);
-
-    const auto pocket_size = mesh.settings.get<coord_t>("cross_infill_pocket_size");
-    constexpr bool skip_stitching = false;
-    constexpr bool connected_zigzags = false;
-    const bool use_endpieces = part.infill_area_per_combine_per_density.size() == 1; // Only use endpieces when not using gradual infill, since they will then overlap.
-    constexpr bool skip_some_zags = false;
-    constexpr int zag_skip_count = 0;
-
-    for (size_t density_idx = last_idx; static_cast<int>(density_idx) >= 0; density_idx--)
-    {
-        // Only process dense areas when they're initialized
-        if (part.infill_area_per_combine_per_density[density_idx][0].empty())
-        {
-            continue;
-        }
-
-        OpenLinesSet infill_lines_here;
-        Shape infill_polygons_here;
-
-        // the highest density infill combines with the next to create a grid with density_factor 1
-        int infill_line_distance_here = infill_line_distance << (density_idx + 1);
-        int infill_shift = infill_line_distance_here / 2;
-
-        /* infill shift explanation: [>]=shift ["]=line_dist
-
-         :       |       :       |       :       |       :       |         > furthest from top
-         :   |   |   |   :   |   |   |   :   |   |   |   :   |   |   |     > further from top
-         : | | | | | | | : | | | | | | | : | | | | | | | : | | | | | | |   > near top
-         >>"""""
-         :       |       :       |       :       |       :       |         > furthest from top
-         :   |   |   |   :   |   |   |   :   |   |   |   :   |   |   |     > further from top
-         : | | | | | | | : | | | | | | | : | | | | | | | : | | | | | | |   > near top
-         >>>>"""""""""
-         :       |       :       |       :       |       :       |         > furthest from top
-         :   |   |   |   :   |   |   |   :   |   |   |   :   |   |   |     > further from top
-         : | | | | | | | : | | | | | | | : | | | | | | | : | | | | | | |   > near top
-         >>>>>>>>"""""""""""""""""
-         */
-
-        // All of that doesn't hold for the Cross patterns; they should just always be multiplied by 2.
-        if (density_idx == part.infill_area_per_combine_per_density.size() - 1 || pattern == EFillMethod::CROSS || pattern == EFillMethod::CROSS_3D)
-        {
-            /* the least dense infill should fill up all remaining gaps
-             :       |       :       |       :       |       :       |       :  > furthest from top
-             :   |   |   |   :   |   |   |   :   |   |   |   :   |   |   |   :  > further from top
-             : | | | | | | | : | | | | | | | : | | | | | | | : | | | | | | | :  > near top
-               .   .     .       .           .               .       .       .
-               :   :     :       :           :               :       :       :
-               `"""'     `"""""""'           `"""""""""""""""'       `"""""""'
-                                                                         ^   new line distance for lowest density infill
-                                                   ^ infill_line_distance_here for lowest density infill up till here
-                             ^ middle density line dist
-                 ^   highest density line dist*/
-
-            // All of that doesn't hold for the Cross patterns; they should just always be multiplied by 2 for every density index.
-            infill_line_distance_here /= 2;
-        }
-
-        Shape in_outline = part.infill_area_per_combine_per_density[density_idx][0];
-
-        std::shared_ptr<LightningLayer> lightning_layer;
-        if (mesh.lightning_generator)
-        {
-            lightning_layer = std::make_shared<LightningLayer>(mesh.lightning_generator->getTreesForLayer(gcode_layer.getLayerNr()));
-        }
-
-        const bool fill_gaps = density_idx == 0; // Only fill gaps in the lowest infill density pattern.
-        if (hasSkinEdgeSupport)
-        {
-            // infill region with skin above has to have at least one infill wall line
-            const size_t min_skin_below_wall_count = wall_line_count > 0 ? wall_line_count : 1;
-            const size_t skin_below_wall_count = density_idx == last_idx ? min_skin_below_wall_count : 0;
-            const coord_t small_area_width = 0;
-            wall_tool_paths.emplace_back(std::vector<VariableWidthLines>());
-            const coord_t overlap = infill_overlap - (density_idx == last_idx ? 0 : wall_line_count * infill_line_width);
-            Infill infill_comp(
-                pattern,
-                zig_zaggify_infill,
-                connect_polygons,
-                infill_below_skin,
-                infill_line_width,
-                infill_line_distance_here,
-                overlap,
-                infill_multiplier,
-                infill_angle,
-                gcode_layer.z_,
-                infill_shift,
-                max_resolution,
-                max_deviation,
-                skin_below_wall_count,
-                small_area_width,
-                infill_origin,
-                skip_stitching,
-                fill_gaps,
-                connected_zigzags,
-                use_endpieces,
-                skip_some_zags,
-                zag_skip_count,
-                pocket_size);
-            infill_comp.generate(
-                wall_tool_paths.back(),
-                infill_polygons,
-                infill_lines,
-                mesh.settings,
-                gcode_layer.getLayerNr(),
-                SectionType::INFILL,
-                mesh.cross_fill_provider,
-                lightning_layer,
-                &mesh);
-            if (density_idx < last_idx)
-            {
-                const coord_t cut_offset = get_cut_offset(zig_zaggify_infill, infill_line_width, min_skin_below_wall_count);
-                Shape tool = infill_below_skin.offset(static_cast<int>(cut_offset));
-                infill_lines_here = tool.intersection(infill_lines_here);
-            }
-            infill_lines.push_back(infill_lines_here);
-            // normal processing for the infill that isn't below skin
-            in_outline = infill_not_below_skin;
-            if (density_idx == last_idx)
-            {
-                sparse_in_outline = infill_not_below_skin;
-            }
-        }
-
-        const coord_t circumference = in_outline.length();
-        // Originally an area of 0.4*0.4*2 (2 line width squares) was found to be a good threshold for removal.
-        // However we found that this doesn't scale well with polygons with larger circumference (https://github.com/Ultimaker/Cura/issues/3992).
-        // Given that the original test worked for approximately 2x2cm models, this scaling by circumference should make it work for any size.
-        constexpr double minimum_small_area_factor = 0.4 * 0.4 / 40000;
-        const double minimum_small_area = minimum_small_area_factor * circumference;
-
-        // This is only for density infill, because after generating the infill might appear unnecessary infill on walls
-        // especially on vertical surfaces
-        in_outline.removeSmallAreas(minimum_small_area);
-
-        constexpr size_t wall_line_count_here = 0; // Wall toolpaths were generated in generateGradualInfill for the sparsest density, denser parts don't have walls by default
-        const coord_t small_area_width = 0;
-        const coord_t overlap = mesh.settings.get<coord_t>("infill_overlap_mm");
-
-        wall_tool_paths.emplace_back();
-        Infill infill_comp(
-            pattern,
-            zig_zaggify_infill,
-            connect_polygons,
-            in_outline,
-            infill_line_width,
-            infill_line_distance_here,
-            overlap,
-            infill_multiplier,
-            infill_angle,
-            gcode_layer.z_,
-            infill_shift,
-            max_resolution,
-            max_deviation,
-            wall_line_count_here,
-            small_area_width,
-            infill_origin,
-            skip_stitching,
-            fill_gaps,
-            connected_zigzags,
-            use_endpieces,
-            skip_some_zags,
-            zag_skip_count,
-            pocket_size);
-        infill_comp.generate(
-            wall_tool_paths.back(),
-            infill_polygons,
-            infill_lines,
-            mesh.settings,
-            gcode_layer.getLayerNr(),
-            SectionType::INFILL,
-            mesh.cross_fill_provider,
-            lightning_layer,
-            &mesh);
-        if (density_idx < last_idx)
-        {
-            const coord_t cut_offset = get_cut_offset(zig_zaggify_infill, infill_line_width, wall_line_count);
-            Shape tool = sparse_in_outline.offset(static_cast<int>(cut_offset));
-            infill_lines_here = tool.intersection(infill_lines_here);
-        }
-        infill_lines.push_back(infill_lines_here);
-        infill_polygons.push_back(infill_polygons_here);
-    }
-
-    wall_tool_paths.emplace_back(part.infill_wall_toolpaths); // The extra infill walls were generated separately. Add these too.
-
-    if (mesh.settings.get<coord_t>("wall_line_count") // Disable feature if no walls - it can leave dangling lines at edges
-        && pattern != EFillMethod::LIGHTNING // Lightning doesn't make enclosed regions
-        && pattern != EFillMethod::CONCENTRIC // Doesn't handle 'holes' in infill lines very well
-        && pattern != EFillMethod::CROSS // Ditto
-        && pattern != EFillMethod::CROSS_3D) // Ditto
-    {
-        addExtraLinesToSupportSurfacesAbove(infill_lines, infill_polygons, wall_tool_paths, part, infill_line_width, gcode_layer, mesh);
-    }
-
-    const bool walls_generated = std::any_of(
-        wall_tool_paths.cbegin(),
-        wall_tool_paths.cend(),
-        [](const std::vector<VariableWidthLines>& tp)
-        {
-            return ! (
-                tp.empty()
-                || std::all_of(
-                    tp.begin(),
-                    tp.end(),
-                    [](const VariableWidthLines& vwl)
-                    {
-                        return vwl.empty();
-                    }));
-        });
-    if (! infill_lines.empty() || ! infill_polygons.empty() || walls_generated)
-    {
-        added_something = true;
-        gcode_layer.setIsInside(true); // going to print stuff inside print object
-        std::optional<Point2LL> near_start_location;
-        if (mesh.settings.get<bool>("infill_randomize_start_location"))
-        {
-            srand(gcode_layer.getLayerNr());
-            if (! infill_lines.empty())
-            {
-                near_start_location = infill_lines[rand() % infill_lines.size()][0];
-            }
-            else if (! infill_polygons.empty())
-            {
-                const Polygon& start_poly = infill_polygons[rand() % infill_polygons.size()];
-                near_start_location = start_poly[rand() % start_poly.size()];
-            }
-            else // So walls_generated must be true.
-            {
-                std::vector<VariableWidthLines>* start_paths = &wall_tool_paths[rand() % wall_tool_paths.size()];
-                while (start_paths->empty() || (*start_paths)[0].empty()) // We know for sure (because walls_generated) that one of them is not empty. So randomise until we hit
-                                                                          // it. Should almost always be very quick.
-                {
-                    start_paths = &wall_tool_paths[rand() % wall_tool_paths.size()];
-                }
-                near_start_location = (*start_paths)[0][0].junctions_[0].p_;
-            }
-        }
-        if (walls_generated)
-        {
-            for (const std::vector<VariableWidthLines>& tool_paths : wall_tool_paths)
-            {
-                constexpr bool retract_before_outer_wall = false;
-                constexpr coord_t wipe_dist = 0;
-                const ZSeamConfig z_seam_config(
-                    mesh.settings.get<EZSeamType>("z_seam_type"),
-                    mesh.getZSeamHint(),
-                    mesh.settings.get<EZSeamCornerPrefType>("z_seam_corner"),
-                    mesh_config.infill_config[0].getLineWidth() * 2);
-                InsetOrderOptimizer wall_orderer(
-                    *this,
-                    storage,
-                    gcode_layer,
-                    mesh.settings,
-                    extruder_nr,
-                    mesh_config.infill_config[0],
-                    mesh_config.infill_config[0],
-                    mesh_config.infill_config[0],
-                    mesh_config.infill_config[0],
-                    mesh_config.infill_config[0],
-                    mesh_config.infill_config[0],
-                    retract_before_outer_wall,
-                    wipe_dist,
-                    wipe_dist,
-                    extruder_nr,
-                    extruder_nr,
-                    z_seam_config,
-                    tool_paths,
-                    mesh.bounding_box.flatten().getMiddle());
-                added_something |= wall_orderer.addToLayer();
-            }
-        }
-        if (! infill_polygons.empty())
-        {
-            constexpr bool force_comb_retract = false;
-            // start the infill polygons at the nearest vertex to the current location
-            gcode_layer.addTravel(PolygonUtils::findNearestVert(gcode_layer.getLastPlannedPositionOrStartingPosition(), infill_polygons).p(), force_comb_retract);
-            gcode_layer.addPolygonsByOptimizer(infill_polygons, mesh_config.infill_config[0], mesh.settings, ZSeamConfig(), 0, false, 1.0_r, false, false, near_start_location);
-        }
-        const bool enable_travel_optimization = mesh.settings.get<bool>("infill_enable_travel_optimization");
-        if (pattern == EFillMethod::GRID || pattern == EFillMethod::LINES || pattern == EFillMethod::TRIANGLES || pattern == EFillMethod::CUBIC
-            || pattern == EFillMethod::TETRAHEDRAL || pattern == EFillMethod::QUARTER_CUBIC || pattern == EFillMethod::CUBICSUBDIV || pattern == EFillMethod::LIGHTNING)
-        {
-            gcode_layer.addLinesByOptimizer(
-                infill_lines,
-                mesh_config.infill_config[0],
-                SpaceFillType::Lines,
-                enable_travel_optimization,
-                mesh.settings.get<coord_t>("infill_wipe_dist"),
-                /*float_ratio = */ 1.0,
-                near_start_location);
-        }
-        else
-        {
-            gcode_layer.addLinesByOptimizer(
-                infill_lines,
-                mesh_config.infill_config[0],
-                (pattern == EFillMethod::ZIG_ZAG) ? SpaceFillType::PolyLines : SpaceFillType::Lines,
-                enable_travel_optimization,
-                /* wipe_dist = */ 0,
-                /*float_ratio = */ 1.0,
-                near_start_location);
-        }
-    }
-    return added_something;
-}
-
-bool FffGcodeWriter::partitionInfillBySkinAbove(
-    Shape& infill_below_skin,
-    Shape& infill_not_below_skin,
-    const LayerPlan& gcode_layer,
-    const SliceMeshStorage& mesh,
-    const SliceLayerPart& part,
-    coord_t infill_line_width)
-{
-    constexpr coord_t tiny_infill_offset = 20;
-    const auto skin_edge_support_layers = mesh.settings.get<size_t>("skin_edge_support_layers");
-    Shape skin_above_combined; // skin regions on the layers above combined with small gaps between
-
-    // working from the highest layer downwards, combine the regions of skin on all the layers
-    // but don't let the regions merge together
-    // otherwise "terraced" skin regions on separate layers will look like a single region of unbroken skin
-    for (size_t i = skin_edge_support_layers; i > 0; --i)
-    {
-        const size_t skin_layer_nr = gcode_layer.getLayerNr() + i;
-        if (skin_layer_nr < mesh.layers.size())
-        {
-            for (const SliceLayerPart& part_i : mesh.layers[skin_layer_nr].parts)
-            {
-                for (const SkinPart& skin_part : part_i.skin_parts)
-                {
-                    // Limit considered areas to the ones that should have infill underneath at the current layer.
-                    const Shape relevant_outline = skin_part.outline.intersection(part.getOwnInfillArea());
-
-                    if (! skin_above_combined.empty())
-                    {
-                        // does this skin part overlap with any of the skin parts on the layers above?
-                        const Shape overlap = skin_above_combined.intersection(relevant_outline);
-                        if (! overlap.empty())
-                        {
-                            // yes, it overlaps, need to leave a gap between this skin part and the others
-                            if (i > 1) // this layer is the 2nd or higher layer above the layer whose infill we're printing
-                            {
-                                // looking from the side, if the combined regions so far look like this...
-                                //
-                                //     ----------------------------------
-                                //
-                                // and the new skin part looks like this...
-                                //
-                                //             -------------------------------------
-                                //
-                                // the result should be like this...
-                                //
-                                //     ------- -------------------------- ----------
-
-                                // expand the overlap region slightly to make a small gap
-                                const Shape overlap_expanded = overlap.offset(tiny_infill_offset);
-                                // subtract the expanded overlap region from the regions accumulated from higher layers
-                                skin_above_combined = skin_above_combined.difference(overlap_expanded);
-                                // subtract the expanded overlap region from this skin part and add the remainder to the overlap region
-                                skin_above_combined.push_back(relevant_outline.difference(overlap_expanded));
-                                // and add the overlap area as well
-                                skin_above_combined.push_back(overlap);
-                            }
-                            else // this layer is the 1st layer above the layer whose infill we're printing
-                            {
-                                // add this layer's skin region without subtracting the overlap but still make a gap between this skin region and what has been accumulated so
-                                // far we do this so that these skin region edges will definitely have infill walls below them
-
-                                // looking from the side, if the combined regions so far look like this...
-                                //
-                                //     ----------------------------------
-                                //
-                                // and the new skin part looks like this...
-                                //
-                                //             -------------------------------------
-                                //
-                                // the result should be like this...
-                                //
-                                //     ------- -------------------------------------
-
-                                skin_above_combined = skin_above_combined.difference(relevant_outline.offset(tiny_infill_offset));
-                                skin_above_combined.push_back(relevant_outline);
-                            }
-                        }
-                        else // no overlap
-                        {
-                            skin_above_combined.push_back(relevant_outline);
-                        }
-                    }
-                    else // this is the first skin region we have looked at
-                    {
-                        skin_above_combined.push_back(relevant_outline);
-                    }
-                }
->>>>>>> d4853d42
             }
 
             map[idx].push_back(point);
