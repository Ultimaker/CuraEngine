#include "MergeInfillLines.h"

#include <algorithm> // min

#include "utils/linearAlg2D.h"

namespace cura
{

void MergeInfillLines::writeCompensatedMove(Point& to, double speed, GCodePath& last_path, int64_t new_line_width)
{
    double old_line_width = INT2MM(last_path.config->getLineWidth());
    double new_line_width_mm = INT2MM(new_line_width);
    double extrusion_mod = new_line_width_mm / old_line_width;
    double new_speed = speed;
    if (speed_equalize_flow_enabled)
    {
        double speed_mod = old_line_width / new_line_width_mm;
        new_speed = std::min(speed * speed_mod, speed_equalize_flow_max);
    }
<<<<<<< HEAD
    sendLineTo(last_path.config->type, to, last_path.getLineWidthForLayerView());
    gcode.writeExtrusion(to, new_speed, last_path.getExtrusionMM3perMM() * extrusion_mod, last_path.getExtrusionOffsetMM(), last_path.config->type);
=======
    sendLineTo(last_path.config->type, to, last_path.getLineWidthForLayerView(), last_path.config->getLayerThickness(), new_speed);
    gcode.writeExtrusion(to, new_speed, last_path.getExtrusionMM3perMM() * extrusion_mod, last_path.config->type);
>>>>>>> 8ba1096a
}

bool MergeInfillLines::mergeInfillLines(unsigned int& path_idx)
{ //Check for lots of small moves and combine them into one large line
    Point prev_middle;
    Point last_middle;
    int64_t line_width;

    if (isConvertible(path_idx, prev_middle, last_middle, line_width, false))
    {
        //   path_idx + 3 is the index of the second extrusion move to be converted in combination with the first
        {
            GCodePath& move_path = paths[path_idx];
            for(unsigned int point_idx = 0; point_idx < move_path.points.size() - 1; point_idx++)
            {
                gcode.writeTravel(move_path.points[point_idx], move_path.config->getSpeed() * extruder_plan.getTravelSpeedFactor());
            }
            gcode.writeTravel(prev_middle, travelConfig.getSpeed());
            GCodePath& last_path = paths[path_idx + 3];

            writeCompensatedMove(last_middle, last_path.config->getSpeed() * extruder_plan.getExtrudeSpeedFactor(), last_path, line_width);
        }

        path_idx += 2;
        extruder_plan.handleInserts(path_idx, gcode);
        for (; isConvertible(path_idx, prev_middle, last_middle, line_width, true); path_idx += 2)
        {
            extruder_plan.handleInserts(path_idx, gcode);
            GCodePath& last_path = paths[path_idx + 3];
            writeCompensatedMove(last_middle, last_path.config->getSpeed() * extruder_plan.getExtrudeSpeedFactor(), last_path, line_width);
        }
        path_idx = path_idx + 1; // means that the next path considered is the travel path after the converted extrusion path corresponding to the updated path_idx
        extruder_plan.handleInserts(path_idx, gcode);
        return true;
    }
    return false;
};

bool MergeInfillLines::isConvertible(unsigned int path_idx_first_move, Point& first_middle, Point& second_middle, int64_t& resulting_line_width, bool use_second_middle_as_first)
{
    unsigned int idx = path_idx_first_move;
    if (idx + 3 > paths.size()-1)
    {
        return false;
    }
    if (   paths[idx+0].config != &travelConfig // must be travel
        || paths[idx+1].points.size() > 1       // extrusion path is single line
        || paths[idx+1].config == &travelConfig // must be extrusion
//        || paths[idx+2].points.size() > 1       // travel must be direct
        || paths[idx+2].config != &travelConfig // must be travel
        || paths[idx+3].points.size() > 1       // extrusion path is single line
        || paths[idx+3].config == &travelConfig // must be extrusion
        || paths[idx+1].config != paths[idx+3].config // both extrusion moves should have the same config
    )
    {
        return false;
    }

    if (!(paths[idx+1].config->type == PrintFeatureType::Infill || paths[idx+1].config->type == PrintFeatureType::Skin))
    { // only (skin) infill lines can be merged (note that the second extrusion line config is already checked to be the same as the first in code above)
        return false;
    }

    if (paths[idx+1].space_fill_type != SpaceFillType::Lines || paths[idx+3].space_fill_type != SpaceFillType::Lines)
    { // both extrusion moves must be of lines space filling type!
        return false;
    }

    int64_t line_width = paths[idx+1].config->getLineWidth();

    Point& a = paths[idx+0].points.back(); // first extruded line from
    Point& b = paths[idx+1].points.back(); // first extruded line to
    Point& c = paths[idx+2].points.back(); // second extruded line from
    Point& d = paths[idx+3].points.back(); // second extruded line to

    return isConvertible(a, b, c, d, line_width, first_middle, second_middle, resulting_line_width, use_second_middle_as_first);
}

bool MergeInfillLines::isConvertible(const Point& a, const Point& b, const Point& c, const Point& d, int64_t line_width, Point& first_middle, Point& second_middle, int64_t& resulting_line_width, bool use_second_middle_as_first)
{
    use_second_middle_as_first = false;
    int64_t max_line_width = nozzle_size * 3 / 2;

    Point ab = b - a;
    Point cd = d - c;

    if (b == c)
    {
        return false; // the line segments are connected!
    }

    int64_t ab_size = vSize(ab);
    int64_t cd_size = vSize(cd);

    if (ab_size > nozzle_size * 5 || cd_size > nozzle_size * 5)
    {
        return false; // infill lines are too long; otherwise infill lines might be merged when the next infill line is coincidentally shorter like |, would become \ ...
    }

    // if the lines are in the same direction then abs( dot(ab,cd) / |ab| / |cd| ) == 1
    int64_t prod = dot(ab,cd);
    if (std::abs(prod) + 400 < ab_size * cd_size) // 400 = 20*20, where 20 micron is the allowed inaccuracy in the dot product, introduced by the inaccurate point locations of a,b,c,d
    {
        return false; // extrusion moves not in the same or opposite diraction
    }

    // make lines in the same direction by flipping one
    if (prod < 0)
    {
        ab = ab * -1;
    }
    else if (prod == 0)
    {
        return false; // lines are orthogonal!
    }
    else if (b == d || a == c)
    {
        return false; // the line segments are connected!
    }

    first_middle = (use_second_middle_as_first)?
                    second_middle :
                    (a + b) / 2;
    second_middle = (c + d) / 2;

    Point dir_vector_perp = turn90CCW(second_middle - first_middle);
    int64_t dir_vector_perp_length = vSize(dir_vector_perp); // == dir_vector_length
    if (dir_vector_perp_length == 0)
    {
        return false;
    }
    if (dir_vector_perp_length > 5 * nozzle_size)
    {
        return false; // infill lines too far apart
    }

    Point infill_vector = (cd + ab) / 2; // (similar to) average line / direction of the infill

    // compute the resulting line width
    resulting_line_width = std::abs( dot(dir_vector_perp, infill_vector) / dir_vector_perp_length );
    if (resulting_line_width > max_line_width)
    {
        return false; // combined lines would be too wide
    }
    if (resulting_line_width == 0)
    {
        return false; // dot is zero, so lines are in each others extension, not next to eachother
    }

    // check whether two lines are adjacent (note: not 'line segments' but 'lines')
    Point ac = c - first_middle;
    Point infill_vector_perp = turn90CCW(infill_vector);
    int64_t perp_proj = dot(ac, infill_vector_perp);
    int64_t infill_vector_perp_length = vSize(infill_vector_perp);
    if (std::abs(std::abs(perp_proj) / infill_vector_perp_length - line_width) > 20) // it should be the case that dot(ac, infill_vector_perp) / |infill_vector_perp| == line_width
    {
        return false; // lines are too far apart or too close together
    }

    // check whether the two line segments are adjacent.
    // full infill in a narrow area might result in line segments with arbitrary distance between them
    // the more the narrow passage in the area gets aligned with the infill direction, the further apart the line segments will be
    // however, distant line segments might also be due to different narrow passages, so we limit the distance between merged line segments.
    if (!LinearAlg2D::lineSegmentsAreCloserThan(a, b, c, d, line_width * 2))
    {
        return false;
    }

    return true;
};

     /*
void MergeInfillLines::merge(Point& from, Point& p0, Point& p1)
{ //Check for lots of small moves and combine them into one large line
    if (path->points.size() == 1 && path->config != &travelConfig); // && shorterThen(from - path->points[0], path->config->getLineWidth() * 2))
    {
        Point p0 = path->points[0];
        unsigned int path_idx_last = path_idx + 1; // index of the last short move
        while(path_idx_last < paths.size() && paths[path_idx_last].points.size() == 1 && shorterThen(p0 - paths[path_idx_last].points[0], path->config->getLineWidth() * 2))
        {
            p0 = paths[path_idx_last].points[0];
            path_idx_last ++;
        }
        if (paths[path_idx_last-1].config == &travelConfig)
            path_idx_last --;

        if (path_idx_last > path_idx + 2)
        {
            p0 = from;
            for(unsigned int path_idx_short = path_idx; path_idx_short < path_idx_last-1; path_idx_short+=2)
            {
                int64_t oldLen = vSize(p0 - paths[path_idx_short].points[0]);
                Point newPoint = (paths[path_idx_short].points[0] + paths[path_idx_short+1].points[0]) / 2;
                int64_t newLen = vSize(from - newPoint);
                if (newLen > 0)
                {
                    if (oldLen > 0)
                        gcode.writeExtrusion(newPoint, speed * oldLen / newLen, path->getExtrusionMM3perMM() * newLen / oldLen);
                    else
                        gcode.writeExtrusion(newPoint, speed, path->getExtrusionMM3perMM());
                }
            }
            gcode.writeExtrusion(paths[path_idx_last-1].points[0], speed, path->getExtrusionMM3perMM());
            path_idx = path_idx_last - 1;
            continue;
        }
    }
}*/



}//namespace cura<|MERGE_RESOLUTION|>--- conflicted
+++ resolved
@@ -18,13 +18,8 @@
         double speed_mod = old_line_width / new_line_width_mm;
         new_speed = std::min(speed * speed_mod, speed_equalize_flow_max);
     }
-<<<<<<< HEAD
-    sendLineTo(last_path.config->type, to, last_path.getLineWidthForLayerView());
+    sendLineTo(last_path.config->type, to, last_path.getLineWidthForLayerView(), last_path.config->getLayerThickness(), new_speed);
     gcode.writeExtrusion(to, new_speed, last_path.getExtrusionMM3perMM() * extrusion_mod, last_path.getExtrusionOffsetMM(), last_path.config->type);
-=======
-    sendLineTo(last_path.config->type, to, last_path.getLineWidthForLayerView(), last_path.config->getLayerThickness(), new_speed);
-    gcode.writeExtrusion(to, new_speed, last_path.getExtrusionMM3perMM() * extrusion_mod, last_path.config->type);
->>>>>>> 8ba1096a
 }
 
 bool MergeInfillLines::mergeInfillLines(unsigned int& path_idx)
