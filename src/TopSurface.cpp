//Copyright (c) 2017 Ultimaker B.V.
//CuraEngine is released under the terms of the AGPLv3 or higher.

#include "infill.h"
#include "LayerPlan.h"
#include "TopSurface.h"

namespace cura
{

TopSurface::TopSurface()
{
    //Do nothing. Areas stays empty.
}

TopSurface::TopSurface(SliceMeshStorage& mesh, size_t layer_number)
{
    //The top surface is all parts of the mesh where there's no mesh above it, so find the layer above it first.
    Polygons mesh_above;
    if (layer_number < mesh.layers.size() - 1)
    {
        mesh_above = mesh.layers[layer_number + 1].getOutlines();
    } //If this is the top-most layer, mesh_above stays empty.

    areas = mesh.layers[layer_number].getOutlines().difference(mesh_above);
}

bool TopSurface::ironing(const SliceMeshStorage& mesh, const GCodePathConfig& line_config, LayerPlan& layer)
{
    if (areas.empty())
    {
        return false; //Nothing to do.
    }
    //Generate the lines to cover the surface.
    const EFillMethod pattern = mesh.getSettingAsFillMethod("ironing_pattern");
    const coord_t line_spacing = mesh.getSettingInMicrons("ironing_line_spacing");
    const coord_t outline_offset = -mesh.getSettingInMicrons("ironing_inset");
    const coord_t line_width = line_config.getLineWidth();
    const std::vector<int>& top_most_skin_angles = (mesh.getSettingAsCount("roofing_layer_count") > 0) ? mesh.roofing_angles : mesh.skin_angles;
    assert(top_most_skin_angles.size() > 0);
    const double direction = top_most_skin_angles[layer.getLayerNr() % top_most_skin_angles.size()] + 90.0; //Always perpendicular to the skin lines.
    constexpr coord_t infill_overlap = 0;
    constexpr coord_t shift = 0;
    Infill infill_generator(pattern, areas, outline_offset, line_width, line_spacing, infill_overlap, direction, layer.z - 10, shift);
    Polygons ironing_polygons;
    Polygons ironing_lines;
    infill_generator.generate(ironing_polygons, ironing_lines);

    if (pattern == EFillMethod::LINES || pattern == EFillMethod::ZIG_ZAG)
    {
        //Move to a corner of the area that is perpendicular to the ironing lines, to reduce the number of seams.
        const AABB bounding_box(areas);
        PointMatrix rotate(-direction + 90);
        const Point center = bounding_box.getMiddle();
        const Point far_away = rotate.apply(Point(0, vSize(bounding_box.max - center) * 100)); //Some direction very far away in the direction perpendicular to the ironing lines, relative to the centre.
        //Two options to start, both perpendicular to the ironing lines. Which is closer?
        const Point front_side = PolygonUtils::findNearestVert(center + far_away, areas).p();
        const Point back_side = PolygonUtils::findNearestVert(center - far_away, areas).p();
        if (vSize2(layer.getLastPlannedPositionOrStartingPosition() - front_side) < vSize2(layer.getLastPlannedPositionOrStartingPosition() - back_side))
        {
            layer.addTravel(front_side);
        }
        else
        {
            layer.addTravel(back_side);
        }
    }

    //Add the lines as travel moves to the layer plan.
    bool added = false;
    const float ironing_flow = mesh.getSettingAsRatio("ironing_flow");
    if (!ironing_polygons.empty())
    {
<<<<<<< HEAD
        layer.addPolygonsByOptimizer(ironing_polygons, line_config, nullptr, nullptr, 0, false, ironing_flow);
=======
        layer.addPolygonsByOptimizer(ironing_polygons, line_config, nullptr, ZSeamConfig(), 0, false, ironing_flow);
>>>>>>> 0cc9ffd3
        added = true;
    }
    if (!ironing_lines.empty())
    {
        layer.addLinesByOptimizer(ironing_lines, line_config, SpaceFillType::PolyLines, 0, ironing_flow);
        added = true;
    }
    return added;
}

}<|MERGE_RESOLUTION|>--- conflicted
+++ resolved
@@ -71,11 +71,7 @@
     const float ironing_flow = mesh.getSettingAsRatio("ironing_flow");
     if (!ironing_polygons.empty())
     {
-<<<<<<< HEAD
-        layer.addPolygonsByOptimizer(ironing_polygons, line_config, nullptr, nullptr, 0, false, ironing_flow);
-=======
         layer.addPolygonsByOptimizer(ironing_polygons, line_config, nullptr, ZSeamConfig(), 0, false, ironing_flow);
->>>>>>> 0cc9ffd3
         added = true;
     }
     if (!ironing_lines.empty())
