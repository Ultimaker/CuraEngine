/** Copyright (C) 2016 Ultimaker - Released under terms of the AGPLv3 License */
#include <cstring>
#include "LayerPlan.h"
#include "pathOrderOptimizer.h"
#include "sliceDataStorage.h"
#include "utils/polygonUtils.h"
#include "MergeInfillLines.h"
#include "raft.h" // getTotalExtraLayers

namespace cura {


ExtruderPlan::ExtruderPlan(int extruder, int layer_nr, bool is_initial_layer, bool is_raft_layer, int layer_thickness, const FanSpeedLayerTimeSettings& fan_speed_layer_time_settings, const RetractionConfig& retraction_config)
: extruder(extruder)
, heated_pre_travel_time(0)
, required_start_temperature(-1)
, layer_nr(layer_nr)
, is_initial_layer(is_initial_layer)
, is_raft_layer(is_raft_layer)
, layer_thickness(layer_thickness)
, fan_speed_layer_time_settings(fan_speed_layer_time_settings)
, retraction_config(retraction_config)
, extrudeSpeedFactor(1.0)
, travelSpeedFactor(1.0)
, extraTime(0.0)
, totalPrintTime(0)
{
}

void ExtruderPlan::setExtrudeSpeedFactor(double speedFactor)
{
    this->extrudeSpeedFactor = speedFactor;
}
double ExtruderPlan::getExtrudeSpeedFactor()
{
    return this->extrudeSpeedFactor;
}
void ExtruderPlan::setTravelSpeedFactor(double speedFactor)
{
    if (speedFactor < 1) speedFactor = 1.0;
    this->travelSpeedFactor = speedFactor;
}
double ExtruderPlan::getTravelSpeedFactor()
{
    return this->travelSpeedFactor;
}

void ExtruderPlan::setFanSpeed(double _fan_speed)
{
    fan_speed = _fan_speed;
}
double ExtruderPlan::getFanSpeed()
{
    return fan_speed;
}


GCodePath* LayerPlan::getLatestPathWithConfig(const GCodePathConfig& config, SpaceFillType space_fill_type, float flow, bool spiralize, double speed_factor)
{
    std::vector<GCodePath>& paths = extruder_plans.back().paths;
    if (paths.size() > 0 && paths.back().config == &config && !paths.back().done && paths.back().flow == flow && paths.back().speed_factor == speed_factor) // spiralize can only change when a travel path is in between
        return &paths.back();
    paths.emplace_back(config, space_fill_type, flow, spiralize, speed_factor);
    GCodePath* ret = &paths.back();
    return ret;
}

void LayerPlan::forceNewPathStart()
{
    std::vector<GCodePath>& paths = extruder_plans.back().paths;
    if (paths.size() > 0)
        paths[paths.size()-1].done = true;
}

LayerPlan::LayerPlan(const SliceDataStorage& storage, int layer_nr, int z, int layer_thickness, unsigned int start_extruder, const std::vector<FanSpeedLayerTimeSettings>& fan_speed_layer_time_settings_per_extruder, CombingMode combing_mode, int64_t comb_boundary_offset, bool travel_avoid_other_parts, int64_t travel_avoid_distance)
: storage(storage)
, configs_storage(storage, layer_nr, layer_thickness)
, z(z)
, layer_nr(layer_nr)
, is_initial_layer(layer_nr == 0 - Raft::getTotalExtraLayers(storage))
, is_raft_layer(layer_nr < 0 - Raft::getFillerLayerCount(storage))
, layer_thickness(layer_thickness)
, has_prime_tower_planned(false)
, last_extruder_previous_layer(start_extruder)
, last_planned_extruder_setting_base(storage.meshgroup->getExtruderTrain(start_extruder))
, first_travel_destination_is_inside(false) // set properly when addTravel is called for the first time (otherwise not set properly)
, comb_boundary_inside(computeCombBoundaryInside(combing_mode))
, fan_speed_layer_time_settings_per_extruder(fan_speed_layer_time_settings_per_extruder)
{
    int current_extruder = start_extruder;
    comb = nullptr;
    was_inside = true; // not used, because the first travel move is bogus
    is_inside = false; // assumes the next move will not be to inside a layer part (overwritten just before going into a layer part)
    if (combing_mode != CombingMode::OFF)
    {
        comb = new Comb(storage, layer_nr, comb_boundary_inside, comb_boundary_offset, travel_avoid_other_parts, travel_avoid_distance);
    }
    else
    {
        comb = nullptr;
    }
    for (unsigned int extruder_nr = 0; extruder_nr < (unsigned int)storage.meshgroup->getExtruderCount(); extruder_nr++)
    {
        const ExtruderTrain* train = storage.meshgroup->getExtruderTrain(extruder_nr);
        layer_start_pos_per_extruder.emplace_back(train->getSettingInMicrons("layer_start_x"), train->getSettingInMicrons("layer_start_y"));
    }
    extruder_plans.reserve(storage.meshgroup->getExtruderCount());
    extruder_plans.emplace_back(current_extruder, layer_nr, is_initial_layer, is_raft_layer, layer_thickness, fan_speed_layer_time_settings_per_extruder[current_extruder], storage.retraction_config_per_extruder[current_extruder]);

    for (int extruder = 0; extruder < storage.meshgroup->getExtruderCount(); extruder++)
    { //Skirt and brim.
        skirt_brim_is_processed[extruder] = false;
    }
}

LayerPlan::~LayerPlan()
{
    if (comb)
        delete comb;
}

SettingsBaseVirtual* LayerPlan::getLastPlannedExtruderTrainSettings()
{
    return last_planned_extruder_setting_base;
}


Polygons LayerPlan::computeCombBoundaryInside(CombingMode combing_mode)
{
    if (combing_mode == CombingMode::OFF)
    {
        return Polygons();
    }
    if (layer_nr < 0)
    { // when a raft is present
        if (combing_mode == CombingMode::NO_SKIN)
        {
            return Polygons();
        }
        else
        {
            return storage.raftOutline.offset(MM2INT(0.1));
        }
    }
    else 
    {
        Polygons comb_boundary;
        for (const SliceMeshStorage& mesh : storage.meshes)
        {
            const SliceLayer& layer = mesh.layers[layer_nr];
            if (mesh.getSettingBoolean("infill_mesh")) {
                continue;
            }
            if (mesh.getSettingAsCombingMode("retraction_combing") == CombingMode::NO_SKIN)
            {
                for (const SliceLayerPart& part : layer.parts)
                {
                    comb_boundary.add(part.infill_area);
                }
            }
            else
            {
                layer.getSecondOrInnermostWalls(comb_boundary);
            }
        }
        return comb_boundary;
    }
}

void LayerPlan::setIsInside(bool _is_inside)
{
    is_inside = _is_inside;
}

bool LayerPlan::setExtruder(int extruder)
{
    if (extruder == getExtruder())
    {
        return false;
    }
    setIsInside(false);
    { // handle end position of the prev extruder
        SettingsBaseVirtual* train = getLastPlannedExtruderTrainSettings();
        bool end_pos_absolute = train->getSettingBoolean("machine_extruder_end_pos_abs");
        Point end_pos(train->getSettingInMicrons("machine_extruder_end_pos_x"), train->getSettingInMicrons("machine_extruder_end_pos_y"));
        if (!end_pos_absolute)
        {
            end_pos += getLastPlannedPositionOrStartingPosition();
        }
        else 
        {
            Point extruder_offset(train->getSettingInMicrons("machine_nozzle_offset_x"), train->getSettingInMicrons("machine_nozzle_offset_y"));
            end_pos += extruder_offset; // absolute end pos is given as a head position
        }
        addTravel(end_pos); //  + extruder_offset cause it 
    }
    if (extruder_plans.back().paths.empty() && extruder_plans.back().inserts.empty())
    { // first extruder plan in a layer might be empty, cause it is made with the last extruder planned in the previous layer
        extruder_plans.back().extruder = extruder;
    }
    else 
    {
        extruder_plans.emplace_back(extruder, layer_nr, is_initial_layer, is_raft_layer, layer_thickness, fan_speed_layer_time_settings_per_extruder[extruder], storage.retraction_config_per_extruder[extruder]);
        assert((int)extruder_plans.size() <= storage.meshgroup->getExtruderCount() && "Never use the same extruder twice on one layer!");
    }
    last_planned_extruder_setting_base = storage.meshgroup->getExtruderTrain(extruder);

//     forceNewPathStart(); // automatic by the fact that we start a new ExtruderPlan

    { // handle starting pos of the new extruder
        SettingsBaseVirtual* train = getLastPlannedExtruderTrainSettings();
        bool start_pos_absolute = train->getSettingBoolean("machine_extruder_start_pos_abs");
        Point start_pos(train->getSettingInMicrons("machine_extruder_start_pos_x"), train->getSettingInMicrons("machine_extruder_start_pos_y"));
        if (!start_pos_absolute)
        {
            start_pos += getLastPlannedPositionOrStartingPosition();
        }
        else 
        {
            Point extruder_offset(train->getSettingInMicrons("machine_nozzle_offset_x"), train->getSettingInMicrons("machine_nozzle_offset_y"));
            start_pos += extruder_offset; // absolute start pos is given as a head position
        }
        last_planned_position = start_pos;
    }
    return true;
}

void LayerPlan::moveInsideCombBoundary(int distance)
{
    int max_dist2 = MM2INT(2.0) * MM2INT(2.0); // if we are further than this distance, we conclude we are not inside even though we thought we were.
    // this function is to be used to move from the boudary of a part to inside the part
    Point p = getLastPlannedPositionOrStartingPosition(); // copy, since we are going to move p
    if (PolygonUtils::moveInside(comb_boundary_inside, p, distance, max_dist2) != NO_INDEX)
    {
        //Move inside again, so we move out of tight 90deg corners
        PolygonUtils::moveInside(comb_boundary_inside, p, distance, max_dist2);
        if (comb_boundary_inside.inside(p))
        {
            addTravel_simple(p);
            //Make sure the that any retraction happens after this move, not before it by starting a new move path.
            forceNewPathStart();
        }
    }
}

std::optional<std::pair<Point, bool>> LayerPlan::getFirstTravelDestinationState() const
{
    std::optional<std::pair<Point, bool>> ret;
    if (first_travel_destination)
    {
        ret = std::make_pair(*first_travel_destination, first_travel_destination_is_inside);
    }
    return ret;
}

GCodePath& LayerPlan::addTravel(Point p, bool force_comb_retract)
{
    const GCodePathConfig& travel_config = configs_storage.travel_config_per_extruder[getExtruder()];
    const RetractionConfig& retraction_config = storage.retraction_config_per_extruder[getExtruder()];

    GCodePath* path = getLatestPathWithConfig(travel_config, SpaceFillType::None);

    bool combed = false;

    const SettingsBaseVirtual* extr = getLastPlannedExtruderTrainSettings();

    const bool perform_z_hops = extr->getSettingBoolean("retraction_hop_enabled");

    const bool is_first_travel_of_extruder_after_switch = extruder_plans.back().paths.size() == 0 && (extruder_plans.size() > 1 || last_extruder_previous_layer != getExtruder());
    bool bypass_combing = is_first_travel_of_extruder_after_switch && extr->getSettingBoolean("retraction_hop_after_extruder_switch");

    const bool is_first_travel_of_layer = !static_cast<bool>(last_planned_position);
    if (is_first_travel_of_layer)
    {
        bypass_combing = true; // first travel move is bogus; it is added after this and the previous layer have been planned in LayerPlanBuffer::addConnectingTravelMove
        first_travel_destination = p;
        first_travel_destination_is_inside = is_inside;
        forceNewPathStart(); // force a new travel path after this first bogus move
    }
    else if (force_comb_retract && last_planned_position && !shorterThen(*last_planned_position - p, retraction_config.retraction_min_travel_distance))
    {
        // path is not shorter than min travel distance, force a retraction
        path->retract = true;
    }

    if (comb != nullptr && !bypass_combing)
    {
        const bool perform_z_hops_only_when_collides = extr->getSettingBoolean("retraction_hop_only_when_collides");

        CombPaths combPaths;
        bool via_outside_makes_combing_fail = perform_z_hops && !perform_z_hops_only_when_collides;
        bool fail_on_unavoidable_obstacles = perform_z_hops && perform_z_hops_only_when_collides;
        combed = comb->calc(*last_planned_position, p, combPaths, was_inside, is_inside, retraction_config.retraction_min_travel_distance, via_outside_makes_combing_fail, fail_on_unavoidable_obstacles);
        if (combed)
        {
            bool retract = path->retract || combPaths.size() > 1;
            if (!retract)
            { // check whether we want to retract
                if (combPaths.throughAir)
                {
                    retract = true;
                }
                else
                {
                    for (CombPath& combPath : combPaths)
                    { // retract when path moves through a boundary
                        if (combPath.cross_boundary)
                        {
                            retract = true;
                            break;
                        }
                    }
                }
                if (combPaths.size() == 1)
                {
                    CombPath comb_path = combPaths[0];
                    if (combPaths.throughAir && !comb_path.cross_boundary && comb_path.size() == 2 && comb_path[0] == *last_planned_position && comb_path[1] == p)
                    { // limit the retractions from support to support, which didn't cross anything
                        retract = false;
                    }
                }
            }

            for (CombPath& combPath : combPaths)
            { // add all comb paths (don't do anything special for paths which are moving through air)
                if (combPath.size() == 0)
                {
                    continue;
                }
                path->retract = retract;
                // don't perform a z-hop
                for (Point& combPoint : combPath)
                {
                    path->points.push_back(combPoint);
                }
                last_planned_position = combPath.back();
            }
        }
    }
    
    // no combing? retract only when path is not shorter than minimum travel distance
    if (!combed && !is_first_travel_of_layer && last_planned_position && !shorterThen(*last_planned_position - p, retraction_config.retraction_min_travel_distance))
    {
        if (was_inside) // when the previous location was from printing something which is considered inside (not support or prime tower etc)
        {               // then move inside the printed part, so that we don't ooze on the outer wall while retraction, but on the inside of the print.
            assert (extr != nullptr);
            int innermost_wall_line_width = extr->getSettingInMicrons((extr->getSettingAsCount("wall_line_count") > 1) ? "wall_line_width_x" : "wall_line_width_0");
            if (layer_nr == 0)
            {
                innermost_wall_line_width *= extr->getSettingAsRatio("initial_layer_line_width_factor");
            }
            moveInsideCombBoundary(innermost_wall_line_width);
        }
        path->retract = true;
        path->perform_z_hop = perform_z_hops;
    }

    GCodePath& ret = addTravel_simple(p, path);
    was_inside = is_inside;
    return ret;
}

GCodePath& LayerPlan::addTravel_simple(Point p, GCodePath* path)
{
    bool is_first_travel_of_layer = !static_cast<bool>(last_planned_position);
    if (is_first_travel_of_layer)
    { // spiralize calls addTravel_simple directly as the first travel move in a layer
        first_travel_destination = p;
        first_travel_destination_is_inside = is_inside;
    }
    if (path == nullptr)
    {
        path = getLatestPathWithConfig(configs_storage.travel_config_per_extruder[getExtruder()], SpaceFillType::None);
    }
    path->points.push_back(p);
    last_planned_position = p;
    return *path;
}

void LayerPlan::planPrime()
{
    forceNewPathStart();
    constexpr float prime_blob_wipe_length = 10.0;
    GCodePath& prime_travel = addTravel_simple(getLastPlannedPositionOrStartingPosition() + Point(0, MM2INT(prime_blob_wipe_length)));
    prime_travel.retract = false;
    prime_travel.perform_prime = true;
    forceNewPathStart();
}

void LayerPlan::addExtrusionMove(Point p, const GCodePathConfig& config, SpaceFillType space_fill_type, float flow, bool spiralize, double speed_factor)
{
    // ignore extrusions less than 5uM long
    if(vSize2(p - *last_planned_position) >= 25)
    {
        getLatestPathWithConfig(config, space_fill_type, flow, spiralize, speed_factor)->points.push_back(p);
        last_planned_position = p;
    }
}

void LayerPlan::addPolygon(ConstPolygonRef polygon, int start_idx, const GCodePathConfig& config, WallOverlapComputation* wall_overlap_computation, coord_t wall_0_wipe_dist, bool spiralize, float flow_ratio, bool always_retract)
{
    Point p0 = polygon[start_idx];
    addTravel(p0, always_retract);
    for (unsigned int point_idx = 1; point_idx < polygon.size(); point_idx++)
    {
        Point p1 = polygon[(start_idx + point_idx) % polygon.size()];
        float flow = (wall_overlap_computation)? flow_ratio * wall_overlap_computation->getFlow(p0, p1) : flow_ratio;
        addExtrusionMove(p1, config, SpaceFillType::Polygons, flow, spiralize);
        p0 = p1;
    }
    if (polygon.size() > 2)
    {
        const Point& p1 = polygon[start_idx];
        float flow = (wall_overlap_computation)? flow_ratio * wall_overlap_computation->getFlow(p0, p1) : flow_ratio;
        addExtrusionMove(p1, config, SpaceFillType::Polygons, flow, spiralize);

        if (wall_0_wipe_dist > 0)
        { // apply outer wall wipe
            p0 = polygon[start_idx];
            int distance_traversed = 0;
            for (unsigned int point_idx = 1; ; point_idx++)
            {
                Point p1 = polygon[(start_idx + point_idx) % polygon.size()];
                int p0p1_dist = vSize(p1 - p0);
                if (distance_traversed + p0p1_dist >= wall_0_wipe_dist)
                {
                    Point vector = p1 - p0;
                    Point half_way = p0 + normal(vector, wall_0_wipe_dist - distance_traversed);
                    addTravel_simple(half_way);
                    break;
                }
                else
                {
                    addTravel_simple(p1);
                    distance_traversed += p0p1_dist;
                }
                p0 = p1;
            }
            forceNewPathStart();
        }
    }
    else 
    {
        logWarning("WARNING: line added as polygon! (LayerPlan)\n");
    }
}

void LayerPlan::addPolygonsByOptimizer(const Polygons& polygons, const GCodePathConfig& config, WallOverlapComputation* wall_overlap_computation, const ZSeamConfig& z_seam_config, coord_t wall_0_wipe_dist, bool spiralize, float flow_ratio, bool always_retract)
{
    if (polygons.size() == 0)
    {
        return;
    }
    PathOrderOptimizer orderOptimizer(getLastPlannedPositionOrStartingPosition(), z_seam_config);
    for (unsigned int poly_idx = 0; poly_idx < polygons.size(); poly_idx++)
    {
        orderOptimizer.addPolygon(polygons[poly_idx]);
    }
    orderOptimizer.optimize();
    for (unsigned int poly_idx : orderOptimizer.polyOrder)
    {
        addPolygon(polygons[poly_idx], orderOptimizer.polyStart[poly_idx], config, wall_overlap_computation, wall_0_wipe_dist, spiralize, flow_ratio, always_retract);
    }
}
void LayerPlan::addLinesByOptimizer(const Polygons& polygons, const GCodePathConfig& config, SpaceFillType space_fill_type, int wipe_dist, float flow_ratio, std::optional<Point> near_start_location)
{
    Polygons boundary;
    if (comb_boundary_inside.size() > 0)
    {
        // use the combing boundary inflated so that all skin/infill lines are inside the boundary
        int dist = 0;
        if (layer_nr >= 0)
        {
            // determine how much the skin/infill lines overlap the combing boundary
            for (const SliceMeshStorage& mesh : storage.meshes)
            {
                int overlap = std::max(mesh.getSettingInMicrons("skin_overlap_mm"), mesh.getSettingInMicrons("infill_overlap_mm"));
                if (overlap > dist)
                {
                    dist = overlap;
                }
            }
            dist += 100; // ensure boundary is slightly outside all skin/infill lines
        }
        boundary.add(comb_boundary_inside.offset(dist));
        // simplify boundary to cut down processing time
        boundary.simplify(100, 100);
    }
    LineOrderOptimizer orderOptimizer(near_start_location.value_or(getLastPlannedPositionOrStartingPosition()), &boundary);
    for (unsigned int line_idx = 0; line_idx < polygons.size(); line_idx++)
    {
        orderOptimizer.addPolygon(polygons[line_idx]);
    }
    orderOptimizer.optimize();
    for (int poly_idx : orderOptimizer.polyOrder)
    {
        ConstPolygonRef polygon = polygons[poly_idx];
        int start = orderOptimizer.polyStart[poly_idx];
        int end = 1 - start;
        const Point& p0 = polygon[start];
        addTravel(p0);
        const Point& p1 = polygon[end];
        addExtrusionMove(p1, config, space_fill_type, flow_ratio);
        if (wipe_dist != 0)
        {
            int line_width = config.getLineWidth();
            if (vSize2(p1-p0) > line_width * line_width * 4)
            { // otherwise line will get optimized by combining multiple into a single extrusion move
                addExtrusionMove(p1 + normal(p1-p0, wipe_dist), config, space_fill_type, 0.0);
            }
        }
    }
}

void LayerPlan::spiralizeWallSlice(const GCodePathConfig& config, ConstPolygonRef wall, ConstPolygonRef last_wall, const int seam_vertex_idx, const int last_seam_vertex_idx)
{
    const Point origin = (last_seam_vertex_idx >= 0) ? last_wall[last_seam_vertex_idx] : wall[seam_vertex_idx];
    addTravel_simple(origin);

    const int n_points = wall.size();
    Polygons last_wall_polygons;
    last_wall_polygons.add(last_wall);
    const int max_dist2 = config.getLineWidth() * config.getLineWidth() * 4; // (2 * lineWidth)^2;
    const bool smooth_contours = storage.getSettingBoolean("smooth_spiralized_contours");

    double total_length = 0.0; // determine the length of the complete wall
    Point p0 = origin;
    for (int wall_point_idx = 1; wall_point_idx <= n_points; ++wall_point_idx)
    {
        const Point& p1 = wall[(seam_vertex_idx + wall_point_idx) % n_points];
        total_length += vSizeMM(p1 - p0);
        p0 = p1;
    }

    if (total_length == 0.0)
    {
        // nothing to do
        return;
    }

    // extrude to the points following the seam vertex
    // the last point is the seam vertex as the polygon is a loop
    double wall_length = 0.0;
    p0 = origin;
    for (int wall_point_idx = 1; wall_point_idx <= n_points; ++wall_point_idx)
    {
        // p is a point from the current wall polygon
        const Point& p = wall[(seam_vertex_idx + wall_point_idx) % n_points];
        if (smooth_contours)
        {
            wall_length += vSizeMM(p - p0);
            p0 = p;

            // now find the point on the last wall that is closest to p
            ClosestPolygonPoint cpp = PolygonUtils::findClosest(p, last_wall_polygons);
            // if we found a point and it's not further away than max_dist2, use it
            if (cpp.isValid() && vSize2(cpp.location - p) <= max_dist2)
            {
                // interpolate between cpp.location and p depending on how far we have progressed along wall
                addExtrusionMove(cpp.location + (p - cpp.location) * (wall_length / total_length), config, SpaceFillType::Polygons, 1.0, true);
            }
            else
            {
                // no point in the last wall was found close enough to the current wall point so don't interpolate
                addExtrusionMove(p, config, SpaceFillType::Polygons, 1.0, true);
            }
        }
        else
        {
            // no smoothing, use point verbatim
            addExtrusionMove(p, config, SpaceFillType::Polygons, 1.0, true);
        }
    }
}

void ExtruderPlan::forceMinimalLayerTime(double minTime, double minimalSpeed, double travelTime, double extrudeTime)
{
    double totalTime = travelTime + extrudeTime; 
    if (totalTime < minTime && extrudeTime > 0.0)
    {
        double minExtrudeTime = minTime - travelTime;
        if (minExtrudeTime < 1)
            minExtrudeTime = 1;
        double factor = extrudeTime / minExtrudeTime;
        for (GCodePath& path : paths)
        {
            if (path.isTravelPath())
                continue;
            double speed = path.config->getSpeed() * factor;
            if (speed < minimalSpeed)
                factor = minimalSpeed / path.config->getSpeed();
        }

        //Only slow down for the minimal time if that will be slower.
        assert(getExtrudeSpeedFactor() == 1.0); // The extrude speed factor is assumed not to be changed yet
        if (factor < 1.0)
        {
            setExtrudeSpeedFactor(factor);
        }
        else 
        {
            factor = 1.0;
        }
        
        double inv_factor = 1.0 / factor; // cause multiplication is faster than division
        
        // Adjust stored naive time estimates
        estimates.extrude_time *= inv_factor;
        for (GCodePath& path : paths)
        {
            path.estimates.extrude_time *= inv_factor;
        }

        if (minTime - (extrudeTime * inv_factor) - travelTime > 0.1)
        {
            this->extraTime = minTime - (extrudeTime * inv_factor) - travelTime;
        }
        this->totalPrintTime = (extrudeTime * inv_factor) + travelTime;
    }
}
TimeMaterialEstimates ExtruderPlan::computeNaiveTimeEstimates(Point starting_position)
{
    Point p0 = starting_position;

    bool was_retracted = false; // wrong assumption; won't matter that much. (TODO)
    for (GCodePath& path : paths)
    {
        bool is_extrusion_path = false;
        double* path_time_estimate;
        double& material_estimate = path.estimates.material;
        if (!path.isTravelPath())
        {
            is_extrusion_path = true;
            path_time_estimate = &path.estimates.extrude_time;
        }
        else 
        {
            if (path.retract)
            {
                path_time_estimate = &path.estimates.retracted_travel_time;
            }
            else 
            {
                path_time_estimate = &path.estimates.unretracted_travel_time;
            }
            if (path.retract != was_retracted)
            { // handle retraction times
                double retract_unretract_time;
                if (path.retract)
                {
                    retract_unretract_time = retraction_config.distance / retraction_config.speed;
                }
                else 
                {
                    retract_unretract_time = retraction_config.distance / retraction_config.primeSpeed;
                }
                path.estimates.retracted_travel_time += 0.5 * retract_unretract_time;
                path.estimates.unretracted_travel_time += 0.5 * retract_unretract_time;
            }
        }
        for(Point& p1 : path.points)
        {
            double length = vSizeMM(p0 - p1);
            if (is_extrusion_path)
            {
                material_estimate += length * INT2MM(layer_thickness) * INT2MM(path.config->getLineWidth());
            }
            double thisTime = length / path.config->getSpeed();
            *path_time_estimate += thisTime;
            p0 = p1;
        }
        estimates += path.estimates;
    }
    return estimates;
}

void ExtruderPlan::processFanSpeedAndMinimalLayerTime(bool force_minimal_layer_time, Point starting_position)
{
    computeNaiveTimeEstimates(starting_position);
    totalPrintTime = estimates.getTotalTime();
    if (force_minimal_layer_time)
    {
        forceMinimalLayerTime(fan_speed_layer_time_settings.cool_min_layer_time, fan_speed_layer_time_settings.cool_min_speed, estimates.getTravelTime(), estimates.getExtrudeTime());
    }

    /*
                   min layer time
                   :
                   :  min layer time fan speed min
                |  :  :
      ^    max..|__:  :
                |  \  :
     fan        |   \ :
    speed  min..|... \:___________
                |________________
                  layer time >


    */
    // interpolate fan speed (for cool_fan_full_layer and for cool_min_layer_time_fan_speed_max)
    if (layer_nr < fan_speed_layer_time_settings.cool_fan_min_layer)
    {
        // fan is normally off for layers below cool_fan_min_layer
        fan_speed = 0;
    }
    else
    {
        // once cool_fan_min_layer has been reached, the fan runs no slower than cool_fan_speed_min
        fan_speed = fan_speed_layer_time_settings.cool_fan_speed_min;
    }
    double totalLayerTime = estimates.unretracted_travel_time + estimates.extrude_time;
    if (force_minimal_layer_time && totalLayerTime < fan_speed_layer_time_settings.cool_min_layer_time)
    {
        fan_speed = fan_speed_layer_time_settings.cool_fan_speed_max;
    }
<<<<<<< HEAD
=======
    else if (fan_speed_layer_time_settings.cool_min_layer_time >= fan_speed_layer_time_settings.cool_min_layer_time_fan_speed_max)
    {
        fan_speed = fan_speed_layer_time_settings.cool_fan_speed_min;
    }
>>>>>>> 3346dba0
    else if (force_minimal_layer_time && totalLayerTime < fan_speed_layer_time_settings.cool_min_layer_time_fan_speed_max &&
             fan_speed_layer_time_settings.cool_min_layer_time_fan_speed_max > fan_speed_layer_time_settings.cool_min_layer_time)
    { 
        // when forceMinimalLayerTime didn't change the extrusionSpeedFactor, we adjust the fan speed
        double fan_speed_diff = fan_speed_layer_time_settings.cool_fan_speed_max - fan_speed_layer_time_settings.cool_fan_speed_min;
        double layer_time_diff = fan_speed_layer_time_settings.cool_min_layer_time_fan_speed_max - fan_speed_layer_time_settings.cool_min_layer_time;
        double fraction_of_slope = (totalLayerTime - fan_speed_layer_time_settings.cool_min_layer_time) / layer_time_diff;
        fan_speed = fan_speed_layer_time_settings.cool_fan_speed_max - fan_speed_diff * fraction_of_slope;
    }
    /*
    Supposing no influence of minimal layer time;
    i.e. layer time > min layer time fan speed min:


              max..       fan 'full' on layer
                   |      :
                   |      :
      ^       min..|    ..:________________
     fan           |      /
    speed          |     /
          speed_0..|    /
                   |    |
                0__|____|_________________
                        :         layer nr >
                  fan 'min' layer
    */
    if (layer_nr < fan_speed_layer_time_settings.cool_fan_full_layer
        && layer_nr >= fan_speed_layer_time_settings.cool_fan_min_layer
        && (!force_minimal_layer_time || totalLayerTime > fan_speed_layer_time_settings.cool_min_layer_time_fan_speed_max)
        && fan_speed_layer_time_settings.cool_fan_full_layer > 0 // don't apply initial layer fan speed speedup if disabled.
        && !this->is_raft_layer // don't apply initial layer fan speed speedup to raft, but to model layers
    )
    {
        // Slow down the fan on the layers below the [cool_fan_full_layer], where layer cool_fan_min_layer is speed cool_fan_speed_0.
        fan_speed = fan_speed_layer_time_settings.cool_fan_speed_0 + (fan_speed - fan_speed_layer_time_settings.cool_fan_speed_0) * std::max(0, layer_nr - fan_speed_layer_time_settings.cool_fan_min_layer) / (fan_speed_layer_time_settings.cool_fan_full_layer - fan_speed_layer_time_settings.cool_fan_min_layer);
    }
}

void LayerPlan::processFanSpeedAndMinimalLayerTime(Point starting_position)
{
    for (unsigned int extr_plan_idx = 0; extr_plan_idx < extruder_plans.size(); extr_plan_idx++)
    {
        ExtruderPlan& extruder_plan = extruder_plans[extr_plan_idx];
        bool force_minimal_layer_time = extr_plan_idx == extruder_plans.size() - 1;
        extruder_plan.processFanSpeedAndMinimalLayerTime(force_minimal_layer_time, starting_position);
        if (!extruder_plan.paths.empty() && !extruder_plan.paths.back().points.empty())
        {
            starting_position = extruder_plan.paths.back().points.back();
        }
    }
}



void LayerPlan::writeGCode(GCodeExport& gcode)
{
    CommandSocket::setLayerForSend(layer_nr);
    CommandSocket::setSendCurrentPosition( gcode.getPositionXY() );
    gcode.setLayerNr(layer_nr);
    
    gcode.writeLayerComment(layer_nr);

    // flow-rate compensation
    gcode.setFlowRateExtrusionSettings(storage.getSettingInMillimeters("flow_rate_max_extrusion_offset"), storage.getSettingInPercentage("flow_rate_extrusion_offset_factor") / 100);

    if (layer_nr == 1 - Raft::getTotalExtraLayers(storage) && storage.getSettingBoolean("machine_heated_bed") && storage.getSettingInDegreeCelsius("material_bed_temperature") != 0)
    {
        bool wait = false;
        gcode.writeBedTemperatureCommand(storage.getSettingInDegreeCelsius("material_bed_temperature"), wait);
    }

    gcode.setZ(z);
    
    
    const GCodePathConfig* last_extrusion_config = nullptr; // used to check whether we need to insert a TYPE comment in the gcode.

    int extruder = gcode.getExtruderNr();
    bool acceleration_enabled = storage.getSettingBoolean("acceleration_enabled");
    bool jerk_enabled = storage.getSettingBoolean("jerk_enabled");

    for(unsigned int extruder_plan_idx = 0; extruder_plan_idx < extruder_plans.size(); extruder_plan_idx++)
    {
        ExtruderPlan& extruder_plan = extruder_plans[extruder_plan_idx];
        const RetractionConfig& retraction_config = storage.retraction_config_per_extruder[extruder_plan.extruder];

        if (extruder != extruder_plan.extruder)
        {
            int prev_extruder = extruder;
            extruder = extruder_plan.extruder;
            gcode.switchExtruder(extruder, storage.extruder_switch_retraction_config_per_extruder[prev_extruder]);

            const ExtruderTrain* train = storage.meshgroup->getExtruderTrain(extruder);
            if (train->getSettingInMillimetersPerSecond("max_feedrate_z_override") > 0)
            {
                gcode.writeMaxZFeedrate(train->getSettingInMillimetersPerSecond("max_feedrate_z_override"));
            }

            { // require printing temperature to be met
                constexpr bool wait = true;
                gcode.writeTemperatureCommand(extruder, extruder_plan.required_start_temperature, wait);
            }

            if (extruder_plan.prev_extruder_standby_temp)
            { // turn off previous extruder
                constexpr bool wait = false;
                double prev_extruder_temp = *extruder_plan.prev_extruder_standby_temp;
                int prev_layer_nr = (extruder_plan_idx == 0)? layer_nr - 1 : layer_nr;
                if (prev_layer_nr == storage.max_print_height_per_extruder[prev_extruder])
                {
                    prev_extruder_temp = 0; // TODO ? should there be a setting for extruder_off_temperature ?
                }
                gcode.writeTemperatureCommand(prev_extruder, prev_extruder_temp, wait);
            }
        }
        else if (extruder_plan_idx == 0 && layer_nr != 0 && storage.meshgroup->getExtruderTrain(extruder)->getSettingBoolean("retract_at_layer_change"))
        {
            gcode.writeRetraction(retraction_config);
        }
        gcode.writeFanCommand(extruder_plan.getFanSpeed());
        std::vector<GCodePath>& paths = extruder_plan.paths;

        extruder_plan.inserts.sort([](const NozzleTempInsert& a, const NozzleTempInsert& b) -> bool { 
                return  a.path_idx < b.path_idx; 
            } );

        const ExtruderTrain* train = storage.meshgroup->getExtruderTrain(extruder);
        if (train->getSettingInMillimetersPerSecond("max_feedrate_z_override") > 0)
        {
            gcode.writeMaxZFeedrate(train->getSettingInMillimetersPerSecond("max_feedrate_z_override"));
        }
        bool speed_equalize_flow_enabled = train->getSettingBoolean("speed_equalize_flow_enabled");
        double speed_equalize_flow_max = train->getSettingInMillimetersPerSecond("speed_equalize_flow_max");
        int64_t nozzle_size = gcode.getNozzleSize(extruder);

        bool update_extrusion_offset = true;

        for(unsigned int path_idx = 0; path_idx < paths.size(); path_idx++)
        {
            extruder_plan.handleInserts(path_idx, gcode);
            
            GCodePath& path = paths[path_idx];

            if (path.perform_prime)
            {
                gcode.writePrimeTrain(train->getSettingInMillimetersPerSecond("speed_travel"));
                gcode.writeRetraction(retraction_config);
            }

            if (acceleration_enabled)
            {
                if (path.config->isTravelPath())
                {
                    gcode.writeTravelAcceleration(path.config->getAcceleration());
                }
                else
                {
                    gcode.writePrintAcceleration(path.config->getAcceleration());
                }
            }
            if (jerk_enabled)
            {
                gcode.writeJerk(path.config->getJerk());
            }

            if (path.retract)
            {
                gcode.writeRetraction(retraction_config);
                if (path.perform_z_hop)
                {
                    gcode.writeZhopStart(retraction_config.zHop);
                }
                else
                {
                    gcode.writeZhopEnd();
                }
            }
            if (!path.config->isTravelPath() && last_extrusion_config != path.config)
            {
                gcode.writeTypeComment(path.config->type);
                last_extrusion_config = path.config;
                update_extrusion_offset = true;
            } else {
                update_extrusion_offset = false;
            }

            double speed = path.config->getSpeed();

            // for some movements such as prime tower purge, the speed may get changed by this factor
            speed *= path.speed_factor;

            // Apply the relevant factor
            if (path.config->isTravelPath())
                speed *= extruder_plan.getTravelSpeedFactor();
            else
                speed *= extruder_plan.getExtrudeSpeedFactor();

            if (MergeInfillLines(gcode, paths, extruder_plan, configs_storage.travel_config_per_extruder[extruder], nozzle_size, speed_equalize_flow_enabled, speed_equalize_flow_max).mergeInfillLines(path_idx)) // !! has effect on path_idx !!
            { // !! has effect on path_idx !!
                // works when path_idx is the index of the travel move BEFORE the infill lines to be merged
                continue;
            }

            if (path.config->isTravelPath())
            { // early comp for travel paths, which are handled more simply
                for(unsigned int point_idx = 0; point_idx < path.points.size(); point_idx++)
                {
                    gcode.writeTravel(path.points[point_idx], speed);
                }
                continue;
            }
            
            bool spiralize = path.spiralize;
            if (!spiralize) // normal (extrusion) move (with coasting
            {
                const CoastingConfig& coasting_config = storage.coasting_config[extruder];
                bool coasting = coasting_config.coasting_enable; 
                if (coasting)
                {
                    coasting = writePathWithCoasting(gcode, extruder_plan_idx, path_idx, layer_thickness, coasting_config.coasting_volume, coasting_config.coasting_speed, coasting_config.coasting_min_volume);
                }
                if (! coasting) // not same as 'else', cause we might have changed [coasting] in the line above...
                { // normal path to gcode algorithm
                    if (  // change infill  ||||||   to  /\/\/\/\/ ...
                        false &&
                        path_idx + 2 < paths.size() // has a next move
                        && paths[path_idx+1].points.size() == 1 // is single extruded line
                        && !paths[path_idx+1].config->isTravelPath() // next move is extrusion
                        && paths[path_idx+2].config->isTravelPath() // next next move is travel
                        && shorterThen(path.points.back() - gcode.getPositionXY(), 2 * nozzle_size) // preceding extrusion is close by
                        && shorterThen(paths[path_idx+1].points.back() - path.points.back(), 2 * nozzle_size) // extrusion move is small
                        && shorterThen(paths[path_idx+2].points.back() - paths[path_idx+1].points.back(), 2 * nozzle_size) // consecutive extrusion is close by
                    )
                    {
                        sendLineTo(paths[path_idx+2].config->type, paths[path_idx+2].points.back(), paths[path_idx+2].getLineWidthForLayerView(), paths[path_idx+2].config->getLayerThickness(), speed);
                        gcode.writeExtrusion(paths[path_idx+2].points.back(), speed, paths[path_idx+1].getExtrusionMM3perMM(), paths[path_idx+2].config->type, update_extrusion_offset);
                        path_idx += 2;
                    }
                    else 
                    {
                        for(unsigned int point_idx = 0; point_idx < path.points.size(); point_idx++)
                        {
                            sendLineTo(path.config->type, path.points[point_idx], path.getLineWidthForLayerView(), path.config->getLayerThickness(), speed);
                            gcode.writeExtrusion(path.points[point_idx], speed, path.getExtrusionMM3perMM(), path.config->type, update_extrusion_offset);
                        }
                    }
                }
            }
            else
            { // SPIRALIZE
                //If we need to spiralize then raise the head slowly by 1 layer as this path progresses.
                float totalLength = 0.0;
                Point p0 = gcode.getPositionXY();
                for (unsigned int _path_idx = path_idx; _path_idx < paths.size() && !paths[_path_idx].isTravelPath(); _path_idx++)
                {
                    GCodePath& _path = paths[_path_idx];
                    for (unsigned int point_idx = 0; point_idx < _path.points.size(); point_idx++)
                    {
                        Point p1 = _path.points[point_idx];
                        totalLength += vSizeMM(p0 - p1);
                        p0 = p1;
                    }
                }

                float length = 0.0;
                p0 = gcode.getPositionXY();
                for (; path_idx < paths.size() && paths[path_idx].spiralize; path_idx++)
                { // handle all consecutive spiralized paths > CHANGES path_idx!
                    GCodePath& path = paths[path_idx];

                    for (unsigned int point_idx = 0; point_idx < path.points.size(); point_idx++)
                    {
                        Point p1 = path.points[point_idx];
                        length += vSizeMM(p0 - p1);
                        p0 = p1;
                        gcode.setZ(z + layer_thickness * length / totalLength);
                        sendLineTo(path.config->type, path.points[point_idx], path.getLineWidthForLayerView(), path.config->getLayerThickness(), speed);
                        gcode.writeExtrusion(path.points[point_idx], speed, path.getExtrusionMM3perMM(), path.config->type, update_extrusion_offset);
                    }
                    // for layer display only - the loop finished at the seam vertex but as we started from
                    // the location of the previous layer's seam vertex the loop may have a gap if this layer's
                    // seam vertex is "behind" the previous layer's seam vertex. So output another line segment
                    // that joins this layer's seam vertex to the following vertex. If the layers have been blended
                    // then this can cause a visible ridge (on the screen, not on the print) because the first vertex
                    // would have been shifted in x/y to make it nearer to the previous layer outline but the seam
                    // vertex would not be shifted (as it's the last vertex in the sequence). The smoother the model,
                    // the less the vertices are shifted and the less obvious is the ridge. If the layer display
                    // really displayed a spiral rather than slices of a spiral, this would not be required.
                    sendLineTo(path.config->type, path.points[0], path.getLineWidthForLayerView(), path.config->getLayerThickness(), speed);
                }
                path_idx--; // the last path_idx didnt spiralize, so it's not part of the current spiralize path
            }
        } // paths for this extruder /\  .

        if (train->getSettingBoolean("cool_lift_head") && extruder_plan.extraTime > 0.0)
        {
            gcode.writeComment("Small layer, adding delay");
            const RetractionConfig& retraction_config = storage.retraction_config_per_extruder[gcode.getExtruderNr()];
            gcode.writeRetraction(retraction_config);
            if (extruder_plan_idx == extruder_plans.size() - 1 || !train->getSettingBoolean("machine_extruder_end_pos_abs"))
            { // only move the head if it's the last extruder plan; otherwise it's already at the switching bay area 
                // or do it anyway when we switch extruder in-place
                gcode.setZ(gcode.getPositionZ() + MM2INT(3.0));
                gcode.writeTravel(gcode.getPositionXY(), configs_storage.travel_config_per_extruder[extruder].getSpeed());

                const Point current_pos = gcode.getPositionXY();
                Point machine_middle (0, 0);
                if (!storage.getSettingBoolean("machine_center_is_zero"))
                {
                    machine_middle.X = storage.getSettingInMicrons("machine_width") / 2;
                    machine_middle.Y = storage.getSettingInMicrons("machine_depth") / 2;
                }
                const Point toward_middle_of_bed = current_pos - normal(current_pos - machine_middle, MM2INT(20.0));
                gcode.writeTravel(toward_middle_of_bed, configs_storage.travel_config_per_extruder[extruder].getSpeed());
            }
            gcode.writeDelay(extruder_plan.extraTime);
        }

        extruder_plan.handleAllRemainingInserts(gcode);
    } // extruder plans /\  .
    
    gcode.updateTotalPrintTime();
}

void LayerPlan::overrideFanSpeeds(double speed)
{
    for (ExtruderPlan& extruder_plan : extruder_plans)
    {
        extruder_plan.setFanSpeed(speed);
    }
}


bool LayerPlan::makeRetractSwitchRetract(unsigned int extruder_plan_idx, unsigned int path_idx)
{
    std::vector<GCodePath>& paths = extruder_plans[extruder_plan_idx].paths;
    for (unsigned int path_idx2 = path_idx + 1; path_idx2 < paths.size(); path_idx2++)
    {
        if (paths[path_idx2].getExtrusionMM3perMM() > 0) 
        {
            return false; 
        }
    }
    
    if (extruder_plans.size() <= extruder_plan_idx+1)
    {
        return false; // TODO: check first extruder of the next layer! (generally only on the last layer of the second extruder)
    }
        
    if (extruder_plans[extruder_plan_idx + 1].extruder != extruder_plans[extruder_plan_idx].extruder)
    {
        return true;
    }
    else 
    {
        return false;
    }
}
    
bool LayerPlan::writePathWithCoasting(GCodeExport& gcode, unsigned int extruder_plan_idx, unsigned int path_idx, int64_t layerThickness, double coasting_volume, double coasting_speed, double coasting_min_volume)
{
    if (coasting_volume <= 0)
    { 
        return false; 
    }
    ExtruderPlan& extruder_plan = extruder_plans[extruder_plan_idx];
    std::vector<GCodePath>& paths = extruder_plan.paths;
    GCodePath& path = paths[path_idx];
    if (path_idx + 1 >= paths.size()
        ||
        ! (!path.isTravelPath() &&  paths[path_idx + 1].config->isTravelPath()) 
        ||
        path.points.size() < 2
        )
    {
        return false;
    }

    int64_t coasting_min_dist_considered = 100; // hardcoded setting for when to not perform coasting

    
    double extrude_speed = path.config->getSpeed() * extruder_plan.getExtrudeSpeedFactor(); // travel speed 
    
    int64_t coasting_dist = MM2INT(MM2_2INT(coasting_volume) / layerThickness) / path.config->getLineWidth(); // closing brackets of MM2INT at weird places for precision issues
    int64_t coasting_min_dist = MM2INT(MM2_2INT(coasting_min_volume + coasting_volume) / layerThickness) / path.config->getLineWidth(); // closing brackets of MM2INT at weird places for precision issues
    //           /\ the minimal distance when coasting will coast the full coasting volume instead of linearly less with linearly smaller paths
    
    
    std::vector<int64_t> accumulated_dist_per_point; // the first accumulated dist is that of the last point! (that of the last point is always zero...)
    accumulated_dist_per_point.push_back(0);
    
    int64_t accumulated_dist = 0;
    
    bool length_is_less_than_min_dist = true;
    
    unsigned int acc_dist_idx_gt_coast_dist = NO_INDEX; // the index of the first point with accumulated_dist more than coasting_dist (= index into accumulated_dist_per_point)
     // == the point printed BEFORE the start point for coasting
    
    
    Point* last = &path.points[path.points.size() - 1];
    for (unsigned int backward_point_idx = 1; backward_point_idx < path.points.size(); backward_point_idx++)
    {
        Point& point = path.points[path.points.size() - 1 - backward_point_idx];
        int64_t dist = vSize(point - *last);
        accumulated_dist += dist;
        accumulated_dist_per_point.push_back(accumulated_dist);
        
        if (acc_dist_idx_gt_coast_dist == NO_INDEX && accumulated_dist >= coasting_dist)
        {
            acc_dist_idx_gt_coast_dist = backward_point_idx; // the newly added point
        }
        
        if (accumulated_dist >= coasting_min_dist)
        {
            length_is_less_than_min_dist = false;
            break;
        }
        
        last = &point;
    }
    
    if (accumulated_dist < coasting_min_dist_considered)
    {
        return false;
    }
    int64_t actual_coasting_dist = coasting_dist;
    if (length_is_less_than_min_dist)
    {
        // in this case accumulated_dist is the length of the whole path
        actual_coasting_dist = accumulated_dist * coasting_dist / coasting_min_dist;
        for (acc_dist_idx_gt_coast_dist = 0 ; acc_dist_idx_gt_coast_dist < accumulated_dist_per_point.size() ; acc_dist_idx_gt_coast_dist++)
        { // search for the correct coast_dist_idx
            if (accumulated_dist_per_point[acc_dist_idx_gt_coast_dist] > actual_coasting_dist)
            {
                break;
            }
        }
    }

    assert (acc_dist_idx_gt_coast_dist < accumulated_dist_per_point.size()); // something has gone wrong; coasting_min_dist < coasting_dist ?

    unsigned int point_idx_before_start = path.points.size() - 1 - acc_dist_idx_gt_coast_dist;

    Point start;
    { // computation of begin point of coasting
        int64_t residual_dist = actual_coasting_dist - accumulated_dist_per_point[acc_dist_idx_gt_coast_dist - 1];
        Point& a = path.points[point_idx_before_start];
        Point& b = path.points[point_idx_before_start + 1];
        start = b + normal(a-b, residual_dist);
    }

    { // write normal extrude path:
        for(unsigned int point_idx = 0; point_idx <= point_idx_before_start; point_idx++)
        {
            sendLineTo(path.config->type, path.points[point_idx], path.getLineWidthForLayerView(), path.config->getLayerThickness(), extrude_speed);
            gcode.writeExtrusion(path.points[point_idx], extrude_speed, path.getExtrusionMM3perMM(), path.config->type);
        }
        sendLineTo(path.config->type, start, path.getLineWidthForLayerView(), path.config->getLayerThickness(), extrude_speed);
        gcode.writeExtrusion(start, extrude_speed, path.getExtrusionMM3perMM(), path.config->type);
    }

    // write coasting path
    for (unsigned int point_idx = point_idx_before_start + 1; point_idx < path.points.size(); point_idx++)
    {
        double speed = coasting_speed * path.config->getSpeed() * extruder_plan.getExtrudeSpeedFactor();
        gcode.writeTravel(path.points[point_idx], speed);
    }

    gcode.addLastCoastedVolume(path.getExtrusionMM3perMM() * INT2MM(actual_coasting_dist));
    return true;
}

}//namespace cura<|MERGE_RESOLUTION|>--- conflicted
+++ resolved
@@ -713,13 +713,10 @@
     {
         fan_speed = fan_speed_layer_time_settings.cool_fan_speed_max;
     }
-<<<<<<< HEAD
-=======
     else if (fan_speed_layer_time_settings.cool_min_layer_time >= fan_speed_layer_time_settings.cool_min_layer_time_fan_speed_max)
     {
         fan_speed = fan_speed_layer_time_settings.cool_fan_speed_min;
     }
->>>>>>> 3346dba0
     else if (force_minimal_layer_time && totalLayerTime < fan_speed_layer_time_settings.cool_min_layer_time_fan_speed_max &&
              fan_speed_layer_time_settings.cool_min_layer_time_fan_speed_max > fan_speed_layer_time_settings.cool_min_layer_time)
     { 
