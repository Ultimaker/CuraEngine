/** Copyright (C) 2016 Ultimaker - Released under terms of the AGPLv3 License */
#include <cstring>
#include "LayerPlan.h"
#include "pathOrderOptimizer.h"
#include "sliceDataStorage.h"
#include "utils/polygonUtils.h"
#include "MergeInfillLines.h"
#include "raft.h" // getTotalExtraLayers

namespace cura {


ExtruderPlan::ExtruderPlan(int extruder, int layer_nr, bool is_initial_layer, bool is_raft_layer, int layer_thickness, const FanSpeedLayerTimeSettings& fan_speed_layer_time_settings, const RetractionConfig& retraction_config)
: extruder(extruder)
, heated_pre_travel_time(0)
, required_start_temperature(-1)
, layer_nr(layer_nr)
, is_initial_layer(is_initial_layer)
, is_raft_layer(is_raft_layer)
, layer_thickness(layer_thickness)
, fan_speed_layer_time_settings(fan_speed_layer_time_settings)
, retraction_config(retraction_config)
, extrudeSpeedFactor(1.0)
, travelSpeedFactor(1.0)
, extraTime(0.0)
, totalPrintTime(0)
{
}

void ExtruderPlan::setExtrudeSpeedFactor(double speedFactor)
{
    this->extrudeSpeedFactor = speedFactor;
}
double ExtruderPlan::getExtrudeSpeedFactor()
{
    return this->extrudeSpeedFactor;
}
void ExtruderPlan::setTravelSpeedFactor(double speedFactor)
{
    if (speedFactor < 1) speedFactor = 1.0;
    this->travelSpeedFactor = speedFactor;
}
double ExtruderPlan::getTravelSpeedFactor()
{
    return this->travelSpeedFactor;
}

void ExtruderPlan::setFanSpeed(double _fan_speed)
{
    fan_speed = _fan_speed;
}
double ExtruderPlan::getFanSpeed()
{
    return fan_speed;
}


GCodePath* LayerPlan::getLatestPathWithConfig(const GCodePathConfig& config, SpaceFillType space_fill_type, float flow, bool spiralize, double speed_factor, double extrusion_offset)
{
    std::vector<GCodePath>& paths = extruder_plans.back().paths;
    if (paths.size() > 0 && paths.back().config == &config && !paths.back().done && paths.back().flow == flow && paths.back().speed_factor == speed_factor) // spiralize can only change when a travel path is in between
        return &paths.back();
    paths.emplace_back(config, space_fill_type, flow, spiralize, speed_factor, extrusion_offset);
    GCodePath* ret = &paths.back();
    return ret;
}

void LayerPlan::forceNewPathStart()
{
    std::vector<GCodePath>& paths = extruder_plans.back().paths;
    if (paths.size() > 0)
        paths[paths.size()-1].done = true;
}

LayerPlan::LayerPlan(const SliceDataStorage& storage, int layer_nr, int z, int layer_thickness, unsigned int start_extruder, const std::vector<FanSpeedLayerTimeSettings>& fan_speed_layer_time_settings_per_extruder, CombingMode combing_mode, int64_t comb_boundary_offset, bool travel_avoid_other_parts, int64_t travel_avoid_distance)
: storage(storage)
, configs_storage(storage, layer_nr, layer_thickness)
, z(z)
, layer_nr(layer_nr)
, is_initial_layer(layer_nr == 0 - Raft::getTotalExtraLayers(storage))
, is_raft_layer(layer_nr < 0 - Raft::getFillerLayerCount(storage))
, layer_thickness(layer_thickness)
, has_prime_tower_planned(false)
, last_extruder_previous_layer(start_extruder)
, last_planned_extruder_setting_base(storage.meshgroup->getExtruderTrain(start_extruder))
, first_travel_destination_is_inside(false) // set properly when addTravel is called for the first time (otherwise not set properly)
, comb_boundary_inside(computeCombBoundaryInside(combing_mode))
, fan_speed_layer_time_settings_per_extruder(fan_speed_layer_time_settings_per_extruder)
{
    int current_extruder = start_extruder;
    comb = nullptr;
    was_inside = true; // not used, because the first travel move is bogus
    is_inside = false; // assumes the next move will not be to inside a layer part (overwritten just before going into a layer part)
    if (combing_mode != CombingMode::OFF)
    {
        comb = new Comb(storage, layer_nr, comb_boundary_inside, comb_boundary_offset, travel_avoid_other_parts, travel_avoid_distance);
    }
    else
    {
        comb = nullptr;
    }
    for (unsigned int extruder_nr = 0; extruder_nr < (unsigned int)storage.meshgroup->getExtruderCount(); extruder_nr++)
    {
        const ExtruderTrain* train = storage.meshgroup->getExtruderTrain(extruder_nr);
        layer_start_pos_per_extruder.emplace_back(train->getSettingInMicrons("layer_start_x"), train->getSettingInMicrons("layer_start_y"));
    }
    extruder_plans.reserve(storage.meshgroup->getExtruderCount());
    extruder_plans.emplace_back(current_extruder, layer_nr, is_initial_layer, is_raft_layer, layer_thickness, fan_speed_layer_time_settings_per_extruder[current_extruder], storage.retraction_config_per_extruder[current_extruder]);

    for (int extruder = 0; extruder < storage.meshgroup->getExtruderCount(); extruder++)
    { //Skirt and brim.
        skirt_brim_is_processed[extruder] = false;
    }
}

LayerPlan::~LayerPlan()
{
    if (comb)
        delete comb;
}

SettingsBaseVirtual* LayerPlan::getLastPlannedExtruderTrainSettings()
{
    return last_planned_extruder_setting_base;
}


Polygons LayerPlan::computeCombBoundaryInside(CombingMode combing_mode)
{
    if (combing_mode == CombingMode::OFF)
    {
        return Polygons();
    }
    if (layer_nr < 0)
    { // when a raft is present
        if (combing_mode == CombingMode::NO_SKIN)
        {
            return Polygons();
        }
        else
        {
            return storage.raftOutline.offset(MM2INT(0.1));
        }
    }
    else
    {
        Polygons comb_boundary;
        for (const SliceMeshStorage& mesh : storage.meshes)
        {
            const SliceLayer& layer = mesh.layers[layer_nr];
            if (mesh.getSettingBoolean("infill_mesh")) {
                continue;
            }
            if (mesh.getSettingAsCombingMode("retraction_combing") == CombingMode::NO_SKIN)
            {
                for (const SliceLayerPart& part : layer.parts)
                {
                    comb_boundary.add(part.infill_area);
                }
            }
            else
            {
                layer.getSecondOrInnermostWalls(comb_boundary);
            }
        }
        return comb_boundary;
    }
}

void LayerPlan::setIsInside(bool _is_inside)
{
    is_inside = _is_inside;
}

bool LayerPlan::setExtruder(int extruder)
{
    if (extruder == getExtruder())
    {
        return false;
    }
    setIsInside(false);
    { // handle end position of the prev extruder
        SettingsBaseVirtual* train = getLastPlannedExtruderTrainSettings();
        bool end_pos_absolute = train->getSettingBoolean("machine_extruder_end_pos_abs");
        Point end_pos(train->getSettingInMicrons("machine_extruder_end_pos_x"), train->getSettingInMicrons("machine_extruder_end_pos_y"));
        if (!end_pos_absolute)
        {
            end_pos += getLastPlannedPositionOrStartingPosition();
        }
        else
        {
            Point extruder_offset(train->getSettingInMicrons("machine_nozzle_offset_x"), train->getSettingInMicrons("machine_nozzle_offset_y"));
            end_pos += extruder_offset; // absolute end pos is given as a head position
        }
        addTravel(end_pos); //  + extruder_offset cause it
    }
    if (extruder_plans.back().paths.empty() && extruder_plans.back().inserts.empty())
    { // first extruder plan in a layer might be empty, cause it is made with the last extruder planned in the previous layer
        extruder_plans.back().extruder = extruder;
    }
    else
    {
        extruder_plans.emplace_back(extruder, layer_nr, is_initial_layer, is_raft_layer, layer_thickness, fan_speed_layer_time_settings_per_extruder[extruder], storage.retraction_config_per_extruder[extruder]);
        assert((int)extruder_plans.size() <= storage.meshgroup->getExtruderCount() && "Never use the same extruder twice on one layer!");
    }
    last_planned_extruder_setting_base = storage.meshgroup->getExtruderTrain(extruder);

//     forceNewPathStart(); // automatic by the fact that we start a new ExtruderPlan

    { // handle starting pos of the new extruder
        SettingsBaseVirtual* train = getLastPlannedExtruderTrainSettings();
        bool start_pos_absolute = train->getSettingBoolean("machine_extruder_start_pos_abs");
        Point start_pos(train->getSettingInMicrons("machine_extruder_start_pos_x"), train->getSettingInMicrons("machine_extruder_start_pos_y"));
        if (!start_pos_absolute)
        {
            start_pos += getLastPlannedPositionOrStartingPosition();
        }
        else
        {
            Point extruder_offset(train->getSettingInMicrons("machine_nozzle_offset_x"), train->getSettingInMicrons("machine_nozzle_offset_y"));
            start_pos += extruder_offset; // absolute start pos is given as a head position
        }
        last_planned_position = start_pos;
    }
    return true;
}

void LayerPlan::moveInsideCombBoundary(int distance)
{
    int max_dist2 = MM2INT(2.0) * MM2INT(2.0); // if we are further than this distance, we conclude we are not inside even though we thought we were.
    // this function is to be used to move from the boudary of a part to inside the part
    Point p = getLastPlannedPositionOrStartingPosition(); // copy, since we are going to move p
    if (PolygonUtils::moveInside(comb_boundary_inside, p, distance, max_dist2) != NO_INDEX)
    {
        //Move inside again, so we move out of tight 90deg corners
        PolygonUtils::moveInside(comb_boundary_inside, p, distance, max_dist2);
        if (comb_boundary_inside.inside(p))
        {
            addTravel_simple(p);
            //Make sure the that any retraction happens after this move, not before it by starting a new move path.
            forceNewPathStart();
        }
    }
}

std::optional<std::pair<Point, bool>> LayerPlan::getFirstTravelDestinationState() const
{
    std::optional<std::pair<Point, bool>> ret;
    if (first_travel_destination)
    {
        ret = std::make_pair(*first_travel_destination, first_travel_destination_is_inside);
    }
    return ret;
}

GCodePath& LayerPlan::addTravel(Point p, bool force_comb_retract)
{
    const GCodePathConfig& travel_config = configs_storage.travel_config_per_extruder[getExtruder()];
    const RetractionConfig& retraction_config = storage.retraction_config_per_extruder[getExtruder()];

    GCodePath* path = getLatestPathWithConfig(travel_config, SpaceFillType::None);

    bool combed = false;

    const SettingsBaseVirtual* extr = getLastPlannedExtruderTrainSettings();

    const bool perform_z_hops = extr->getSettingBoolean("retraction_hop_enabled");

    const bool is_first_travel_of_extruder_after_switch = extruder_plans.back().paths.size() == 0 && (extruder_plans.size() > 1 || last_extruder_previous_layer != getExtruder());
    bool bypass_combing = is_first_travel_of_extruder_after_switch && extr->getSettingBoolean("retraction_hop_after_extruder_switch");

    const bool is_first_travel_of_layer = !static_cast<bool>(last_planned_position);
    if (is_first_travel_of_layer)
    {
        bypass_combing = true; // first travel move is bogus; it is added after this and the previous layer have been planned in LayerPlanBuffer::addConnectingTravelMove
        first_travel_destination = p;
        first_travel_destination_is_inside = is_inside;
        forceNewPathStart(); // force a new travel path after this first bogus move
    }
    else if (force_comb_retract && last_planned_position && !shorterThen(*last_planned_position - p, retraction_config.retraction_min_travel_distance))
    {
        // path is not shorter than min travel distance, force a retraction
        path->retract = true;
    }

    if (comb != nullptr && !bypass_combing)
    {
        const bool perform_z_hops_only_when_collides = extr->getSettingBoolean("retraction_hop_only_when_collides");

        CombPaths combPaths;
        bool via_outside_makes_combing_fail = perform_z_hops && !perform_z_hops_only_when_collides;
        bool fail_on_unavoidable_obstacles = perform_z_hops && perform_z_hops_only_when_collides;
        combed = comb->calc(*last_planned_position, p, combPaths, was_inside, is_inside, retraction_config.retraction_min_travel_distance, via_outside_makes_combing_fail, fail_on_unavoidable_obstacles);
        if (combed)
        {
            bool retract = path->retract || combPaths.size() > 1;
            if (!retract)
            { // check whether we want to retract
                if (combPaths.throughAir)
                {
                    retract = true;
                }
                else
                {
                    for (CombPath& combPath : combPaths)
                    { // retract when path moves through a boundary
                        if (combPath.cross_boundary)
                        {
                            retract = true;
                            break;
                        }
                    }
                }
                if (combPaths.size() == 1)
                {
                    CombPath comb_path = combPaths[0];
                    if (combPaths.throughAir && !comb_path.cross_boundary && comb_path.size() == 2 && comb_path[0] == *last_planned_position && comb_path[1] == p)
                    { // limit the retractions from support to support, which didn't cross anything
                        retract = false;
                    }
                }
            }

            for (CombPath& combPath : combPaths)
            { // add all comb paths (don't do anything special for paths which are moving through air)
                if (combPath.size() == 0)
                {
                    continue;
                }
                path->retract = retract;
                // don't perform a z-hop
                for (Point& combPoint : combPath)
                {
                    path->points.push_back(combPoint);
                }
                last_planned_position = combPath.back();
            }
        }
    }

    // no combing? retract only when path is not shorter than minimum travel distance
    if (!combed && !is_first_travel_of_layer && last_planned_position && !shorterThen(*last_planned_position - p, retraction_config.retraction_min_travel_distance))
    {
        if (was_inside) // when the previous location was from printing something which is considered inside (not support or prime tower etc)
        {               // then move inside the printed part, so that we don't ooze on the outer wall while retraction, but on the inside of the print.
            assert (extr != nullptr);
            int innermost_wall_line_width = extr->getSettingInMicrons((extr->getSettingAsCount("wall_line_count") > 1) ? "wall_line_width_x" : "wall_line_width_0");
            if (layer_nr == 0)
            {
                innermost_wall_line_width *= extr->getSettingAsRatio("initial_layer_line_width_factor");
            }
            moveInsideCombBoundary(innermost_wall_line_width);
        }
        path->retract = true;
        path->perform_z_hop = perform_z_hops;
    }

    GCodePath& ret = addTravel_simple(p, path);
    was_inside = is_inside;
    return ret;
}

GCodePath& LayerPlan::addTravel_simple(Point p, GCodePath* path)
{
    bool is_first_travel_of_layer = !static_cast<bool>(last_planned_position);
    if (is_first_travel_of_layer)
    { // spiralize calls addTravel_simple directly as the first travel move in a layer
        first_travel_destination = p;
        first_travel_destination_is_inside = is_inside;
    }
    if (path == nullptr)
    {
        path = getLatestPathWithConfig(configs_storage.travel_config_per_extruder[getExtruder()], SpaceFillType::None);
    }
    path->points.push_back(p);
    last_planned_position = p;
    return *path;
}

void LayerPlan::planPrime()
{
    forceNewPathStart();
    constexpr float prime_blob_wipe_length = 10.0;
    GCodePath& prime_travel = addTravel_simple(getLastPlannedPositionOrStartingPosition() + Point(0, MM2INT(prime_blob_wipe_length)));
    prime_travel.retract = false;
    prime_travel.perform_prime = true;
    forceNewPathStart();
}

void LayerPlan::addExtrusionMove(Point p, const GCodePathConfig& config, SpaceFillType space_fill_type, float flow, bool spiralize, double speed_factor, double extrusion_offset)
{
    getLatestPathWithConfig(config, space_fill_type, flow, spiralize, speed_factor, extrusion_offset)->points.push_back(p);
    last_planned_position = p;
}

void LayerPlan::addPolygon(ConstPolygonRef polygon, int start_idx, const GCodePathConfig& config, WallOverlapComputation* wall_overlap_computation, coord_t wall_0_wipe_dist, bool spiralize, float flow_ratio, bool always_retract)
{
    Point p0 = polygon[start_idx];
    addTravel(p0, always_retract);
    for (unsigned int point_idx = 1; point_idx < polygon.size(); point_idx++)
    {
        Point p1 = polygon[(start_idx + point_idx) % polygon.size()];
        float flow = (wall_overlap_computation)? flow_ratio * wall_overlap_computation->getFlow(p0, p1) : flow_ratio;
        addExtrusionMove(p1, config, SpaceFillType::Polygons, flow, spiralize);
        p0 = p1;
    }
    if (polygon.size() > 2)
    {
        const Point& p1 = polygon[start_idx];
        float flow = (wall_overlap_computation)? flow_ratio * wall_overlap_computation->getFlow(p0, p1) : flow_ratio;
        addExtrusionMove(p1, config, SpaceFillType::Polygons, flow, spiralize);

        if (wall_0_wipe_dist > 0)
        { // apply outer wall wipe
            p0 = polygon[start_idx];
            int distance_traversed = 0;
            for (unsigned int point_idx = 1; ; point_idx++)
            {
                Point p1 = polygon[(start_idx + point_idx) % polygon.size()];
                int p0p1_dist = vSize(p1 - p0);
                if (distance_traversed + p0p1_dist >= wall_0_wipe_dist)
                {
                    Point vector = p1 - p0;
                    Point half_way = p0 + normal(vector, wall_0_wipe_dist - distance_traversed);
                    addTravel_simple(half_way);
                    break;
                }
                else
                {
                    addTravel_simple(p1);
                    distance_traversed += p0p1_dist;
                }
                p0 = p1;
            }
            forceNewPathStart();
        }
    }
    else
    {
        logWarning("WARNING: line added as polygon! (LayerPlan)\n");
    }
}

void LayerPlan::addPolygonsByOptimizer(const Polygons& polygons, const GCodePathConfig& config, WallOverlapComputation* wall_overlap_computation, const ZSeamConfig& z_seam_config, coord_t wall_0_wipe_dist, bool spiralize, float flow_ratio, bool always_retract)
{
    if (polygons.size() == 0)
    {
        return;
    }
    PathOrderOptimizer orderOptimizer(getLastPlannedPositionOrStartingPosition(), z_seam_config);
    for (unsigned int poly_idx = 0; poly_idx < polygons.size(); poly_idx++)
    {
        orderOptimizer.addPolygon(polygons[poly_idx]);
    }
    orderOptimizer.optimize();
    for (unsigned int poly_idx : orderOptimizer.polyOrder)
    {
        addPolygon(polygons[poly_idx], orderOptimizer.polyStart[poly_idx], config, wall_overlap_computation, wall_0_wipe_dist, spiralize, flow_ratio, always_retract);
    }
}
void LayerPlan::addLinesByOptimizer(const Polygons& polygons, const GCodePathConfig& config, SpaceFillType space_fill_type, int wipe_dist, float flow_ratio, std::optional<Point> near_start_location)
{
    LineOrderOptimizer orderOptimizer(near_start_location.value_or(getLastPlannedPositionOrStartingPosition()));
    for (unsigned int line_idx = 0; line_idx < polygons.size(); line_idx++)
    {
        orderOptimizer.addPolygon(polygons[line_idx]);
    }
    orderOptimizer.optimize();
    for (int poly_idx : orderOptimizer.polyOrder)
    {
        ConstPolygonRef polygon = polygons[poly_idx];
        int start = orderOptimizer.polyStart[poly_idx];
        int end = 1 - start;
        const Point& p0 = polygon[start];
        addTravel(p0);
        const Point& p1 = polygon[end];
        addExtrusionMove(p1, config, space_fill_type, flow_ratio, 0.0);
        if (wipe_dist != 0)
        {
            int line_width = config.getLineWidth();
            if (vSize2(p1-p0) > line_width * line_width * 4)
            { // otherwise line will get optimized by combining multiple into a single extrusion move
                addExtrusionMove(p1 + normal(p1-p0, wipe_dist), config, space_fill_type, 0.0, 0.0);
            }
        }
    }
}

void LayerPlan::spiralizeWallSlice(const GCodePathConfig& config, ConstPolygonRef wall, ConstPolygonRef last_wall, const int seam_vertex_idx, const int last_seam_vertex_idx)
{
    const Point origin = (last_seam_vertex_idx >= 0) ? last_wall[last_seam_vertex_idx] : wall[seam_vertex_idx];
    addTravel_simple(origin);

    const int n_points = wall.size();
    Polygons last_wall_polygons;
    last_wall_polygons.add(last_wall);
    const int max_dist2 = config.getLineWidth() * config.getLineWidth() * 4; // (2 * lineWidth)^2;
    const bool smooth_contours = storage.getSettingBoolean("smooth_spiralized_contours");

    double total_length = 0.0; // determine the length of the complete wall
    Point p0 = origin;
    for (int wall_point_idx = 1; wall_point_idx <= n_points; ++wall_point_idx)
    {
        const Point& p1 = wall[(seam_vertex_idx + wall_point_idx) % n_points];
        total_length += vSizeMM(p1 - p0);
        p0 = p1;
    }

    if (total_length == 0.0)
    {
        // nothing to do
        return;
    }

    // extrude to the points following the seam vertex
    // the last point is the seam vertex as the polygon is a loop
    double wall_length = 0.0;
    p0 = origin;
    for (int wall_point_idx = 1; wall_point_idx <= n_points; ++wall_point_idx)
    {
        // p is a point from the current wall polygon
        const Point& p = wall[(seam_vertex_idx + wall_point_idx) % n_points];
        if (smooth_contours)
        {
            wall_length += vSizeMM(p - p0);
            p0 = p;

            // now find the point on the last wall that is closest to p
            ClosestPolygonPoint cpp = PolygonUtils::findClosest(p, last_wall_polygons);
            // if we found a point and it's not further away than max_dist2, use it
            if (cpp.isValid() && vSize2(cpp.location - p) <= max_dist2)
            {
                // interpolate between cpp.location and p depending on how far we have progressed along wall
                addExtrusionMove(cpp.location + (p - cpp.location) * (wall_length / total_length), config, SpaceFillType::Polygons, 1.0, true);
            }
            else
            {
                // no point in the last wall was found close enough to the current wall point so don't interpolate
                addExtrusionMove(p, config, SpaceFillType::Polygons, 1.0, true);
            }
        }
        else
        {
            // no smoothing, use point verbatim
            addExtrusionMove(p, config, SpaceFillType::Polygons, 1.0, true);
        }
    }
}

void ExtruderPlan::forceMinimalLayerTime(double minTime, double minimalSpeed, double travelTime, double extrudeTime)
{
    double totalTime = travelTime + extrudeTime;
    if (totalTime < minTime && extrudeTime > 0.0)
    {
        double minExtrudeTime = minTime - travelTime;
        if (minExtrudeTime < 1)
            minExtrudeTime = 1;
        double factor = extrudeTime / minExtrudeTime;
        for (GCodePath& path : paths)
        {
            if (path.isTravelPath())
                continue;
            double speed = path.config->getSpeed() * factor;
            if (speed < minimalSpeed)
                factor = minimalSpeed / path.config->getSpeed();
        }

        //Only slow down for the minimal time if that will be slower.
        assert(getExtrudeSpeedFactor() == 1.0); // The extrude speed factor is assumed not to be changed yet
        if (factor < 1.0)
        {
            setExtrudeSpeedFactor(factor);
        }
        else
        {
            factor = 1.0;
        }

        double inv_factor = 1.0 / factor; // cause multiplication is faster than division

        // Adjust stored naive time estimates
        estimates.extrude_time *= inv_factor;
        for (GCodePath& path : paths)
        {
            path.estimates.extrude_time *= inv_factor;
        }

        if (minTime - (extrudeTime * inv_factor) - travelTime > 0.1)
        {
            this->extraTime = minTime - (extrudeTime * inv_factor) - travelTime;
        }
        this->totalPrintTime = (extrudeTime * inv_factor) + travelTime;
    }
}
TimeMaterialEstimates ExtruderPlan::computeNaiveTimeEstimates(Point starting_position)
{
    TimeMaterialEstimates ret;
    Point p0 = starting_position;

    bool was_retracted = false; // wrong assumption; won't matter that much. (TODO)
    for (GCodePath& path : paths)
    {
        bool is_extrusion_path = false;
        double* path_time_estimate;
        double& material_estimate = path.estimates.material;
        if (!path.isTravelPath())
        {
            is_extrusion_path = true;
            path_time_estimate = &path.estimates.extrude_time;
        }
        else
        {
            if (path.retract)
            {
                path_time_estimate = &path.estimates.retracted_travel_time;
            }
            else
            {
                path_time_estimate = &path.estimates.unretracted_travel_time;
            }
            if (path.retract != was_retracted)
            { // handle retraction times
                double retract_unretract_time;
                if (path.retract)
                {
                    retract_unretract_time = retraction_config.distance / retraction_config.speed;
                }
                else
                {
                    retract_unretract_time = retraction_config.distance / retraction_config.primeSpeed;
                }
                path.estimates.retracted_travel_time += 0.5 * retract_unretract_time;
                path.estimates.unretracted_travel_time += 0.5 * retract_unretract_time;
            }
        }
        for(Point& p1 : path.points)
        {
            double length = vSizeMM(p0 - p1);
            if (is_extrusion_path)
            {
                material_estimate += length * INT2MM(layer_thickness) * INT2MM(path.config->getLineWidth());
            }
            double thisTime = length / path.config->getSpeed();
            *path_time_estimate += thisTime;
            p0 = p1;
        }
        estimates += path.estimates;
    }
    return estimates;
}

void ExtruderPlan::processFanSpeedAndMinimalLayerTime(bool force_minimal_layer_time, Point starting_position)
{
    TimeMaterialEstimates estimates = computeNaiveTimeEstimates(starting_position);
    totalPrintTime = estimates.getTotalTime();
    if (force_minimal_layer_time)
    {
        forceMinimalLayerTime(fan_speed_layer_time_settings.cool_min_layer_time, fan_speed_layer_time_settings.cool_min_speed, estimates.getTravelTime(), estimates.getExtrudeTime());
    }

    /*
                   min layer time
                   :
                   :  min layer time fan speed min
                |  :  :
      ^    max..|__:  :
                |  \  :
     fan        |   \ :
    speed  min..|... \:___________
                |________________
                  layer time >


    */
    // interpolate fan speed (for cool_fan_full_layer and for cool_min_layer_time_fan_speed_max)
    fan_speed = fan_speed_layer_time_settings.cool_fan_speed_min;
    double totalLayerTime = estimates.unretracted_travel_time + estimates.extrude_time;
    if (force_minimal_layer_time && totalLayerTime < fan_speed_layer_time_settings.cool_min_layer_time)
    {
        fan_speed = fan_speed_layer_time_settings.cool_fan_speed_max;
    }
    else if (force_minimal_layer_time && totalLayerTime < fan_speed_layer_time_settings.cool_min_layer_time_fan_speed_max)
    {
        // when forceMinimalLayerTime didn't change the extrusionSpeedFactor, we adjust the fan speed
        double fan_speed_diff = fan_speed_layer_time_settings.cool_fan_speed_max - fan_speed_layer_time_settings.cool_fan_speed_min;
        double layer_time_diff = fan_speed_layer_time_settings.cool_min_layer_time_fan_speed_max - fan_speed_layer_time_settings.cool_min_layer_time;
        double fraction_of_slope = (totalLayerTime - fan_speed_layer_time_settings.cool_min_layer_time) / layer_time_diff;
        fan_speed = fan_speed_layer_time_settings.cool_fan_speed_max - fan_speed_diff * fraction_of_slope;
    }
    /*
    Supposing no influence of minimal layer time;
    i.e. layer time > min layer time fan speed min:

              max..   fan 'full' on layer
                   |  :
                   |  :
      ^       min..|..:________________
     fan           |  /
    speed          | /
          speed_0..|/
                   |
                   |__________________
                     layer nr >

    */
    if (layer_nr < fan_speed_layer_time_settings.cool_fan_full_layer
        && fan_speed_layer_time_settings.cool_fan_full_layer > 0 // don't apply initial layer fan speed speedup if disabled.
        && !this->is_raft_layer // don't apply initial layer fan speed speedup to raft, but to model layers
    )
    {
        //Slow down the fan on the layers below the [cool_fan_full_layer], where layer 0 is speed 0.
        fan_speed = fan_speed_layer_time_settings.cool_fan_speed_0 + (fan_speed - fan_speed_layer_time_settings.cool_fan_speed_0) * std::max(0, layer_nr) / fan_speed_layer_time_settings.cool_fan_full_layer;
    }
}

void LayerPlan::processFanSpeedAndMinimalLayerTime(Point starting_position)
{
    for (unsigned int extr_plan_idx = 0; extr_plan_idx < extruder_plans.size(); extr_plan_idx++)
    {
        ExtruderPlan& extruder_plan = extruder_plans[extr_plan_idx];
        bool force_minimal_layer_time = extr_plan_idx == extruder_plans.size() - 1;
        extruder_plan.processFanSpeedAndMinimalLayerTime(force_minimal_layer_time, starting_position);
        if (!extruder_plan.paths.empty() && !extruder_plan.paths.back().points.empty())
        {
            starting_position = extruder_plan.paths.back().points.back();
        }
    }
}



void LayerPlan::writeGCode(GCodeExport& gcode)
{
    CommandSocket::setLayerForSend(layer_nr);
    CommandSocket::setSendCurrentPosition( gcode.getPositionXY() );
    gcode.setLayerNr(layer_nr);

    gcode.writeLayerComment(layer_nr);

    // testing flow-rate compensation
    gcode.setFlowRateExtrusionSettings(storage.getSettingInMillimeters("flow_rate_max_extrusion_offset"), storage.getSettingInPercentage("flow_rate_extrusion_offset_factor") / 100);
    //gcode.setFlowRateExtrusionSettings(4.0, 1.0);

    if (layer_nr == 1 - Raft::getTotalExtraLayers(storage) && storage.getSettingBoolean("machine_heated_bed") && storage.getSettingInDegreeCelsius("material_bed_temperature") != 0)
    {
        bool wait = false;
        gcode.writeBedTemperatureCommand(storage.getSettingInDegreeCelsius("material_bed_temperature"), wait);
    }

    gcode.setZ(z);


    const GCodePathConfig* last_extrusion_config = nullptr; // used to check whether we need to insert a TYPE comment in the gcode.

    int extruder = gcode.getExtruderNr();
    bool acceleration_enabled = storage.getSettingBoolean("acceleration_enabled");
    bool jerk_enabled = storage.getSettingBoolean("jerk_enabled");

    for(unsigned int extruder_plan_idx = 0; extruder_plan_idx < extruder_plans.size(); extruder_plan_idx++)
    {
        ExtruderPlan& extruder_plan = extruder_plans[extruder_plan_idx];
        const RetractionConfig& retraction_config = storage.retraction_config_per_extruder[extruder_plan.extruder];

        if (extruder != extruder_plan.extruder)
        {
            int prev_extruder = extruder;
            extruder = extruder_plan.extruder;
            gcode.switchExtruder(extruder, storage.extruder_switch_retraction_config_per_extruder[prev_extruder]);

            const ExtruderTrain* train = storage.meshgroup->getExtruderTrain(extruder);
            if (train->getSettingInMillimetersPerSecond("max_feedrate_z_override") > 0)
            {
                gcode.writeMaxZFeedrate(train->getSettingInMillimetersPerSecond("max_feedrate_z_override"));
            }

            { // require printing temperature to be met
                constexpr bool wait = true;
                gcode.writeTemperatureCommand(extruder, extruder_plan.required_start_temperature, wait);
            }

            if (extruder_plan.prev_extruder_standby_temp)
            { // turn off previous extruder
                constexpr bool wait = false;
                double prev_extruder_temp = *extruder_plan.prev_extruder_standby_temp;
                int prev_layer_nr = (extruder_plan_idx == 0)? layer_nr - 1 : layer_nr;
                if (prev_layer_nr == storage.max_print_height_per_extruder[prev_extruder])
                {
                    prev_extruder_temp = 0; // TODO ? should there be a setting for extruder_off_temperature ?
                }
                gcode.writeTemperatureCommand(prev_extruder, prev_extruder_temp, wait);
            }
        }
        else if (extruder_plan_idx == 0 && layer_nr != 0 && storage.meshgroup->getExtruderTrain(extruder)->getSettingBoolean("retract_at_layer_change"))
        {
            gcode.writeRetraction(retraction_config);
        }
        gcode.writeFanCommand(extruder_plan.getFanSpeed());
        std::vector<GCodePath>& paths = extruder_plan.paths;

        extruder_plan.inserts.sort([](const NozzleTempInsert& a, const NozzleTempInsert& b) -> bool {
                return  a.path_idx < b.path_idx;
            } );

        const ExtruderTrain* train = storage.meshgroup->getExtruderTrain(extruder);
        if (train->getSettingInMillimetersPerSecond("max_feedrate_z_override") > 0)
        {
            gcode.writeMaxZFeedrate(train->getSettingInMillimetersPerSecond("max_feedrate_z_override"));
        }
        bool speed_equalize_flow_enabled = train->getSettingBoolean("speed_equalize_flow_enabled");
        double speed_equalize_flow_max = train->getSettingInMillimetersPerSecond("speed_equalize_flow_max");
        int64_t nozzle_size = gcode.getNozzleSize(extruder);

        // testing
        bool update_extrusion_offset = true;
//        float extrusion_offset = 0;
//        float extrusion_offset_candidate = 0;
//        float extrusion_offset_factor = 0.2;  // 0.2 don't know why, testing
//        float max_extrusion_offset = 4;       // original value tops at 4

        for(unsigned int path_idx = 0; path_idx < paths.size(); path_idx++)
        {
            extruder_plan.handleInserts(path_idx, gcode);

            GCodePath& path = paths[path_idx];

            if (path.perform_prime)
            {
                gcode.writePrimeTrain(train->getSettingInMillimetersPerSecond("speed_travel"));
                gcode.writeRetraction(retraction_config);
            }

            if (acceleration_enabled)
            {
                if (path.config->isTravelPath())
                {
                    gcode.writeTravelAcceleration(path.config->getAcceleration());
                }
                else
                {
                    gcode.writePrintAcceleration(path.config->getAcceleration());
                }
            }
            if (jerk_enabled)
            {
                gcode.writeJerk(path.config->getJerk());
            }

            if (path.retract)
            {
                gcode.writeRetraction(retraction_config);
                if (path.perform_z_hop)
                {
                    gcode.writeZhopStart(retraction_config.zHop);
                }
                else
                {
                    gcode.writeZhopEnd();
                }
            }
            if (!path.config->isTravelPath() && last_extrusion_config != path.config)
            {
                gcode.writeTypeComment(path.config->type);
                last_extrusion_config = path.config;

                update_extrusion_offset = true;
            } else {
                update_extrusion_offset = false;
            }

            double speed = path.config->getSpeed();

            // for some movements such as prime tower purge, the speed may get changed by this factor
            speed *= path.speed_factor;

            // Apply the relevant factor
            if (path.config->isTravelPath())
                speed *= extruder_plan.getTravelSpeedFactor();
            else
                speed *= extruder_plan.getExtrudeSpeedFactor();

            if (MergeInfillLines(gcode, paths, extruder_plan, configs_storage.travel_config_per_extruder[extruder], nozzle_size, speed_equalize_flow_enabled, speed_equalize_flow_max).mergeInfillLines(path_idx)) // !! has effect on path_idx !!
            { // !! has effect on path_idx !!
                // works when path_idx is the index of the travel move BEFORE the infill lines to be merged
                continue;
            }

            if (path.config->isTravelPath())
            { // early comp for travel paths, which are handled more simply
                for(unsigned int point_idx = 0; point_idx < path.points.size(); point_idx++)
                {
                    gcode.writeTravel(path.points[point_idx], speed);
                }
                continue;
            }

            bool spiralize = path.spiralize;
            if (!spiralize) // normal (extrusion) move (with coasting
            {
                const CoastingConfig& coasting_config = storage.coasting_config[extruder];
                bool coasting = coasting_config.coasting_enable;
                if (coasting)
                {
                    coasting = writePathWithCoasting(gcode, extruder_plan_idx, path_idx, layer_thickness, coasting_config.coasting_volume, coasting_config.coasting_speed, coasting_config.coasting_min_volume);
                }
                if (! coasting) // not same as 'else', cause we might have changed [coasting] in the line above...
                { // normal path to gcode algorithm
                    if (  // change infill  ||||||   to  /\/\/\/\/ ...
                        false &&
                        path_idx + 2 < paths.size() // has a next move
                        && paths[path_idx+1].points.size() == 1 // is single extruded line
                        && !paths[path_idx+1].config->isTravelPath() // next move is extrusion
                        && paths[path_idx+2].config->isTravelPath() // next next move is travel
                        && shorterThen(path.points.back() - gcode.getPositionXY(), 2 * nozzle_size) // preceding extrusion is close by
                        && shorterThen(paths[path_idx+1].points.back() - path.points.back(), 2 * nozzle_size) // extrusion move is small
                        && shorterThen(paths[path_idx+2].points.back() - paths[path_idx+1].points.back(), 2 * nozzle_size) // consecutive extrusion is close by
                    )
                    {
<<<<<<< HEAD
                        sendLineTo(paths[path_idx+2].config->type, paths[path_idx+2].points.back(), paths[path_idx+2].getLineWidthForLayerView());
                        gcode.writeExtrusion(paths[path_idx+2].points.back(), speed, paths[path_idx+1].getExtrusionMM3perMM(), update_extrusion_offset, paths[path_idx+2].config->type);
=======
                        sendLineTo(paths[path_idx+2].config->type, paths[path_idx+2].points.back(), paths[path_idx+2].getLineWidthForLayerView(), paths[path_idx+2].config->getLayerThickness(), speed);
                        gcode.writeExtrusion(paths[path_idx+2].points.back(), speed, paths[path_idx+1].getExtrusionMM3perMM(), paths[path_idx+2].config->type);
>>>>>>> 8ba1096a
                        path_idx += 2;
                    }
                    else
                    {
                        for(unsigned int point_idx = 0; point_idx < path.points.size(); point_idx++)
                        {
<<<<<<< HEAD
                            sendLineTo(path.config->type, path.points[point_idx], path.getLineWidthForLayerView());
                            gcode.writeExtrusion(path.points[point_idx], speed, path.getExtrusionMM3perMM(), update_extrusion_offset, path.config->type);
=======
                            sendLineTo(path.config->type, path.points[point_idx], path.getLineWidthForLayerView(), path.config->getLayerThickness(), speed);
                            gcode.writeExtrusion(path.points[point_idx], speed, path.getExtrusionMM3perMM(), path.config->type);
>>>>>>> 8ba1096a
                        }
                    }
                }
            }
            else
            { // SPIRALIZE
                //If we need to spiralize then raise the head slowly by 1 layer as this path progresses.
                float totalLength = 0.0;
                Point p0 = gcode.getPositionXY();
                for (unsigned int _path_idx = path_idx; _path_idx < paths.size() && !paths[_path_idx].isTravelPath(); _path_idx++)
                {
                    GCodePath& _path = paths[_path_idx];
                    for (unsigned int point_idx = 0; point_idx < _path.points.size(); point_idx++)
                    {
                        Point p1 = _path.points[point_idx];
                        totalLength += vSizeMM(p0 - p1);
                        p0 = p1;
                    }
                }

                float length = 0.0;
                p0 = gcode.getPositionXY();
                for (; path_idx < paths.size() && paths[path_idx].spiralize; path_idx++)
                { // handle all consecutive spiralized paths > CHANGES path_idx!
                    GCodePath& path = paths[path_idx];

                    for (unsigned int point_idx = 0; point_idx < path.points.size(); point_idx++)
                    {
                        Point p1 = path.points[point_idx];
                        length += vSizeMM(p0 - p1);
                        p0 = p1;
                        gcode.setZ(z + layer_thickness * length / totalLength);
<<<<<<< HEAD
                        sendLineTo(path.config->type, path.points[point_idx], path.getLineWidthForLayerView());
                        gcode.writeExtrusion(path.points[point_idx], speed, path.getExtrusionMM3perMM(), path.getExtrusionOffsetMM(), path.config->type);
=======
                        sendLineTo(path.config->type, path.points[point_idx], path.getLineWidthForLayerView(), path.config->getLayerThickness(), speed);
                        gcode.writeExtrusion(path.points[point_idx], speed, path.getExtrusionMM3perMM(), path.config->type);
>>>>>>> 8ba1096a
                    }
                    // for layer display only - the loop finished at the seam vertex but as we started from
                    // the location of the previous layer's seam vertex the loop may have a gap if this layer's
                    // seam vertex is "behind" the previous layer's seam vertex. So output another line segment
                    // that joins this layer's seam vertex to the following vertex. If the layers have been blended
                    // then this can cause a visible ridge (on the screen, not on the print) because the first vertex
                    // would have been shifted in x/y to make it nearer to the previous layer outline but the seam
                    // vertex would not be shifted (as it's the last vertex in the sequence). The smoother the model,
                    // the less the vertices are shifted and the less obvious is the ridge. If the layer display
                    // really displayed a spiral rather than slices of a spiral, this would not be required.
                    sendLineTo(path.config->type, path.points[0], path.getLineWidthForLayerView(), path.config->getLayerThickness(), speed);
                }
                path_idx--; // the last path_idx didnt spiralize, so it's not part of the current spiralize path
            }
        } // paths for this extruder /\  .

        if (train->getSettingBoolean("cool_lift_head") && extruder_plan.extraTime > 0.0)
        {
            gcode.writeComment("Small layer, adding delay");
            const RetractionConfig& retraction_config = storage.retraction_config_per_extruder[gcode.getExtruderNr()];
            gcode.writeRetraction(retraction_config);
            if (extruder_plan_idx == extruder_plans.size() - 1 || !train->getSettingBoolean("machine_extruder_end_pos_abs"))
            { // only move the head if it's the last extruder plan; otherwise it's already at the switching bay area
                // or do it anyway when we switch extruder in-place
                gcode.setZ(gcode.getPositionZ() + MM2INT(3.0));
                gcode.writeTravel(gcode.getPositionXY(), configs_storage.travel_config_per_extruder[extruder].getSpeed());

                const Point current_pos = gcode.getPositionXY();
                Point machine_middle (0, 0);
                if (!storage.getSettingBoolean("machine_center_is_zero"))
                {
                    machine_middle.X = storage.getSettingInMicrons("machine_width") / 2;
                    machine_middle.Y = storage.getSettingInMicrons("machine_depth") / 2;
                }
                const Point toward_middle_of_bed = current_pos - normal(current_pos - machine_middle, MM2INT(20.0));
                gcode.writeTravel(toward_middle_of_bed, configs_storage.travel_config_per_extruder[extruder].getSpeed());
            }
            gcode.writeDelay(extruder_plan.extraTime);
        }

        extruder_plan.handleAllRemainingInserts(gcode);
    } // extruder plans /\  .

    gcode.updateTotalPrintTime();
}

void LayerPlan::overrideFanSpeeds(double speed)
{
    for (ExtruderPlan& extruder_plan : extruder_plans)
    {
        extruder_plan.setFanSpeed(speed);
    }
}


bool LayerPlan::makeRetractSwitchRetract(unsigned int extruder_plan_idx, unsigned int path_idx)
{
    std::vector<GCodePath>& paths = extruder_plans[extruder_plan_idx].paths;
    for (unsigned int path_idx2 = path_idx + 1; path_idx2 < paths.size(); path_idx2++)
    {
        if (paths[path_idx2].getExtrusionMM3perMM() > 0)
        {
            return false;
        }
    }

    if (extruder_plans.size() <= extruder_plan_idx+1)
    {
        return false; // TODO: check first extruder of the next layer! (generally only on the last layer of the second extruder)
    }

    if (extruder_plans[extruder_plan_idx + 1].extruder != extruder_plans[extruder_plan_idx].extruder)
    {
        return true;
    }
    else
    {
        return false;
    }
}

bool LayerPlan::writePathWithCoasting(GCodeExport& gcode, unsigned int extruder_plan_idx, unsigned int path_idx, int64_t layerThickness, double coasting_volume, double coasting_speed, double coasting_min_volume)
{
    if (coasting_volume <= 0)
    {
        return false;
    }
    ExtruderPlan& extruder_plan = extruder_plans[extruder_plan_idx];
    std::vector<GCodePath>& paths = extruder_plan.paths;
    GCodePath& path = paths[path_idx];
    if (path_idx + 1 >= paths.size()
        ||
        ! (!path.isTravelPath() &&  paths[path_idx + 1].config->isTravelPath())
        ||
        path.points.size() < 2
        )
    {
        return false;
    }

    int64_t coasting_min_dist_considered = 100; // hardcoded setting for when to not perform coasting


    double extrude_speed = path.config->getSpeed() * extruder_plan.getExtrudeSpeedFactor(); // travel speed

    int64_t coasting_dist = MM2INT(MM2_2INT(coasting_volume) / layerThickness) / path.config->getLineWidth(); // closing brackets of MM2INT at weird places for precision issues
    int64_t coasting_min_dist = MM2INT(MM2_2INT(coasting_min_volume + coasting_volume) / layerThickness) / path.config->getLineWidth(); // closing brackets of MM2INT at weird places for precision issues
    //           /\ the minimal distance when coasting will coast the full coasting volume instead of linearly less with linearly smaller paths


    std::vector<int64_t> accumulated_dist_per_point; // the first accumulated dist is that of the last point! (that of the last point is always zero...)
    accumulated_dist_per_point.push_back(0);

    int64_t accumulated_dist = 0;

    bool length_is_less_than_min_dist = true;

    unsigned int acc_dist_idx_gt_coast_dist = NO_INDEX; // the index of the first point with accumulated_dist more than coasting_dist (= index into accumulated_dist_per_point)
     // == the point printed BEFORE the start point for coasting


    Point* last = &path.points[path.points.size() - 1];
    for (unsigned int backward_point_idx = 1; backward_point_idx < path.points.size(); backward_point_idx++)
    {
        Point& point = path.points[path.points.size() - 1 - backward_point_idx];
        int64_t dist = vSize(point - *last);
        accumulated_dist += dist;
        accumulated_dist_per_point.push_back(accumulated_dist);

        if (acc_dist_idx_gt_coast_dist == NO_INDEX && accumulated_dist >= coasting_dist)
        {
            acc_dist_idx_gt_coast_dist = backward_point_idx; // the newly added point
        }

        if (accumulated_dist >= coasting_min_dist)
        {
            length_is_less_than_min_dist = false;
            break;
        }

        last = &point;
    }

    if (accumulated_dist < coasting_min_dist_considered)
    {
        return false;
    }
    int64_t actual_coasting_dist = coasting_dist;
    if (length_is_less_than_min_dist)
    {
        // in this case accumulated_dist is the length of the whole path
        actual_coasting_dist = accumulated_dist * coasting_dist / coasting_min_dist;
        for (acc_dist_idx_gt_coast_dist = 0 ; acc_dist_idx_gt_coast_dist < accumulated_dist_per_point.size() ; acc_dist_idx_gt_coast_dist++)
        { // search for the correct coast_dist_idx
            if (accumulated_dist_per_point[acc_dist_idx_gt_coast_dist] > actual_coasting_dist)
            {
                break;
            }
        }
    }

    assert (acc_dist_idx_gt_coast_dist < accumulated_dist_per_point.size()); // something has gone wrong; coasting_min_dist < coasting_dist ?

    unsigned int point_idx_before_start = path.points.size() - 1 - acc_dist_idx_gt_coast_dist;

    Point start;
    { // computation of begin point of coasting
        int64_t residual_dist = actual_coasting_dist - accumulated_dist_per_point[acc_dist_idx_gt_coast_dist - 1];
        Point& a = path.points[point_idx_before_start];
        Point& b = path.points[point_idx_before_start + 1];
        start = b + normal(a-b, residual_dist);
    }

    { // write normal extrude path:
        for(unsigned int point_idx = 0; point_idx <= point_idx_before_start; point_idx++)
        {
<<<<<<< HEAD
            sendLineTo(path.config->type, path.points[point_idx], path.getLineWidthForLayerView());
            gcode.writeExtrusion(path.points[point_idx], extrude_speed, path.getExtrusionMM3perMM(), path.getExtrusionOffsetMM(), path.config->type);
        }
        sendLineTo(path.config->type, start, path.getLineWidthForLayerView());
        gcode.writeExtrusion(start, extrude_speed, path.getExtrusionMM3perMM(), path.getExtrusionOffsetMM(), path.config->type);
=======
            sendLineTo(path.config->type, path.points[point_idx], path.getLineWidthForLayerView(), path.config->getLayerThickness(), extrude_speed);
            gcode.writeExtrusion(path.points[point_idx], extrude_speed, path.getExtrusionMM3perMM(), path.config->type);
        }
        sendLineTo(path.config->type, start, path.getLineWidthForLayerView(), path.config->getLayerThickness(), extrude_speed);
        gcode.writeExtrusion(start, extrude_speed, path.getExtrusionMM3perMM(), path.config->type);
>>>>>>> 8ba1096a
    }

    // write coasting path
    for (unsigned int point_idx = point_idx_before_start + 1; point_idx < path.points.size(); point_idx++)
    {
        double speed = coasting_speed * path.config->getSpeed() * extruder_plan.getExtrudeSpeedFactor();
        gcode.writeTravel(path.points[point_idx], speed);
    }

    gcode.addLastCoastedVolume(path.getExtrusionMM3perMM() * INT2MM(actual_coasting_dist));
    return true;
}

}//namespace cura<|MERGE_RESOLUTION|>--- conflicted
+++ resolved
@@ -915,26 +915,16 @@
                         && shorterThen(paths[path_idx+2].points.back() - paths[path_idx+1].points.back(), 2 * nozzle_size) // consecutive extrusion is close by
                     )
                     {
-<<<<<<< HEAD
-                        sendLineTo(paths[path_idx+2].config->type, paths[path_idx+2].points.back(), paths[path_idx+2].getLineWidthForLayerView());
+                        sendLineTo(paths[path_idx+2].config->type, paths[path_idx+2].points.back(), paths[path_idx+2].getLineWidthForLayerView(), paths[path_idx+2].config->getLayerThickness(), speed);
                         gcode.writeExtrusion(paths[path_idx+2].points.back(), speed, paths[path_idx+1].getExtrusionMM3perMM(), update_extrusion_offset, paths[path_idx+2].config->type);
-=======
-                        sendLineTo(paths[path_idx+2].config->type, paths[path_idx+2].points.back(), paths[path_idx+2].getLineWidthForLayerView(), paths[path_idx+2].config->getLayerThickness(), speed);
-                        gcode.writeExtrusion(paths[path_idx+2].points.back(), speed, paths[path_idx+1].getExtrusionMM3perMM(), paths[path_idx+2].config->type);
->>>>>>> 8ba1096a
                         path_idx += 2;
                     }
                     else
                     {
                         for(unsigned int point_idx = 0; point_idx < path.points.size(); point_idx++)
                         {
-<<<<<<< HEAD
-                            sendLineTo(path.config->type, path.points[point_idx], path.getLineWidthForLayerView());
+                            sendLineTo(path.config->type, path.points[point_idx], path.getLineWidthForLayerView(), path.config->getLayerThickness(), speed);
                             gcode.writeExtrusion(path.points[point_idx], speed, path.getExtrusionMM3perMM(), update_extrusion_offset, path.config->type);
-=======
-                            sendLineTo(path.config->type, path.points[point_idx], path.getLineWidthForLayerView(), path.config->getLayerThickness(), speed);
-                            gcode.writeExtrusion(path.points[point_idx], speed, path.getExtrusionMM3perMM(), path.config->type);
->>>>>>> 8ba1096a
                         }
                     }
                 }
@@ -967,13 +957,8 @@
                         length += vSizeMM(p0 - p1);
                         p0 = p1;
                         gcode.setZ(z + layer_thickness * length / totalLength);
-<<<<<<< HEAD
-                        sendLineTo(path.config->type, path.points[point_idx], path.getLineWidthForLayerView());
+                        sendLineTo(path.config->type, path.points[point_idx], path.getLineWidthForLayerView(), path.config->getLayerThickness(), speed);
                         gcode.writeExtrusion(path.points[point_idx], speed, path.getExtrusionMM3perMM(), path.getExtrusionOffsetMM(), path.config->type);
-=======
-                        sendLineTo(path.config->type, path.points[point_idx], path.getLineWidthForLayerView(), path.config->getLayerThickness(), speed);
-                        gcode.writeExtrusion(path.points[point_idx], speed, path.getExtrusionMM3perMM(), path.config->type);
->>>>>>> 8ba1096a
                     }
                     // for layer display only - the loop finished at the seam vertex but as we started from
                     // the location of the previous layer's seam vertex the loop may have a gap if this layer's
@@ -1150,19 +1135,11 @@
     { // write normal extrude path:
         for(unsigned int point_idx = 0; point_idx <= point_idx_before_start; point_idx++)
         {
-<<<<<<< HEAD
-            sendLineTo(path.config->type, path.points[point_idx], path.getLineWidthForLayerView());
+            sendLineTo(path.config->type, path.points[point_idx], path.getLineWidthForLayerView(), path.config->getLayerThickness(), extrude_speed);
             gcode.writeExtrusion(path.points[point_idx], extrude_speed, path.getExtrusionMM3perMM(), path.getExtrusionOffsetMM(), path.config->type);
         }
-        sendLineTo(path.config->type, start, path.getLineWidthForLayerView());
+        sendLineTo(path.config->type, start, path.getLineWidthForLayerView(), path.config->getLayerThickness(), extrude_speed);
         gcode.writeExtrusion(start, extrude_speed, path.getExtrusionMM3perMM(), path.getExtrusionOffsetMM(), path.config->type);
-=======
-            sendLineTo(path.config->type, path.points[point_idx], path.getLineWidthForLayerView(), path.config->getLayerThickness(), extrude_speed);
-            gcode.writeExtrusion(path.points[point_idx], extrude_speed, path.getExtrusionMM3perMM(), path.config->type);
-        }
-        sendLineTo(path.config->type, start, path.getLineWidthForLayerView(), path.config->getLayerThickness(), extrude_speed);
-        gcode.writeExtrusion(start, extrude_speed, path.getExtrusionMM3perMM(), path.config->type);
->>>>>>> 8ba1096a
     }
 
     // write coasting path
