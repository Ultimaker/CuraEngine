--- conflicted
+++ resolved
@@ -1094,13 +1094,8 @@
 {
     const bool smooth_contours = storage.getSettingBoolean("smooth_spiralized_contours");
 
-<<<<<<< HEAD
-    // we always start at the point the last layer (if any) ended
-    const Point origin = (last_seam_vertex_idx >= 0) ? last_wall[last_seam_vertex_idx] : wall[seam_vertex_idx];
-=======
     // once we are into the spiral we always start at the end point of the last layer (if any)
     const Point origin = (last_seam_vertex_idx >= 0 && !is_bottom_layer) ? last_wall[last_seam_vertex_idx] : wall[seam_vertex_idx];
->>>>>>> e5775003
     addTravel_simple(origin);
 
     if (!smooth_contours && last_seam_vertex_idx >= 0) {
@@ -1181,13 +1176,9 @@
 
         const double flow = (is_bottom_layer) ? (min_bottom_layer_flow + ((1 - min_bottom_layer_flow) * wall_length / total_length)) : 1.0;
 
-<<<<<<< HEAD
-        if (smooth_contours)
-=======
         // if required, use interpolation to smooth the x/y coordinates between layers but not for the first spiralized layer
         // as that lies directly on top of a non-spiralized wall with exactly the same outline
         if (smooth_contours && !is_bottom_layer)
->>>>>>> e5775003
         {
             // now find the point on the last wall that is closest to p
             ClosestPolygonPoint cpp = PolygonUtils::findClosest(p, last_wall_polygons);
