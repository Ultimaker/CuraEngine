//Copyright (c) 2020 Ultimaker B.V.
//CuraEngine is released under the terms of the AGPLv3 or higher.

#include <cstring>

#include "Application.h" //To communicate layer view data.
#include "ExtruderTrain.h"
#include "LayerPlan.h"
#include "raft.h" // getTotalExtraLayers
#include "Slice.h"
#include "sliceDataStorage.h"
#include "communication/Communication.h"
#include "pathPlanning/Comb.h"
#include "pathPlanning/CombPaths.h"
#include "settings/types/Ratio.h"
#include "utils/logoutput.h"
#include "utils/polygonUtils.h"
#include "utils/linearAlg2D.h"
#include "WipeScriptConfig.h"

namespace cura {

constexpr int MINIMUM_LINE_LENGTH = 5; // in uM. Generated lines shorter than this may be discarded
constexpr int MINIMUM_SQUARED_LINE_LENGTH = MINIMUM_LINE_LENGTH * MINIMUM_LINE_LENGTH;

ExtruderPlan::ExtruderPlan(const size_t extruder, const LayerIndex layer_nr, const bool is_initial_layer, const bool is_raft_layer, const coord_t layer_thickness, const FanSpeedLayerTimeSettings& fan_speed_layer_time_settings, const RetractionConfig& retraction_config)
: heated_pre_travel_time(0)
, required_start_temperature(-1)
, extruder_nr(extruder)
, layer_nr(layer_nr)
, is_initial_layer(is_initial_layer)
, is_raft_layer(is_raft_layer)
, layer_thickness(layer_thickness)
, fan_speed_layer_time_settings(fan_speed_layer_time_settings)
, retraction_config(retraction_config)
, extrudeSpeedFactor(1.0)
, extraTime(0.0)
, totalPrintTime(0)
{
}

void ExtruderPlan::setExtrudeSpeedFactor(const Ratio speed_factor)
{
    extrudeSpeedFactor = speed_factor;
}

double ExtruderPlan::getExtrudeSpeedFactor()
{
    return extrudeSpeedFactor;
}

void ExtruderPlan::setFanSpeed(double _fan_speed)
{
    fan_speed = _fan_speed;
}
double ExtruderPlan::getFanSpeed()
{
    return fan_speed;
}


GCodePath* LayerPlan::getLatestPathWithConfig(const GCodePathConfig& config, SpaceFillType space_fill_type, const Ratio flow, bool spiralize, const Ratio speed_factor)
{
    std::vector<GCodePath>& paths = extruder_plans.back().paths;
    if (paths.size() > 0 && paths.back().config == &config && !paths.back().done && paths.back().flow == flow && paths.back().speed_factor == speed_factor && paths.back().mesh_id == current_mesh) // spiralize can only change when a travel path is in between
    {
        return &paths.back();
    }
    paths.emplace_back(config, current_mesh, space_fill_type, flow, spiralize, speed_factor);
    GCodePath* ret = &paths.back();
    ret->skip_agressive_merge_hint = mode_skip_agressive_merge;
    return ret;
}

void LayerPlan::forceNewPathStart()
{
    std::vector<GCodePath>& paths = extruder_plans.back().paths;
    if (paths.size() > 0)
        paths[paths.size()-1].done = true;
}

LayerPlan::LayerPlan(const SliceDataStorage& storage, LayerIndex layer_nr, coord_t z, coord_t layer_thickness, size_t start_extruder, const std::vector<FanSpeedLayerTimeSettings>& fan_speed_layer_time_settings_per_extruder, coord_t comb_boundary_offset, coord_t comb_move_inside_distance, coord_t travel_avoid_distance)
: storage(storage)
, configs_storage(storage, layer_nr, layer_thickness)
, z(z)
, final_travel_z(z)
, mode_skip_agressive_merge(false)
, layer_nr(layer_nr)
, is_initial_layer(layer_nr == 0 - static_cast<LayerIndex>(Raft::getTotalExtraLayers()))
, is_raft_layer(layer_nr < 0 - static_cast<LayerIndex>(Raft::getFillerLayerCount()))
, layer_thickness(layer_thickness)
, has_prime_tower_planned_per_extruder(Application::getInstance().current_slice->scene.extruders.size(), false)
, current_mesh("NONMESH")
, last_extruder_previous_layer(start_extruder)
, last_planned_extruder(&Application::getInstance().current_slice->scene.extruders[start_extruder])
, first_travel_destination_is_inside(false) // set properly when addTravel is called for the first time (otherwise not set properly)
, comb_boundary_minimum(computeCombBoundary(CombBoundary::MINIMUM))
, comb_boundary_preferred(computeCombBoundary(CombBoundary::PREFERRED))
, comb_move_inside_distance(comb_move_inside_distance)
, fan_speed_layer_time_settings_per_extruder(fan_speed_layer_time_settings_per_extruder)
{
    size_t current_extruder = start_extruder;
    was_inside = true; // not used, because the first travel move is bogus
    is_inside = false; // assumes the next move will not be to inside a layer part (overwritten just before going into a layer part)
    if (Application::getInstance().current_slice->scene.current_mesh_group->settings.get<CombingMode>("retraction_combing") != CombingMode::OFF)
    {
        comb = new Comb(storage, layer_nr, comb_boundary_minimum, comb_boundary_preferred, comb_boundary_offset, travel_avoid_distance, comb_move_inside_distance);
    }
    else
    {
        comb = nullptr;
    }
    for (const ExtruderTrain& extruder : Application::getInstance().current_slice->scene.extruders)
    {
        layer_start_pos_per_extruder.emplace_back(extruder.settings.get<coord_t>("layer_start_x"), extruder.settings.get<coord_t>("layer_start_y"));
    }
    extruder_plans.reserve(Application::getInstance().current_slice->scene.extruders.size());
    extruder_plans.emplace_back(current_extruder, layer_nr, is_initial_layer, is_raft_layer, layer_thickness, fan_speed_layer_time_settings_per_extruder[current_extruder], storage.retraction_config_per_extruder[current_extruder]);

    for (size_t extruder_nr = 0; extruder_nr < Application::getInstance().current_slice->scene.extruders.size(); extruder_nr++)
    { //Skirt and brim.
        skirt_brim_is_processed[extruder_nr] = false;
    }
}

LayerPlan::~LayerPlan()
{
    if (comb)
        delete comb;
}

ExtruderTrain* LayerPlan::getLastPlannedExtruderTrain()
{
    return last_planned_extruder;
}

Polygons LayerPlan::computeCombBoundary(const CombBoundary boundary_type)
{
    Polygons comb_boundary;
    const CombingMode mesh_combing_mode = Application::getInstance().current_slice->scene.current_mesh_group->settings.get<CombingMode>("retraction_combing");
    if (mesh_combing_mode != CombingMode::OFF && (layer_nr >=0 || mesh_combing_mode != CombingMode::NO_SKIN))
    {
        if (layer_nr < 0)
        {
            comb_boundary = storage.raftOutline.offset(MM2INT(0.1));
        }
        else
        {
            for (const SliceMeshStorage& mesh : storage.meshes)
            {
                const SliceLayer& layer = mesh.layers[static_cast<size_t>(layer_nr)];
                // don't process infill_mesh or anti_overhang_mesh
                if (mesh.settings.get<bool>("infill_mesh") && mesh.settings.get<bool>("anti_overhang_mesh"))
                {
                    continue;
                }
                const CombingMode combing_mode = mesh.settings.get<CombingMode>("retraction_combing");
                const coord_t inner_walls_offset = boundary_type == CombBoundary::MINIMUM
                                                       ? 0
                                                       : mesh.settings.get<coord_t>("wall_line_width_x")
                                                             * (mesh.settings.get<size_t>("wall_line_count") - 1)
                                                             / 4;
                const coord_t offset = -10 - mesh.settings.get<coord_t>("wall_line_width_0") - inner_walls_offset;

                for (const SliceLayerPart& part : layer.parts)
                {
                    if (combing_mode == CombingMode::ALL) // Add the increased outline offset (skin, infill and part of the inner walls)
                    {
                        comb_boundary.add(part.outline.offset(offset));
                    }
                    else if (combing_mode == CombingMode::NO_SKIN) // Add the increased outline offset, subtract skin (infill and part of the inner walls)
                    {
                        comb_boundary.add(part.outline.offset(offset).difference(part.inner_area.difference(part.infill_area)));
                    }
                    else if (combing_mode == CombingMode::INFILL) // Add the infill (infill only)
                    {
                        comb_boundary.add(part.infill_area);
                    }
                }
            }
        }
    }
    return comb_boundary;
}

void LayerPlan::setIsInside(bool _is_inside)
{
    is_inside = _is_inside;
}

bool LayerPlan::setExtruder(const size_t extruder_nr)
{
    if (extruder_nr == getExtruder())
    {
        return false;
    }
    setIsInside(false);
    { // handle end position of the prev extruder
        ExtruderTrain* extruder = getLastPlannedExtruderTrain();
        const bool end_pos_absolute = extruder->settings.get<bool>("machine_extruder_end_pos_abs");
        Point end_pos(extruder->settings.get<coord_t>("machine_extruder_end_pos_x"), extruder->settings.get<coord_t>("machine_extruder_end_pos_y"));
        if (!end_pos_absolute)
        {
            end_pos += getLastPlannedPositionOrStartingPosition();
        }
        else 
        {
            const Point extruder_offset(extruder->settings.get<coord_t>("machine_nozzle_offset_x"), extruder->settings.get<coord_t>("machine_nozzle_offset_y"));
            end_pos += extruder_offset; // absolute end pos is given as a head position
        }
        if (end_pos_absolute || last_planned_position)
        {
            addTravel(end_pos); //  + extruder_offset cause it
        }
    }
    if (extruder_plans.back().paths.empty() && extruder_plans.back().inserts.empty())
    { // first extruder plan in a layer might be empty, cause it is made with the last extruder planned in the previous layer
        extruder_plans.back().extruder_nr = extruder_nr;
    }
    else 
    {
        extruder_plans.emplace_back(extruder_nr, layer_nr, is_initial_layer, is_raft_layer, layer_thickness, fan_speed_layer_time_settings_per_extruder[extruder_nr], storage.retraction_config_per_extruder[extruder_nr]);
        assert(extruder_plans.size() <= Application::getInstance().current_slice->scene.extruders.size() && "Never use the same extruder twice on one layer!");
    }
    last_planned_extruder = &Application::getInstance().current_slice->scene.extruders[extruder_nr];

    { // handle starting pos of the new extruder
        ExtruderTrain* extruder = getLastPlannedExtruderTrain();
        const bool start_pos_absolute = extruder->settings.get<bool>("machine_extruder_start_pos_abs");
        Point start_pos(extruder->settings.get<coord_t>("machine_extruder_start_pos_x"), extruder->settings.get<coord_t>("machine_extruder_start_pos_y"));
        if (!start_pos_absolute)
        {
            start_pos += getLastPlannedPositionOrStartingPosition();
        }
        else 
        {
            Point extruder_offset(extruder->settings.get<coord_t>("machine_nozzle_offset_x"), extruder->settings.get<coord_t>("machine_nozzle_offset_y"));
            start_pos += extruder_offset; // absolute start pos is given as a head position
        }
        if (start_pos_absolute || last_planned_position)
        {
            last_planned_position = start_pos;
        }
    }
    return true;
}
void LayerPlan::setMesh(const std::string mesh_id)
{
    current_mesh = mesh_id;
}

void LayerPlan::moveInsideCombBoundary(const coord_t distance)
{
    constexpr coord_t max_dist2 = MM2INT(2.0) * MM2INT(2.0); // if we are further than this distance, we conclude we are not inside even though we thought we were.
    // this function is to be used to move from the boudary of a part to inside the part
    Point p = getLastPlannedPositionOrStartingPosition(); // copy, since we are going to move p
    if (PolygonUtils::moveInside(comb_boundary_preferred, p, distance, max_dist2) != NO_INDEX)
    {
        //Move inside again, so we move out of tight 90deg corners
        PolygonUtils::moveInside(comb_boundary_preferred, p, distance, max_dist2);
        if (comb_boundary_preferred.inside(p))
        {
            addTravel_simple(p);
            //Make sure the that any retraction happens after this move, not before it by starting a new move path.
            forceNewPathStart();
        }
    }
}

bool LayerPlan::getPrimeTowerIsPlanned(unsigned int extruder_nr) const
{
    return has_prime_tower_planned_per_extruder[extruder_nr];
}

void LayerPlan::setPrimeTowerIsPlanned(unsigned int extruder_nr)
{
    has_prime_tower_planned_per_extruder[extruder_nr] = true;
}

std::optional<std::pair<Point, bool>> LayerPlan::getFirstTravelDestinationState() const
{
    std::optional<std::pair<Point, bool>> ret;
    if (first_travel_destination)
    {
        ret = std::make_pair(*first_travel_destination, first_travel_destination_is_inside);
    }
    return ret;
}

GCodePath& LayerPlan::addTravel(const Point p, const bool force_retract)
{
    const GCodePathConfig& travel_config = configs_storage.travel_config_per_extruder[getExtruder()];
    const RetractionConfig& retraction_config = storage.retraction_config_per_extruder[getExtruder()];

    GCodePath* path = getLatestPathWithConfig(travel_config, SpaceFillType::None);

    bool combed = false;

    const ExtruderTrain* extruder = getLastPlannedExtruderTrain();

    const bool is_first_travel_of_extruder_after_switch = extruder_plans.back().paths.size() == 1 && (extruder_plans.size() > 1 || last_extruder_previous_layer != getExtruder());
    bool bypass_combing = is_first_travel_of_extruder_after_switch && extruder->settings.get<bool>("retraction_hop_after_extruder_switch");

    const bool is_first_travel_of_layer = !static_cast<bool>(last_planned_position);
    const bool retraction_enable = extruder->settings.get<bool>("retraction_enable");
    if (is_first_travel_of_layer)
    {
        bypass_combing = true; // first travel move is bogus; it is added after this and the previous layer have been planned in LayerPlanBuffer::addConnectingTravelMove
        first_travel_destination = p;
        first_travel_destination_is_inside = is_inside;
        if (layer_nr == 0 && retraction_enable && extruder->settings.get<bool>("retraction_hop_enabled"))
        {
            path->retract = true;
            path->perform_z_hop = true;
        }
        forceNewPathStart(); // force a new travel path after this first bogus move
    }
    else if (force_retract && last_planned_position && !shorterThen(*last_planned_position - p, retraction_config.retraction_min_travel_distance))
    {
        // path is not shorter than min travel distance, force a retraction
        path->retract = true;
        if (comb == nullptr)
        {
            path->perform_z_hop = extruder->settings.get<bool>("retraction_hop_enabled");
        }
    }

    if (comb != nullptr && !bypass_combing)
    {
        CombPaths combPaths;

        // Divide by 2 to get the radius
        // Multiply by 2 because if two lines start and end points places very close then will be applied combing with retractions. (Ex: for brim)
        const coord_t max_distance_ignored = extruder->settings.get<coord_t>("machine_nozzle_tip_outer_diameter") / 2 * 2;

        combed = comb->calc(*extruder, *last_planned_position, p, combPaths, was_inside, is_inside, max_distance_ignored);
        if (combed)
        {
            bool retract = path->retract || (combPaths.size() > 1 && retraction_enable);
            if (!retract)
            { // check whether we want to retract
                if (combPaths.throughAir)
                {
                    retract = retraction_enable;
                }
                else
                {
                    for (CombPath& combPath : combPaths)
                    { // retract when path moves through a boundary
                        if (combPath.cross_boundary)
                        {
                            retract = retraction_enable;
                            break;
                        }
                    }
                }
                if (combPaths.size() == 1)
                {
                    CombPath comb_path = combPaths[0];
                    if (extruder->settings.get<bool>("limit_support_retractions") &&
                        combPaths.throughAir && !comb_path.cross_boundary && comb_path.size() == 2 && comb_path[0] == *last_planned_position && comb_path[1] == p)
                    { // limit the retractions from support to support, which didn't cross anything
                        retract = false;
                    }
                }
            }

            const coord_t maximum_travel_resolution = extruder->settings.get<coord_t>("meshfix_maximum_travel_resolution");
            coord_t distance = 0;
            Point last_point((last_planned_position) ? *last_planned_position : Point(0, 0));
            for (CombPath& combPath : combPaths)
            { // add all comb paths (don't do anything special for paths which are moving through air)
                if (combPath.size() == 0)
                {
                    continue;
                }
                for (Point& comb_point : combPath)
                {
                    if (path->points.empty() || vSize2(path->points.back() - comb_point) > maximum_travel_resolution * maximum_travel_resolution)
                    {
                        path->points.push_back(comb_point);
                        distance += vSize(last_point - comb_point);
                        last_point = comb_point;
                    }
                }
                distance += vSize(last_point - p);
                const coord_t retract_threshold = extruder->settings.get<coord_t>("retraction_combing_max_distance");
                path->retract = retract || (retract_threshold > 0 && distance > retract_threshold && retraction_enable);
                // don't perform a z-hop
            }
        }
    }

    // CURA-6675:
    // Retraction Minimal Travel Distance should work for all travel moves. If the travel move is shorter than the
    // Retraction Minimal Travel Distance, retraction should be disabled.
    if (!is_first_travel_of_layer && last_planned_position && shorterThen(*last_planned_position - p, retraction_config.retraction_min_travel_distance))
    {
        path->retract = false;
        path->perform_z_hop = false;
    }

    // no combing? retract only when path is not shorter than minimum travel distance
    if (!combed && !is_first_travel_of_layer && last_planned_position && !shorterThen(*last_planned_position - p, retraction_config.retraction_min_travel_distance))
    {
        if (was_inside) // when the previous location was from printing something which is considered inside (not support or prime tower etc)
        {               // then move inside the printed part, so that we don't ooze on the outer wall while retraction, but on the inside of the print.
            assert (extruder != nullptr);
            coord_t innermost_wall_line_width = extruder->settings.get<coord_t>((extruder->settings.get<size_t>("wall_line_count") > 1) ? "wall_line_width_x" : "wall_line_width_0");
            if (layer_nr == 0)
            {
                innermost_wall_line_width *= extruder->settings.get<Ratio>("initial_layer_line_width_factor");
            }
            moveInsideCombBoundary(innermost_wall_line_width);
        }
        path->retract = retraction_enable;
        path->perform_z_hop = retraction_enable && extruder->settings.get<bool>("retraction_hop_enabled");
    }

    // must start new travel path as retraction can be enabled or not depending on path length, etc.
    forceNewPathStart();

    GCodePath& ret = addTravel_simple(p, path);
    was_inside = is_inside;
    return ret;
}

GCodePath& LayerPlan::addTravel_simple(Point p, GCodePath* path)
{
    bool is_first_travel_of_layer = !static_cast<bool>(last_planned_position);
    if (is_first_travel_of_layer)
    { // spiralize calls addTravel_simple directly as the first travel move in a layer
        first_travel_destination = p;
        first_travel_destination_is_inside = is_inside;
    }
    if (path == nullptr)
    {
        path = getLatestPathWithConfig(configs_storage.travel_config_per_extruder[getExtruder()], SpaceFillType::None);
    }
    path->points.push_back(p);
    last_planned_position = p;
    return *path;
}

void LayerPlan::planPrime(const float& prime_blob_wipe_length)
{
    forceNewPathStart();
    GCodePath& prime_travel = addTravel_simple(getLastPlannedPositionOrStartingPosition() + Point(0, MM2INT(prime_blob_wipe_length)));
    prime_travel.retract = false;
    prime_travel.perform_z_hop = false;
    prime_travel.perform_prime = true;
    forceNewPathStart();
}

void LayerPlan::addExtrusionMove(Point p, const GCodePathConfig& config, SpaceFillType space_fill_type, const Ratio& flow, bool spiralize, Ratio speed_factor, double fan_speed)
{
    GCodePath* path = getLatestPathWithConfig(config, space_fill_type, flow, spiralize, speed_factor);
    path->points.push_back(p);
    path->setFanSpeed(fan_speed);
    last_planned_position = p;
}

void LayerPlan::addPolygon(ConstPolygonRef polygon, int start_idx, const bool backwards, const GCodePathConfig& config, coord_t wall_0_wipe_dist, bool spiralize, const Ratio& flow_ratio, bool always_retract)
{
    Point p0 = polygon[start_idx];
    addTravel(p0, always_retract);
    const int direction = backwards ? -1 : 1;
    for(size_t point_idx = 1; point_idx < polygon.size(); point_idx++)
    {
        Point p1 = polygon[(start_idx + point_idx * direction + polygon.size()) % polygon.size()];
        addExtrusionMove(p1, config, SpaceFillType::Polygons, flow_ratio, spiralize);
        p0 = p1;
    }
    if(polygon.size() > 2)
    {
        const Point& p1 = polygon[start_idx];
        addExtrusionMove(p1, config, SpaceFillType::Polygons, flow_ratio, spiralize);

        if(wall_0_wipe_dist > 0)
        { // apply outer wall wipe
            p0 = polygon[start_idx];
            int distance_traversed = 0;
            for(size_t point_idx = 1; ; point_idx++)
            {
                Point p1 = polygon[(start_idx + point_idx * direction + polygon.size()) % polygon.size()];
                int p0p1_dist = vSize(p1 - p0);
                if (distance_traversed + p0p1_dist >= wall_0_wipe_dist)
                {
                    Point vector = p1 - p0;
                    Point half_way = p0 + normal(vector, wall_0_wipe_dist - distance_traversed);
                    addTravel_simple(half_way);
                    break;
                }
                else
                {
                    addTravel_simple(p1);
                    distance_traversed += p0p1_dist;
                }
                p0 = p1;
            }
            forceNewPathStart();
        }
    }
    else 
    {
        logWarning("WARNING: line added as polygon! (LayerPlan)\n");
    }
}

void LayerPlan::addPolygonsByOptimizer(const Polygons& polygons, const GCodePathConfig& config, const ZSeamConfig& z_seam_config, coord_t wall_0_wipe_dist, bool spiralize, const Ratio flow_ratio, bool always_retract, bool reverse_order, const std::optional<Point> start_near_location)
{
    if(polygons.empty())
    {
        return;
    }
    PathOrderOptimizer<ConstPolygonRef> orderOptimizer(start_near_location ? start_near_location.value() : getLastPlannedPositionOrStartingPosition(), z_seam_config);
    for(size_t poly_idx = 0; poly_idx < polygons.size(); poly_idx++)
    {
        orderOptimizer.addPolygon(polygons[poly_idx]);
    }
    orderOptimizer.optimize();

    if(!reverse_order)
    {
        for(const PathOrderOptimizer<ConstPolygonRef>::Path& path : orderOptimizer.paths)
        {
            addPolygon(*path.vertices, path.start_vertex, path.backwards, config, wall_0_wipe_dist, spiralize, flow_ratio, always_retract);
        }
    }
    else
    {
        for(int index = orderOptimizer.paths.size() - 1; index >= 0; --index)
        {
            const PathOrderOptimizer<ConstPolygonRef>::Path& path = orderOptimizer.paths[index];
            addPolygon(*path.vertices, path.start_vertex, path.backwards, config, wall_0_wipe_dist, spiralize, flow_ratio, always_retract);
        }
    }
}

static constexpr float max_non_bridge_line_volume = MM2INT(100); // limit to accumulated "volume" of non-bridge lines which is proportional to distance x extrusion rate

void LayerPlan::addWallLine(const Point& p0, const Point& p1, const Settings& settings, const GCodePathConfig& non_bridge_config, const GCodePathConfig& bridge_config, float flow, float& non_bridge_line_volume, Ratio speed_factor, double distance_to_bridge_start)
{
    const coord_t min_line_len = 5; // we ignore lines less than 5um long
    const double acceleration_segment_len = MM2INT(1); // accelerate using segments of this length
    const double acceleration_factor = 0.75; // must be < 1, the larger the value, the slower the acceleration
    const bool spiralize = false;

    const coord_t min_bridge_line_len = settings.get<coord_t>("bridge_wall_min_length");
    const Ratio bridge_wall_coast = settings.get<Ratio>("bridge_wall_coast");
    const Ratio overhang_speed_factor = settings.get<Ratio>("wall_overhang_speed_factor");

    Point cur_point = p0;

    // helper function to add a single non-bridge line

    // If the line precedes a bridge line, it may be coasted to reduce the nozzle pressure before the bridge is reached

    // alternatively, if the line follows a bridge line, it may be segmented and the print speed gradually increased to reduce under-extrusion

    auto addNonBridgeLine = [&](const Point& line_end)
    {
        coord_t distance_to_line_end = vSize(cur_point - line_end);

        while (distance_to_line_end > min_line_len)
        {
            // if we are accelerating after a bridge line, the segment length is less than the whole line length
            Point segment_end = (speed_factor == 1 || distance_to_line_end < acceleration_segment_len) ? line_end : cur_point + (line_end - cur_point) * acceleration_segment_len / distance_to_line_end;

            // flow required for the next line segment - when accelerating after a bridge segment, the flow is increased in inverse proportion to the speed_factor
            // so the slower the feedrate, the greater the flow - the idea is to get the extruder back to normal pressure as quickly as possible
            const float segment_flow = (speed_factor < 1) ? flow * (1 / speed_factor) : flow;

            // if a bridge is present in this wall, this particular segment may need to be partially or wholely coasted
            if (distance_to_bridge_start > 0)
            {
                // speed_flow_factor approximates how the extrusion rate alters between the non-bridge wall line and the following bridge wall line
                // if the extrusion rates are the same, its value will be 1, if the bridge config extrusion rate is < the non-bridge config extrusion rate, the value is < 1

                const Ratio speed_flow_factor((bridge_config.getSpeed() * bridge_config.getFlowRatio()) / (non_bridge_config.getSpeed() * non_bridge_config.getFlowRatio()));

                // coast distance is proportional to distance, speed and flow of non-bridge segments just printed and is throttled by speed_flow_factor
                const double coast_dist = std::min(non_bridge_line_volume, max_non_bridge_line_volume) * (1 - speed_flow_factor) * bridge_wall_coast / 40;

                if ((distance_to_bridge_start - distance_to_line_end) <= coast_dist)
                {
                    // coast takes precedence over acceleration
                    segment_end = line_end;
                }

                const coord_t len = vSize(cur_point - segment_end);
                if (coast_dist > 0 && ((distance_to_bridge_start - len) <= coast_dist))
                {
                    if ((len - coast_dist) > min_line_len)
                    {
                        // segment is longer than coast distance so extrude using non-bridge config to start of coast
                        addExtrusionMove(segment_end + coast_dist * (cur_point - segment_end) / len, non_bridge_config, SpaceFillType::Polygons, segment_flow, spiralize, speed_factor);
                    }
                    // then coast to start of bridge segment
                    addExtrusionMove(segment_end, non_bridge_config, SpaceFillType::Polygons, 0, spiralize, speed_factor);
                }
                else
                {
                    // no coasting required, just normal segment using non-bridge config
                    addExtrusionMove(segment_end, non_bridge_config, SpaceFillType::Polygons, segment_flow, spiralize,
                        (overhang_mask.empty() || (!overhang_mask.inside(p0, true) && !overhang_mask.inside(p1, true))) ? speed_factor : overhang_speed_factor);
                }

                distance_to_bridge_start -= len;
            }
            else
            {
                // no coasting required, just normal segment using non-bridge config
                addExtrusionMove(segment_end, non_bridge_config, SpaceFillType::Polygons, segment_flow, spiralize,
                    (overhang_mask.empty() || (!overhang_mask.inside(p0, true) && !overhang_mask.inside(p1, true))) ? speed_factor : overhang_speed_factor);
            }
            non_bridge_line_volume += vSize(cur_point - segment_end) * segment_flow * speed_factor * non_bridge_config.getSpeed();
            cur_point = segment_end;
            speed_factor = 1 - (1 - speed_factor) * acceleration_factor;
            if (speed_factor >= 0.9)
            {
                speed_factor = 1;
            }
            distance_to_line_end = vSize(cur_point - line_end);
        }
    };

    if (bridge_wall_mask.empty())
    {
        // no bridges required
        addExtrusionMove(p1, non_bridge_config, SpaceFillType::Polygons, flow, spiralize,
            (overhang_mask.empty() || (!overhang_mask.inside(p0, true) && !overhang_mask.inside(p1, true))) ? 1.0_r : overhang_speed_factor);
    }
    else
    {
        // bridges may be required
        if (PolygonUtils::polygonCollidesWithLineSegment(bridge_wall_mask, p0, p1))
        {
            // the line crosses the boundary between supported and non-supported regions so one or more bridges are required

            // determine which segments of the line are bridges

            Polygon line_poly;
            line_poly.add(p0);
            line_poly.add(p1);
            Polygons line_polys;
            line_polys.add(line_poly);
            line_polys = bridge_wall_mask.intersectionPolyLines(line_polys);

            // line_polys now contains the wall lines that need to be printed using bridge_config

            while (line_polys.size() > 0)
            {
                // find the bridge line segment that's nearest to the current point
                int nearest = 0;
                float smallest_dist2 = vSize2f(cur_point - line_polys[0][0]);
                for(unsigned i = 1; i < line_polys.size(); ++i)
                {
                    float dist2 = vSize2f(cur_point - line_polys[i][0]);
                    if (dist2 < smallest_dist2)
                    {
                        nearest = i;
                        smallest_dist2 = dist2;
                    }
                }
                ConstPolygonRef bridge = line_polys[nearest];

                // set b0 to the nearest vertex and b1 the furthest
                Point b0 = bridge[0];
                Point b1 = bridge[1];

                if (vSize2f(cur_point - b1) < vSize2f(cur_point - b0))
                {
                    // swap vertex order
                    b0 = bridge[1];
                    b1 = bridge[0];
                }

                // extrude using non_bridge_config to the start of the next bridge segment

                addNonBridgeLine(b0);

                const double bridge_line_len = vSize(b1 - cur_point);

                if (bridge_line_len >= min_bridge_line_len)
                {
                    // extrude using bridge_config to the end of the next bridge segment

                    if (bridge_line_len > min_line_len)
                    {
                        addExtrusionMove(b1, bridge_config, SpaceFillType::Polygons, flow);
                        non_bridge_line_volume = 0;
                        cur_point = b1;
                        // after a bridge segment, start slow and accelerate to avoid under-extrusion due to extruder lag
                        speed_factor = std::max(std::min(Ratio(bridge_config.getSpeed() / non_bridge_config.getSpeed()), 1.0_r), 0.5_r);
                    }
                }
                else
                {
                    // treat the short bridge line just like a normal line

                    addNonBridgeLine(b1);
                }

                // finished with this segment
                line_polys.remove(nearest);
            }

            // if we haven't yet reached p1, fill the gap with non_bridge_config line
            addNonBridgeLine(p1);
        }
        else if (bridge_wall_mask.inside(p0, true) && vSize(p0 - p1) >= min_bridge_line_len)
        {
            // both p0 and p1 must be above air (the result will be ugly!)
            addExtrusionMove(p1, bridge_config, SpaceFillType::Polygons, flow);
            non_bridge_line_volume = 0;
        }
        else
        {
            // no part of the line is above air or the line is too short to print as a bridge line
            addNonBridgeLine(p1);
        }
    }
}

void LayerPlan::addWall(ConstPolygonRef wall, int start_idx, const Settings& settings, const GCodePathConfig& non_bridge_config, const GCodePathConfig& bridge_config, coord_t wall_0_wipe_dist, float flow_ratio, bool always_retract)
{
    //TODO: Deprecated in favor of ExtrusionJunction version below.
    if (wall.size() < 3)
    {
        logWarning("WARNING: point, or line added as (polygon) wall sequence! (LayerPlan)\n");
    }

    constexpr size_t dummy_perimeter_id = 0;  // <-- Here, don't care about which perimeter any more.
    const coord_t nominal_line_width = non_bridge_config.getLineWidth();  // <-- The line width which it's 'supposed to' be will be used to adjust the flow ratio each time, this'll give a flow-ratio-multiplier of 1.

    LineJunctions ewall;
    std::for_each(wall.begin(), wall.end(), [&dummy_perimeter_id, &nominal_line_width, &ewall](const Point& p)
    {
        ewall.emplace_back(p, nominal_line_width, dummy_perimeter_id);
    });
    ewall.emplace_back(*wall.begin(), nominal_line_width, dummy_perimeter_id);

<<<<<<< HEAD
    addWall(ewall, start_idx, mesh, non_bridge_config, bridge_config, wall_0_wipe_dist, flow_ratio, always_retract, true, false, false);
}

void LayerPlan::addWall(const LineJunctions& wall, int start_idx, const SliceMeshStorage& mesh, const GCodePathConfig& non_bridge_config, const GCodePathConfig& bridge_config, coord_t wall_0_wipe_dist, float flow_ratio, bool always_retract, const bool is_closed, const bool is_reversed, const bool is_linked_path)
=======
    addWall(ewall, start_idx, settings, non_bridge_config, bridge_config, wall_0_wipe_dist, flow_ratio, always_retract, true, false);
}

void LayerPlan::addWall(const LineJunctions& wall, int start_idx, const Settings& settings, const GCodePathConfig& non_bridge_config, const GCodePathConfig& bridge_config, coord_t wall_0_wipe_dist, float flow_ratio, bool always_retract, const bool is_closed, const bool is_reversed)
>>>>>>> 10b6b19f
{
    if (wall.empty())
    {
        return;
    }
    if(is_closed)
    {
        // make sure wall start point is not above air!
        start_idx = locateFirstSupportedVertex(wall, start_idx);
    }

    float non_bridge_line_volume = max_non_bridge_line_volume; // assume extruder is fully pressurised before first non-bridge line is output
    double speed_factor = 1.0; // start first line at normal speed
    coord_t distance_to_bridge_start = 0; // will be updated before each line is processed

    const coord_t min_bridge_line_len = settings.get<coord_t>("bridge_wall_min_length");
    const Ratio wall_min_flow = settings.get<Ratio>("wall_min_flow");
    const bool wall_min_flow_retract = settings.get<bool>("wall_min_flow_retract");
    const coord_t small_feature_max_length = settings.get<coord_t>("small_feature_max_length");
    const bool is_small_feature = (small_feature_max_length > 0) && cura::shorterThan(wall, small_feature_max_length);
    Ratio small_feature_speed_factor = settings.get<Ratio>((layer_nr == 0) ? "small_feature_speed_factor_0" : "small_feature_speed_factor");
    const Velocity min_speed = fan_speed_layer_time_settings_per_extruder[getLastPlannedExtruderTrain()->extruder_nr].cool_min_speed;
    small_feature_speed_factor = std::max((double)small_feature_speed_factor, (double)(min_speed / non_bridge_config.getSpeed()));

    const Ratio nominal_line_width_multiplier = 1.0 / Ratio(non_bridge_config.getLineWidth()); // we multiply the flow with the actual wanted line width (for that junction), and then multiply with this

    // helper function to calculate the distance from the start of the current wall line to the first bridge segment

    auto computeDistanceToBridgeStart = [&](unsigned current_index)
    {
        distance_to_bridge_start = 0;

        if (!bridge_wall_mask.empty())
        {
            // there is air below the part so iterate through the lines that have not yet been output accumulating the total distance to the first bridge segment
            for (unsigned point_idx = current_index; point_idx < wall.size(); ++point_idx)
            {
                const ExtrusionJunction& p0 = wall[point_idx];
                const ExtrusionJunction& p1 = wall[(point_idx + 1) % wall.size()];

                if (PolygonUtils::polygonCollidesWithLineSegment(bridge_wall_mask, p0.p, p1.p))
                {
                    // the line crosses the boundary between supported and non-supported regions so it will contain one or more bridge segments

                    // determine which segments of the line are bridges

                    Polygon line_poly;
                    line_poly.add(p0.p);
                    line_poly.add(p1.p);
                    Polygons line_polys;
                    line_polys.add(line_poly);
                    line_polys = bridge_wall_mask.intersectionPolyLines(line_polys);

                    while (line_polys.size() > 0)
                    {
                        // find the bridge line segment that's nearest to p0
                        int nearest = 0;
                        float smallest_dist2 = vSize2f(p0.p - line_polys[0][0]);
                        for(unsigned i = 1; i < line_polys.size(); ++i)
                        {
                            float dist2 = vSize2f(p0.p - line_polys[i][0]);
                            if (dist2 < smallest_dist2)
                            {
                                nearest = i;
                                smallest_dist2 = dist2;
                            }
                        }
                        ConstPolygonRef bridge = line_polys[nearest];

                        // set b0 to the nearest vertex and b1 the furthest
                        Point b0 = bridge[0];
                        Point b1 = bridge[1];

                        if (vSize2f(p0.p - b1) < vSize2f(p0.p - b0))
                        {
                            // swap vertex order
                            b0 = bridge[1];
                            b1 = bridge[0];
                        }

                        distance_to_bridge_start += vSize(b0 - p0.p);

                        const double bridge_line_len = vSize(b1 - b0);

                        if (bridge_line_len >= min_bridge_line_len)
                        {
                            // job done, we have found the first bridge line
                            return;
                        }

                        distance_to_bridge_start += bridge_line_len;

                        // finished with this segment
                        line_polys.remove(nearest);
                    }
                }
                else if (!bridge_wall_mask.inside(p0.p, true))
                {
                    // none of the line is over air
                    distance_to_bridge_start += vSize(p1.p - p0.p);
                }
            }

            // we have got all the way to the end of the wall without finding a bridge segment so disable coasting by setting distance_to_bridge_start back to 0

            distance_to_bridge_start = 0;
        }
    };

    bool travel_required = false; // true when a wall has been omitted due to its flow being less than the minimum required

    bool first_line = true;

    ExtrusionJunction p0 = wall[start_idx];

    const int direction = is_reversed ? -1 : 1;
    const size_t max_index = is_closed ? wall.size() + 1 : wall.size();
    for(size_t point_idx = 1; point_idx < max_index; point_idx++)
    {
        const ExtrusionJunction& p1 = wall[(wall.size() + start_idx + point_idx * direction) % wall.size()];

        if (!bridge_wall_mask.empty())
        {
            computeDistanceToBridgeStart((wall.size() + start_idx + point_idx * direction - 1) % wall.size());
        }

        if (flow_ratio >= wall_min_flow)
        {
            if (first_line || travel_required)
            {
                addTravel(p0.p, (first_line) ? always_retract : wall_min_flow_retract);
                first_line = false;
                travel_required = false;
            }
            if (is_small_feature)
            {
                constexpr bool spiralize = false;
                addExtrusionMove(p1.p, non_bridge_config, SpaceFillType::Polygons, flow_ratio * (p1.w * nominal_line_width_multiplier), spiralize, small_feature_speed_factor);
            }
            else
            {
                addWallLine(p0.p, p1.p, settings, non_bridge_config, bridge_config, flow_ratio * (p1.w * nominal_line_width_multiplier), non_bridge_line_volume, speed_factor, distance_to_bridge_start);
            }
        }
        else
        {
            travel_required = true;
        }

        p0 = p1;
    }

    if (travel_required)
    {
        addTravel(p0.p, wall_min_flow_retract);
    }

    if (wall.size() >= 2)
    {
        const ExtrusionJunction& p1 = wall[start_idx];

        if (!bridge_wall_mask.empty())
        {
            computeDistanceToBridgeStart((start_idx + wall.size() - 1) % wall.size());
        }

        if (flow_ratio >= wall_min_flow)
        {
            if (wall_0_wipe_dist > 0 && !is_linked_path)
            { // apply outer wall wipe
                p0 = wall[start_idx];
                int distance_traversed = 0;
                for (unsigned int point_idx = 1; ; point_idx++)
                {
                    ExtrusionJunction p1 = wall[(start_idx + point_idx) % wall.size()];
                    int p0p1_dist = vSize(p1 - p0);
                    if (distance_traversed + p0p1_dist >= wall_0_wipe_dist)
                    {
                        Point vector = p1.p - p0.p;
                        Point half_way = p0.p + normal(vector, wall_0_wipe_dist - distance_traversed);
                        addTravel_simple(half_way);
                        break;
                    }
                    else
                    {
                        addTravel_simple(p1.p);
                        distance_traversed += p0p1_dist;
                    }
                    p0 = p1;
                }
                forceNewPathStart();
            }
        }
    }
    else
    {
        logWarning("WARNING: point added as wall sequence! (LayerPlan)\n");
    }
}

void LayerPlan::addInfillWall(const LineJunctions& wall, const GCodePathConfig& path_config,
                        bool force_retract)
{
    assert(("All empty walls should have been filtered at this stage", !wall.empty()));
    ExtrusionJunction junction{*wall.begin()};
    addTravel(junction.p, force_retract);

    for (const auto &junction_n : wall)
    {
        const double flow = junction_n.w / Ratio(path_config.getLineWidth());
        constexpr SpaceFillType space_fill_type = SpaceFillType::Polygons;
        addExtrusionMove(junction_n.p, path_config, space_fill_type, flow);
        junction = junction_n;
    }
}

void LayerPlan::addWalls(const Polygons& walls, const Settings& settings, const GCodePathConfig& non_bridge_config, const GCodePathConfig& bridge_config, const ZSeamConfig& z_seam_config, coord_t wall_0_wipe_dist, float flow_ratio, bool always_retract)
{
    //TODO: Deprecated in favor of ExtrusionJunction version below.
    PathOrderOptimizer<ConstPolygonRef> orderOptimizer(getLastPlannedPositionOrStartingPosition(), z_seam_config);
    for(size_t poly_idx = 0; poly_idx < walls.size(); poly_idx++)
    {
        orderOptimizer.addPolygon(walls[poly_idx]);
    }
    orderOptimizer.optimize();
    for(const PathOrderOptimizer<ConstPolygonRef>::Path& path : orderOptimizer.paths)
    {
        addWall(*path.vertices, path.start_vertex, settings, non_bridge_config, bridge_config, wall_0_wipe_dist, flow_ratio, always_retract);
    }
}

void LayerPlan::addWalls(const PathJunctions& walls, const Settings& settings, const GCodePathConfig& non_bridge_config, const GCodePathConfig& bridge_config, const ZSeamConfig& z_seam_config, coord_t wall_0_wipe_dist, float flow_ratio, bool always_retract)
{
    constexpr bool detect_loops = true;
    PathOrderOptimizer<const LineJunctions*> order_optimizer(getLastPlannedPositionOrStartingPosition(), z_seam_config, detect_loops);
    for(const LineJunctions& wall : walls)
    {
        order_optimizer.addPolyline(&wall);
    }

    cura::Point p_end {0, 0};
    order_optimizer.optimize();
    for(const PathOrderOptimizer<const LineJunctions*>::Path& path : order_optimizer.paths)
    {
<<<<<<< HEAD
        p_end = path.backwards ? path.vertices->back().p : path.vertices->front().p;
        const cura::Point p_start = path.backwards ? path.vertices->front().p : path.vertices->back().p;
        const bool linked_path = p_start != p_end;
        addWall(*path.vertices, path.start_vertex, mesh, non_bridge_config, bridge_config, wall_0_wipe_dist, flow_ratio, always_retract, path.is_closed, path.backwards, linked_path);
=======
        addWall(*path.vertices, path.start_vertex, settings, non_bridge_config, bridge_config, wall_0_wipe_dist, flow_ratio, always_retract, path.is_closed, path.backwards);
>>>>>>> 10b6b19f
    }
}

void LayerPlan::addLinesByOptimizer(const Polygons& polygons, const GCodePathConfig& config, SpaceFillType space_fill_type, bool enable_travel_optimization, int wipe_dist, float flow_ratio, std::optional<Point> near_start_location, double fan_speed)
{
    Polygons boundary;
    if (enable_travel_optimization && !comb_boundary_minimum.empty())
    {
        // use the combing boundary inflated so that all infill lines are inside the boundary
        int dist = 0;
        if (layer_nr >= 0)
        {
            // determine how much the skin/infill lines overlap the combing boundary
            for (const SliceMeshStorage& mesh : storage.meshes)
            {
                const coord_t overlap = std::max(mesh.settings.get<coord_t>("skin_overlap_mm"), mesh.settings.get<coord_t>("infill_overlap_mm"));
                if (overlap > dist)
                {
                    dist = overlap;
                }
            }
            dist += 100; // ensure boundary is slightly outside all skin/infill lines
        }
        boundary.add(comb_boundary_minimum.offset(dist));
        // simplify boundary to cut down processing time
        boundary.simplify(MM2INT(0.1), MM2INT(0.1));
    }
    constexpr bool detect_loops = true;
    PathOrderOptimizer<ConstPolygonRef> order_optimizer(near_start_location.value_or(getLastPlannedPositionOrStartingPosition()), ZSeamConfig(), detect_loops, &boundary);
    for(size_t line_idx = 0; line_idx < polygons.size(); line_idx++)
    {
        order_optimizer.addPolyline(polygons[line_idx]);
    }
    order_optimizer.optimize();

    for(size_t order_idx = 0; order_idx < order_optimizer.paths.size(); order_idx++)
    {
        const PathOrderOptimizer<ConstPolygonRef>::Path& path = order_optimizer.paths[order_idx];
        ConstPolygonRef polygon = *path.vertices;
        const size_t start = path.start_vertex;
        const size_t end = 1 - start;
        const Point& p0 = polygon[start];
        const Point& p1 = polygon[end];
        // ignore line segments that are less than 5uM long
        if(vSize2(p1 - p0) < MINIMUM_SQUARED_LINE_LENGTH)
        {
            continue;
        }
        addTravel(p0);
        addExtrusionMove(p1, config, space_fill_type, flow_ratio, false, 1.0, fan_speed);

        // Wipe
        if(wipe_dist != 0)
        {
            bool wipe = true;
            int line_width = config.getLineWidth();

            // Don't wipe is current extrusion is too small
            if(vSize2(p1 - p0) <= line_width * line_width * 4)
            {
                wipe = false;
            }

            // Don't wipe if next starting point is very near
            if(wipe && (order_idx < order_optimizer.paths.size() - 1))
            {
                const PathOrderOptimizer<ConstPolygonRef>::Path& next_path = order_optimizer.paths[order_idx + 1];
                ConstPolygonRef next_polygon = *next_path.vertices;
                const size_t next_start = next_path.start_vertex;
                const Point& next_p0 = next_polygon[next_start];
                if (vSize2(next_p0 - p1) <= line_width * line_width * 4)
                {
                    wipe = false;
                }
            }

            if(wipe)
            {
                addExtrusionMove(p1 + normal(p1 - p0, wipe_dist), config, space_fill_type, 0.0, false, 1.0, fan_speed);
            }
        }
    }
}

void LayerPlan::spiralizeWallSlice(const GCodePathConfig& config, ConstPolygonRef wall, ConstPolygonRef last_wall, const int seam_vertex_idx, const int last_seam_vertex_idx, const bool is_top_layer, const bool is_bottom_layer)
{
    const bool smooth_contours = Application::getInstance().current_slice->scene.current_mesh_group->settings.get<bool>("smooth_spiralized_contours");

    // once we are into the spiral we always start at the end point of the last layer (if any)
    const Point origin = (last_seam_vertex_idx >= 0 && !is_bottom_layer) ? last_wall[last_seam_vertex_idx] : wall[seam_vertex_idx];
    addTravel_simple(origin);

    if (!smooth_contours && last_seam_vertex_idx >= 0) {
        // when not smoothing, we get to the (unchanged) outline for this layer as quickly as possible so that the remainder of the
        // outline wall has the correct direction - although this creates a little step, the end result is generally better because when the first
        // outline wall has the wrong direction (due to it starting from the finish point of the last layer) the visual effect is very noticeable
        Point join_first_wall_at = LinearAlg2D::getClosestOnLineSegment(origin, wall[seam_vertex_idx], wall[(seam_vertex_idx + 1) % wall.size()]);
        if (vSize(join_first_wall_at - origin) > 10)
        {
            addExtrusionMove(join_first_wall_at, config, SpaceFillType::Polygons, 1.0, true);
        }
    }

    const int n_points = wall.size();
    Polygons last_wall_polygons;
    last_wall_polygons.add(last_wall);
    const int max_dist2 = config.getLineWidth() * config.getLineWidth() * 4; // (2 * lineWidth)^2;

    double total_length = 0.0; // determine the length of the complete wall
    Point p0 = origin;
    for (int wall_point_idx = 1; wall_point_idx <= n_points; ++wall_point_idx)
    {
        const Point& p1 = wall[(seam_vertex_idx + wall_point_idx) % n_points];
        total_length += vSizeMM(p1 - p0);
        p0 = p1;
    }

    if (total_length == 0.0)
    {
        // nothing to do
        return;
    }

    // if this is the bottom layer, avoid creating a big elephants foot by starting with a reduced flow and increasing the flow
    // so that by the time the end of the first spiral is complete the flow is 100% - note that immediately before the spiral
    // is output, the extruder will be printing a normal wall line and so will be fully pressurised so that will tend to keep the
    // flow going

    // if this is the top layer, avoid an abrupt end by printing the same outline again but this time taper the spiral by reducing
    // the flow whilst keeping the same height - once the flow is down to a minimum allowed value, coast a little further

    const double min_bottom_layer_flow = 0.25; // start the bottom spiral at this flow rate
    const double min_top_layer_flow = 0.25; // lowest allowed flow while tapering the last spiral

    double speed_factor = 1; // may be reduced when printing the top layer so as to avoid a jump in extrusion rate as the layer starts

    if (is_top_layer)
    {
        // HACK ALERT - the last layer is approx 50% longer than the previous layer so it should take longer to print but the
        // normal slow down for quick layers mechanism can kick in and speed this layer up (because it is longer) but we prefer
        // the layer to be printed at a similar speed to the previous layer to avoid abrupt changes in extrusion rate so we slow it down

        const FanSpeedLayerTimeSettings& layer_time_settings = extruder_plans.back().fan_speed_layer_time_settings;
        const double min_time = layer_time_settings.cool_min_layer_time;
        const double normal_layer_time = total_length / config.getSpeed();

        // would this layer's speed normally get reduced to satisfy the min layer time?
        if (normal_layer_time < min_time)
        {
            // yes, so the extended version will not get slowed down so much and we want to compensate for that
            const double extended_layer_time = (total_length * (2 - min_top_layer_flow)) / config.getSpeed();

            // modify the speed factor to cancel out the speed increase that would normally happen due to the longer layer time
            speed_factor = normal_layer_time / std::min(extended_layer_time, min_time);
        }
    }

    // extrude to the points following the seam vertex
    // the last point is the seam vertex as the polygon is a loop
    double wall_length = 0.0;
    p0 = origin;
    for (int wall_point_idx = 1; wall_point_idx <= n_points; ++wall_point_idx)
    {
        // p is a point from the current wall polygon
        const Point& p = wall[(seam_vertex_idx + wall_point_idx) % n_points];
        wall_length += vSizeMM(p - p0);
        p0 = p;

        const double flow = (is_bottom_layer) ? (min_bottom_layer_flow + ((1 - min_bottom_layer_flow) * wall_length / total_length)) : 1.0;

        // if required, use interpolation to smooth the x/y coordinates between layers but not for the first spiralized layer
        // as that lies directly on top of a non-spiralized wall with exactly the same outline and not for the last point in each layer
        // because we want that to be numerically exactly the same as the starting point on the next layer (not subject to any rounding)
        if (smooth_contours && !is_bottom_layer && wall_point_idx < n_points)
        {
            // now find the point on the last wall that is closest to p
            ClosestPolygonPoint cpp = PolygonUtils::findClosest(p, last_wall_polygons);

            // if we found a point and it's not further away than max_dist2, use it
            if (cpp.isValid() && vSize2(cpp.location - p) <= max_dist2)
            {
                // interpolate between cpp.location and p depending on how far we have progressed along wall
                addExtrusionMove(cpp.location + (p - cpp.location) * (wall_length / total_length), config, SpaceFillType::Polygons, flow, true, speed_factor);
            }
            else
            {
                // no point in the last wall was found close enough to the current wall point so don't interpolate
                addExtrusionMove(p, config, SpaceFillType::Polygons, flow, true, speed_factor);
            }
        }
        else
        {
            // no smoothing, use point verbatim
            addExtrusionMove(p, config, SpaceFillType::Polygons, flow, true, speed_factor);
        }
    }

    if (is_top_layer)
    {
        // add the tapering spiral
        const double min_spiral_coast_dist = 10; // mm
        double distance_coasted = 0;
        wall_length = 0;
        for (int wall_point_idx = 1; wall_point_idx <= n_points && distance_coasted < min_spiral_coast_dist; wall_point_idx++)
        {
            const Point& p = wall[(seam_vertex_idx + wall_point_idx) % n_points];
            const double seg_length = vSizeMM(p - p0);
            wall_length += seg_length;
            p0 = p;
            // flow is reduced in step with the distance travelled so the wall width should remain roughly constant
            double flow = 1 - (wall_length / total_length);
            if (flow < min_top_layer_flow)
            {
                flow = 0;
                distance_coasted += seg_length;
            }
            // reduce number of paths created when polygon has many points by limiting precision of flow
            addExtrusionMove(p, config, SpaceFillType::Polygons, ((int)(flow * 20)) / 20.0, false, speed_factor);
        }
    }
}

void ExtruderPlan::forceMinimalLayerTime(double minTime, double minimalSpeed, double travelTime, double extrudeTime)
{
    double totalTime = travelTime + extrudeTime; 
    if (totalTime < minTime && extrudeTime > 0.0)
    {
        double minExtrudeTime = minTime - travelTime;
        if (minExtrudeTime < 1)
            minExtrudeTime = 1;
        double factor = extrudeTime / minExtrudeTime;
        for (GCodePath& path : paths)
        {
            if (path.isTravelPath())
                continue;
            double speed = path.config->getSpeed() * path.speed_factor * factor;
            if (speed < minimalSpeed)
                factor = minimalSpeed / (path.config->getSpeed() * path.speed_factor);
        }

        //Only slow down for the minimal time if that will be slower.
        assert(getExtrudeSpeedFactor() == 1.0); // The extrude speed factor is assumed not to be changed yet
        if (factor < 1.0)
        {
            setExtrudeSpeedFactor(factor);
        }
        else 
        {
            factor = 1.0;
        }
        
        double inv_factor = 1.0 / factor; // cause multiplication is faster than division
        
        // Adjust stored naive time estimates
        estimates.extrude_time *= inv_factor;
        for (GCodePath& path : paths)
        {
            path.estimates.extrude_time *= inv_factor;
        }

        if (minTime - (extrudeTime * inv_factor) - travelTime > 0.1)
        {
            extraTime = minTime - (extrudeTime * inv_factor) - travelTime;
        }
        totalPrintTime = (extrudeTime * inv_factor) + travelTime;
    }
}
TimeMaterialEstimates ExtruderPlan::computeNaiveTimeEstimates(Point starting_position)
{
    TimeMaterialEstimates ret;
    Point p0 = starting_position;

    bool was_retracted = false; // wrong assumption; won't matter that much. (TODO)
    for (GCodePath& path : paths)
    {
        bool is_extrusion_path = false;
        double* path_time_estimate;
        double& material_estimate = path.estimates.material;
        if (!path.isTravelPath())
        {
            is_extrusion_path = true;
            path_time_estimate = &path.estimates.extrude_time;
        }
        else 
        {
            if (path.retract)
            {
                path_time_estimate = &path.estimates.retracted_travel_time;
            }
            else 
            {
                path_time_estimate = &path.estimates.unretracted_travel_time;
            }
            if (path.retract != was_retracted)
            { // handle retraction times
                double retract_unretract_time;
                if (path.retract)
                {
                    retract_unretract_time = retraction_config.distance / retraction_config.speed;
                }
                else 
                {
                    retract_unretract_time = retraction_config.distance / retraction_config.primeSpeed;
                }
                path.estimates.retracted_travel_time += 0.5 * retract_unretract_time;
                path.estimates.unretracted_travel_time += 0.5 * retract_unretract_time;
            }
        }
        for(Point& p1 : path.points)
        {
            double length = vSizeMM(p0 - p1);
            if (is_extrusion_path)
            {
                material_estimate += length * INT2MM(layer_thickness) * INT2MM(path.config->getLineWidth());
            }
            double thisTime = length / (path.config->getSpeed() * path.speed_factor);
            *path_time_estimate += thisTime;
            p0 = p1;
        }
        estimates += path.estimates;
    }
    return estimates;
}

void ExtruderPlan::processFanSpeedAndMinimalLayerTime(bool force_minimal_layer_time, Point starting_position)
{
    TimeMaterialEstimates estimates = computeNaiveTimeEstimates(starting_position);
    totalPrintTime = estimates.getTotalTime();
    if (force_minimal_layer_time)
    {
        forceMinimalLayerTime(fan_speed_layer_time_settings.cool_min_layer_time, fan_speed_layer_time_settings.cool_min_speed, estimates.getTravelTime(), estimates.getExtrudeTime());
    }

    /*
                   min layer time
                   :
                   :  min layer time fan speed min
                |  :  :
      ^    max..|__:  :
                |  \  :
     fan        |   \ :
    speed  min..|... \:___________
                |________________
                  layer time >


    */
    // interpolate fan speed (for cool_fan_full_layer and for cool_min_layer_time_fan_speed_max)
    fan_speed = fan_speed_layer_time_settings.cool_fan_speed_min;
    double totalLayerTime = estimates.unretracted_travel_time + estimates.extrude_time;
    if (force_minimal_layer_time && totalLayerTime < fan_speed_layer_time_settings.cool_min_layer_time)
    {
        fan_speed = fan_speed_layer_time_settings.cool_fan_speed_max;
    }
    else if (fan_speed_layer_time_settings.cool_min_layer_time >= fan_speed_layer_time_settings.cool_min_layer_time_fan_speed_max)
    {
        fan_speed = fan_speed_layer_time_settings.cool_fan_speed_min;
    }
    else if (force_minimal_layer_time && totalLayerTime < fan_speed_layer_time_settings.cool_min_layer_time_fan_speed_max)
    {
        // when forceMinimalLayerTime didn't change the extrusionSpeedFactor, we adjust the fan speed
        double fan_speed_diff = fan_speed_layer_time_settings.cool_fan_speed_max - fan_speed_layer_time_settings.cool_fan_speed_min;
        double layer_time_diff = fan_speed_layer_time_settings.cool_min_layer_time_fan_speed_max - fan_speed_layer_time_settings.cool_min_layer_time;
        double fraction_of_slope = (totalLayerTime - fan_speed_layer_time_settings.cool_min_layer_time) / layer_time_diff;
        fan_speed = fan_speed_layer_time_settings.cool_fan_speed_max - fan_speed_diff * fraction_of_slope;
    }
    /*
    Supposing no influence of minimal layer time;
    i.e. layer time > min layer time fan speed min:

              max..   fan 'full' on layer
                   |  :
                   |  :
      ^       min..|..:________________
     fan           |  /
    speed          | /
          speed_0..|/
                   |
                   |__________________
                     layer nr >

    */
    if (layer_nr < fan_speed_layer_time_settings.cool_fan_full_layer
        && fan_speed_layer_time_settings.cool_fan_full_layer > 0 // don't apply initial layer fan speed speedup if disabled.
        && !is_raft_layer // don't apply initial layer fan speed speedup to raft, but to model layers
    )
    {
        //Slow down the fan on the layers below the [cool_fan_full_layer], where layer 0 is speed 0.
        fan_speed = fan_speed_layer_time_settings.cool_fan_speed_0 + (fan_speed - fan_speed_layer_time_settings.cool_fan_speed_0) * std::max(LayerIndex(0), layer_nr) / fan_speed_layer_time_settings.cool_fan_full_layer;
    }
}

void LayerPlan::processFanSpeedAndMinimalLayerTime(Point starting_position)
{
    for (unsigned int extr_plan_idx = 0; extr_plan_idx < extruder_plans.size(); extr_plan_idx++)
    {
        ExtruderPlan& extruder_plan = extruder_plans[extr_plan_idx];
        bool force_minimal_layer_time = extr_plan_idx == extruder_plans.size() - 1;
        extruder_plan.processFanSpeedAndMinimalLayerTime(force_minimal_layer_time, starting_position);
        if (!extruder_plan.paths.empty() && !extruder_plan.paths.back().points.empty())
        {
            starting_position = extruder_plan.paths.back().points.back();
        }
    }
}



void LayerPlan::writeGCode(GCodeExport& gcode)
{
    Communication* communication = Application::getInstance().communication;
    communication->setLayerForSend(layer_nr);
    communication->sendCurrentPosition(gcode.getPositionXY());
    gcode.setLayerNr(layer_nr);
    
    gcode.writeLayerComment(layer_nr);

    // flow-rate compensation
    const Settings& mesh_group_settings = Application::getInstance().current_slice->scene.current_mesh_group->settings;
    gcode.setFlowRateExtrusionSettings(mesh_group_settings.get<double>("flow_rate_max_extrusion_offset"), mesh_group_settings.get<Ratio>("flow_rate_extrusion_offset_factor")); //Offset is in mm.

    static LayerIndex layer_1 {1 - static_cast<LayerIndex>(Raft::getTotalExtraLayers())};
    if (layer_nr == layer_1 && mesh_group_settings.get<bool>("machine_heated_bed") && mesh_group_settings.get<Temperature>("material_bed_temperature") != mesh_group_settings.get<Temperature>("material_bed_temperature_layer_0"))
    {
        constexpr bool wait = false;
        gcode.writeBedTemperatureCommand(mesh_group_settings.get<Temperature>("material_bed_temperature"), wait);
    }

    gcode.setZ(z);

    const GCodePathConfig* last_extrusion_config = nullptr; // used to check whether we need to insert a TYPE comment in the gcode.

    size_t extruder_nr = gcode.getExtruderNr();
    const bool acceleration_enabled = mesh_group_settings.get<bool>("acceleration_enabled");
    const bool jerk_enabled = mesh_group_settings.get<bool>("jerk_enabled");
    std::string current_mesh = "NONMESH";

    for(size_t extruder_plan_idx = 0; extruder_plan_idx < extruder_plans.size(); extruder_plan_idx++)
    {
        ExtruderPlan& extruder_plan = extruder_plans[extruder_plan_idx];
        const RetractionConfig& retraction_config = storage.retraction_config_per_extruder[extruder_plan.extruder_nr];
        coord_t z_hop_height = retraction_config.zHop;

        if (extruder_nr != extruder_plan.extruder_nr)
        {
            int prev_extruder = extruder_nr;
            extruder_nr = extruder_plan.extruder_nr;

            gcode.ResetLastEValueAfterWipe(prev_extruder);

            const ExtruderTrain& prev_extruder_train = Application::getInstance().current_slice->scene.extruders[prev_extruder];
            if (prev_extruder_train.settings.get<bool>("retraction_hop_after_extruder_switch"))
            {
                z_hop_height = storage.extruder_switch_retraction_config_per_extruder[prev_extruder].zHop;
                gcode.switchExtruder(extruder_nr, storage.extruder_switch_retraction_config_per_extruder[prev_extruder], z_hop_height);
            }
            else
            {
                gcode.switchExtruder(extruder_nr, storage.extruder_switch_retraction_config_per_extruder[prev_extruder]);
            }

            const ExtruderTrain& extruder = Application::getInstance().current_slice->scene.extruders[extruder_nr];

            { // require printing temperature to be met
                constexpr bool wait = true;
                gcode.writeTemperatureCommand(extruder_nr, extruder_plan.required_start_temperature, wait);
            }

            if (extruder_plan.prev_extruder_standby_temp)
            { // turn off previous extruder
                constexpr bool wait = false;
                Temperature prev_extruder_temp = *extruder_plan.prev_extruder_standby_temp;
                const LayerIndex prev_layer_nr = (extruder_plan_idx == 0) ? layer_nr - 1 : layer_nr;
                if (prev_layer_nr == storage.max_print_height_per_extruder[prev_extruder])
                {
                    prev_extruder_temp = 0; // TODO ? should there be a setting for extruder_off_temperature ?
                }
                gcode.writeTemperatureCommand(prev_extruder, prev_extruder_temp, wait);
            }

            const double extra_prime_amount = extruder.settings.get<bool>("retraction_enable") ? extruder.settings.get<double>("switch_extruder_extra_prime_amount") : 0;
            gcode.addExtraPrimeAmount(extra_prime_amount);
        }
        else if (extruder_plan_idx == 0)
        {
            const WipeScriptConfig& wipe_config = storage.wipe_config_per_extruder[extruder_plan.extruder_nr];
            if (wipe_config.clean_between_layers && gcode.getExtrudedVolumeAfterLastWipe(extruder_nr) > wipe_config.max_extrusion_mm3)
            {
                gcode.insertWipeScript(wipe_config);
                gcode.ResetLastEValueAfterWipe(extruder_nr);
            }
            else if (layer_nr != 0 && Application::getInstance().current_slice->scene.extruders[extruder_nr].settings.get<bool>("retract_at_layer_change"))
            {
                // only do the retract if the paths are not spiralized
                if (!mesh_group_settings.get<bool>("magic_spiralize"))
                {
                    gcode.writeRetraction(retraction_config);
                }
            }
        }
        gcode.writeFanCommand(extruder_plan.getFanSpeed());
        std::vector<GCodePath>& paths = extruder_plan.paths;

        extruder_plan.inserts.sort([](const NozzleTempInsert& a, const NozzleTempInsert& b) -> bool
            {
                return  a.path_idx < b.path_idx; 
            });

        const ExtruderTrain& extruder = Application::getInstance().current_slice->scene.extruders[extruder_nr];

        bool update_extrusion_offset = true;

        for(unsigned int path_idx = 0; path_idx < paths.size(); path_idx++)
        {
            extruder_plan.handleInserts(path_idx, gcode);
            
            GCodePath& path = paths[path_idx];

            if (path.perform_prime)
            {
                gcode.writePrimeTrain(extruder.settings.get<Velocity>("speed_travel"));
                gcode.writeRetraction(retraction_config);
            }

            if (!path.retract && path.config->isTravelPath() && path.points.size() == 1 && path.points[0] == gcode.getPositionXY() && z == gcode.getPositionZ())
            {
                // ignore travel moves to the current location to avoid needless change of acceleration/jerk
                continue;
            }

            if (acceleration_enabled)
            {
                if (path.config->isTravelPath())
                {
                    gcode.writeTravelAcceleration(path.config->getAcceleration());
                }
                else
                {
                    gcode.writePrintAcceleration(path.config->getAcceleration());
                }
            }
            if (jerk_enabled)
            {
                gcode.writeJerk(path.config->getJerk());
            }

            if (path.retract)
            {
                gcode.writeRetraction(retraction_config);
                if (path.perform_z_hop)
                {
                    gcode.writeZhopStart(z_hop_height);
                    z_hop_height = retraction_config.zHop; // back to normal z hop
                }
                else
                {
                    gcode.writeZhopEnd();
                }
            }
            if (!path.config->isTravelPath() && last_extrusion_config != path.config)
            {
                gcode.writeTypeComment(path.config->type);
                if (path.config->isBridgePath())
                {
                    gcode.writeComment("BRIDGE");
                }
                last_extrusion_config = path.config;
                update_extrusion_offset = true;
            }
            else
            {
                update_extrusion_offset = false;
            }

            double speed = path.config->getSpeed();

            // for some movements such as prime tower purge, the speed may get changed by this factor
            speed *= path.speed_factor;

            //Apply the extrusion speed factor if it's an extrusion move.
            if (!path.config->isTravelPath())
            {
                speed *= extruder_plan.getExtrudeSpeedFactor();
            }
            //This seems to be the best location to place this, but still not ideal.
            if (path.mesh_id != current_mesh)
            {
                current_mesh = path.mesh_id;
                std::stringstream ss;
                ss << "MESH:" << current_mesh;
                gcode.writeComment(ss.str());
            }
            if (path.config->isTravelPath())
            { // early comp for travel paths, which are handled more simply
                if (!path.perform_z_hop && final_travel_z != z && extruder_plan_idx == (extruder_plans.size() - 1) && path_idx == (paths.size() - 1))
                {
                    // Before the final travel, move up to the next layer height, on the current spot, with a sensible speed.
                    Point3 current_position = gcode.getPosition();
                    current_position.z = final_travel_z;
                    gcode.writeTravel(current_position, extruder.settings.get<Velocity>("speed_z_hop"));

                    // Prevent the final travel(s) from resetting to the 'previous' layer height.
                    gcode.setZ(final_travel_z);
                }
                for(unsigned int point_idx = 0; point_idx < path.points.size(); point_idx++)
                {
                    gcode.writeTravel(path.points[point_idx], speed);
                }
                continue;
            }

            bool spiralize = path.spiralize;
            if (!spiralize) // normal (extrusion) move (with coasting)
            {
                // if path provides a valid (in range 0-100) fan speed, use it
                const double path_fan_speed = path.getFanSpeed();
                gcode.writeFanCommand(path_fan_speed != GCodePathConfig::FAN_SPEED_DEFAULT ? path_fan_speed : extruder_plan.getFanSpeed());

                bool coasting = extruder.settings.get<bool>("coasting_enable");
                if (coasting)
                {
                    coasting = writePathWithCoasting(gcode, extruder_plan_idx, path_idx, layer_thickness);
                }
                if (!coasting) // not same as 'else', cause we might have changed [coasting] in the line above...
                { // normal path to gcode algorithm
                    for(unsigned int point_idx = 0; point_idx < path.points.size(); point_idx++)
                    {
                        communication->sendLineTo(path.config->type, path.points[point_idx], path.getLineWidthForLayerView(), path.config->getLayerThickness(), speed);
                        gcode.writeExtrusion(path.points[point_idx], speed, path.getExtrusionMM3perMM(), path.config->type, update_extrusion_offset);
                    }
                }
            }
            else
            { // SPIRALIZE
                //If we need to spiralize then raise the head slowly by 1 layer as this path progresses.
                float totalLength = 0.0;
                Point p0 = gcode.getPositionXY();
                for (unsigned int _path_idx = path_idx; _path_idx < paths.size() && !paths[_path_idx].isTravelPath(); _path_idx++)
                {
                    GCodePath& _path = paths[_path_idx];
                    for (unsigned int point_idx = 0; point_idx < _path.points.size(); point_idx++)
                    {
                        Point p1 = _path.points[point_idx];
                        totalLength += vSizeMM(p0 - p1);
                        p0 = p1;
                    }
                }

                float length = 0.0;
                p0 = gcode.getPositionXY();
                for (; path_idx < paths.size() && paths[path_idx].spiralize; path_idx++)
                { // handle all consecutive spiralized paths > CHANGES path_idx!
                    GCodePath& path = paths[path_idx];

                    for (unsigned int point_idx = 0; point_idx < path.points.size(); point_idx++)
                    {
                        Point p1 = path.points[point_idx];
                        length += vSizeMM(p0 - p1);
                        p0 = p1;
                        gcode.setZ(std::round(z + layer_thickness * length / totalLength));
                        communication->sendLineTo(path.config->type, path.points[point_idx], path.getLineWidthForLayerView(), path.config->getLayerThickness(), speed);
                        gcode.writeExtrusion(path.points[point_idx], speed, path.getExtrusionMM3perMM(), path.config->type, update_extrusion_offset);
                    }
                    // for layer display only - the loop finished at the seam vertex but as we started from
                    // the location of the previous layer's seam vertex the loop may have a gap if this layer's
                    // seam vertex is "behind" the previous layer's seam vertex. So output another line segment
                    // that joins this layer's seam vertex to the following vertex. If the layers have been blended
                    // then this can cause a visible ridge (on the screen, not on the print) because the first vertex
                    // would have been shifted in x/y to make it nearer to the previous layer outline but the seam
                    // vertex would not be shifted (as it's the last vertex in the sequence). The smoother the model,
                    // the less the vertices are shifted and the less obvious is the ridge. If the layer display
                    // really displayed a spiral rather than slices of a spiral, this would not be required.
                    communication->sendLineTo(path.config->type, path.points[0], path.getLineWidthForLayerView(), path.config->getLayerThickness(), speed);
                }
                path_idx--; // the last path_idx didnt spiralize, so it's not part of the current spiralize path
            }
        } // paths for this extruder /\  .

        if (extruder.settings.get<bool>("cool_lift_head") && extruder_plan.extraTime > 0.0)
        {
            gcode.writeComment("Small layer, adding delay");
            const RetractionConfig& retraction_config = storage.retraction_config_per_extruder[gcode.getExtruderNr()];
            gcode.writeRetraction(retraction_config);
            if (extruder_plan_idx == extruder_plans.size() - 1 || !extruder.settings.get<bool>("machine_extruder_end_pos_abs"))
            { // only move the head if it's the last extruder plan; otherwise it's already at the switching bay area 
                // or do it anyway when we switch extruder in-place
                gcode.setZ(gcode.getPositionZ() + MM2INT(3.0));
                gcode.writeTravel(gcode.getPositionXY(), configs_storage.travel_config_per_extruder[extruder_nr].getSpeed());

                const Point current_pos = gcode.getPositionXY();
                const Point machine_middle = storage.machine_size.flatten().getMiddle();
                const Point toward_middle_of_bed = current_pos - normal(current_pos - machine_middle, MM2INT(20.0));
                gcode.writeTravel(toward_middle_of_bed, configs_storage.travel_config_per_extruder[extruder_nr].getSpeed());
            }
            gcode.writeDelay(extruder_plan.extraTime);
        }

        extruder_plan.handleAllRemainingInserts(gcode);
    } // extruder plans /\  .
    
    gcode.updateTotalPrintTime();
}

void LayerPlan::overrideFanSpeeds(double speed)
{
    for (ExtruderPlan& extruder_plan : extruder_plans)
    {
        extruder_plan.setFanSpeed(speed);
    }
}


bool LayerPlan::makeRetractSwitchRetract(unsigned int extruder_plan_idx, unsigned int path_idx)
{
    std::vector<GCodePath>& paths = extruder_plans[extruder_plan_idx].paths;
    for (unsigned int path_idx2 = path_idx + 1; path_idx2 < paths.size(); path_idx2++)
    {
        if (paths[path_idx2].getExtrusionMM3perMM() > 0) 
        {
            return false; 
        }
    }
    
    if (extruder_plans.size() <= extruder_plan_idx+1)
    {
        return false; // TODO: check first extruder of the next layer! (generally only on the last layer of the second extruder)
    }
        
    if (extruder_plans[extruder_plan_idx + 1].extruder_nr != extruder_plans[extruder_plan_idx].extruder_nr)
    {
        return true;
    }
    else 
    {
        return false;
    }
}
    
bool LayerPlan::writePathWithCoasting(GCodeExport& gcode, const size_t extruder_plan_idx, const size_t path_idx, const coord_t layer_thickness)
{
    ExtruderPlan& extruder_plan = extruder_plans[extruder_plan_idx];
    const ExtruderTrain& extruder = Application::getInstance().current_slice->scene.extruders[extruder_plan.extruder_nr];
    const double coasting_volume = extruder.settings.get<double>("coasting_volume");
    if (coasting_volume <= 0)
    { 
        return false; 
    }
    const std::vector<GCodePath>& paths = extruder_plan.paths;
    const GCodePath& path = paths[path_idx];
    if (path_idx + 1 >= paths.size()
        || (path.isTravelPath() || !paths[path_idx + 1].config->isTravelPath()) 
        || path.points.size() < 2)
    {
        return false;
    }

    coord_t coasting_min_dist_considered = MM2INT(0.1); // hardcoded setting for when to not perform coasting

    
    double extrude_speed = path.config->getSpeed() * extruder_plan.getExtrudeSpeedFactor() * path.speed_factor; // travel speed
    
    const coord_t coasting_dist = MM2INT(MM2_2INT(coasting_volume) / layer_thickness) / path.config->getLineWidth(); // closing brackets of MM2INT at weird places for precision issues
    const double coasting_min_volume = extruder.settings.get<double>("coasting_min_volume");
    const coord_t coasting_min_dist = MM2INT(MM2_2INT(coasting_min_volume + coasting_volume) / layer_thickness) / path.config->getLineWidth(); // closing brackets of MM2INT at weird places for precision issues
    //           /\ the minimal distance when coasting will coast the full coasting volume instead of linearly less with linearly smaller paths


    std::vector<coord_t> accumulated_dist_per_point; // the first accumulated dist is that of the last point! (that of the last point is always zero...)
    accumulated_dist_per_point.push_back(0);

    coord_t accumulated_dist = 0;

    bool length_is_less_than_min_dist = true;

    unsigned int acc_dist_idx_gt_coast_dist = NO_INDEX; // the index of the first point with accumulated_dist more than coasting_dist (= index into accumulated_dist_per_point)
     // == the point printed BEFORE the start point for coasting


    const Point* last = &path.points[path.points.size() - 1];
    for (unsigned int backward_point_idx = 1; backward_point_idx < path.points.size(); backward_point_idx++)
    {
        const Point& point = path.points[path.points.size() - 1 - backward_point_idx];
        const coord_t distance = vSize(point - *last);
        accumulated_dist += distance;
        accumulated_dist_per_point.push_back(accumulated_dist);
        
        if (acc_dist_idx_gt_coast_dist == NO_INDEX && accumulated_dist >= coasting_dist)
        {
            acc_dist_idx_gt_coast_dist = backward_point_idx; // the newly added point
        }
        
        if (accumulated_dist >= coasting_min_dist)
        {
            length_is_less_than_min_dist = false;
            break;
        }
        
        last = &point;
    }
    
    if (accumulated_dist < coasting_min_dist_considered)
    {
        return false;
    }
    coord_t actual_coasting_dist = coasting_dist;
    if (length_is_less_than_min_dist)
    {
        // in this case accumulated_dist is the length of the whole path
        actual_coasting_dist = accumulated_dist * coasting_dist / coasting_min_dist;
        for (acc_dist_idx_gt_coast_dist = 0 ; acc_dist_idx_gt_coast_dist < accumulated_dist_per_point.size() ; acc_dist_idx_gt_coast_dist++)
        { // search for the correct coast_dist_idx
            if (accumulated_dist_per_point[acc_dist_idx_gt_coast_dist] >= actual_coasting_dist)
            {
                break;
            }
        }
    }

    assert(acc_dist_idx_gt_coast_dist < accumulated_dist_per_point.size()); // something has gone wrong; coasting_min_dist < coasting_dist ?

    const size_t point_idx_before_start = path.points.size() - 1 - acc_dist_idx_gt_coast_dist;

    Point start;
    { // computation of begin point of coasting
        const coord_t residual_dist = actual_coasting_dist - accumulated_dist_per_point[acc_dist_idx_gt_coast_dist - 1];
        const Point& a = path.points[point_idx_before_start];
        const Point& b = path.points[point_idx_before_start + 1];
        start = b + normal(a - b, residual_dist);
    }

    { // write normal extrude path:
        Communication* communication = Application::getInstance().communication;
        for(size_t point_idx = 0; point_idx <= point_idx_before_start; point_idx++)
        {
            communication->sendLineTo(path.config->type, path.points[point_idx], path.getLineWidthForLayerView(), path.config->getLayerThickness(), extrude_speed);
            gcode.writeExtrusion(path.points[point_idx], extrude_speed, path.getExtrusionMM3perMM(), path.config->type);
        }
        communication->sendLineTo(path.config->type, start, path.getLineWidthForLayerView(), path.config->getLayerThickness(), extrude_speed);
        gcode.writeExtrusion(start, extrude_speed, path.getExtrusionMM3perMM(), path.config->type);
    }

    // write coasting path
    for (size_t point_idx = point_idx_before_start + 1; point_idx < path.points.size(); point_idx++)
    {
        const Ratio coasting_speed_modifier = extruder.settings.get<Ratio>("coasting_speed");
        const Velocity speed = Velocity(coasting_speed_modifier * path.config->getSpeed() * extruder_plan.getExtrudeSpeedFactor());
        gcode.writeTravel(path.points[point_idx], speed);
    }
    return true;
}

}//namespace cura<|MERGE_RESOLUTION|>--- conflicted
+++ resolved
@@ -741,17 +741,10 @@
     });
     ewall.emplace_back(*wall.begin(), nominal_line_width, dummy_perimeter_id);
 
-<<<<<<< HEAD
-    addWall(ewall, start_idx, mesh, non_bridge_config, bridge_config, wall_0_wipe_dist, flow_ratio, always_retract, true, false, false);
-}
-
-void LayerPlan::addWall(const LineJunctions& wall, int start_idx, const SliceMeshStorage& mesh, const GCodePathConfig& non_bridge_config, const GCodePathConfig& bridge_config, coord_t wall_0_wipe_dist, float flow_ratio, bool always_retract, const bool is_closed, const bool is_reversed, const bool is_linked_path)
-=======
-    addWall(ewall, start_idx, settings, non_bridge_config, bridge_config, wall_0_wipe_dist, flow_ratio, always_retract, true, false);
-}
-
-void LayerPlan::addWall(const LineJunctions& wall, int start_idx, const Settings& settings, const GCodePathConfig& non_bridge_config, const GCodePathConfig& bridge_config, coord_t wall_0_wipe_dist, float flow_ratio, bool always_retract, const bool is_closed, const bool is_reversed)
->>>>>>> 10b6b19f
+    addWall(ewall, start_idx, settings, non_bridge_config, bridge_config, wall_0_wipe_dist, flow_ratio, always_retract, true, false, false);
+}
+
+void LayerPlan::addWall(const LineJunctions& wall, int start_idx, const Settings& settings, const GCodePathConfig& non_bridge_config, const GCodePathConfig& bridge_config, coord_t wall_0_wipe_dist, float flow_ratio, bool always_retract, const bool is_closed, const bool is_reversed, const bool is_linked_path)
 {
     if (wall.empty())
     {
@@ -996,14 +989,10 @@
     order_optimizer.optimize();
     for(const PathOrderOptimizer<const LineJunctions*>::Path& path : order_optimizer.paths)
     {
-<<<<<<< HEAD
         p_end = path.backwards ? path.vertices->back().p : path.vertices->front().p;
         const cura::Point p_start = path.backwards ? path.vertices->front().p : path.vertices->back().p;
         const bool linked_path = p_start != p_end;
-        addWall(*path.vertices, path.start_vertex, mesh, non_bridge_config, bridge_config, wall_0_wipe_dist, flow_ratio, always_retract, path.is_closed, path.backwards, linked_path);
-=======
-        addWall(*path.vertices, path.start_vertex, settings, non_bridge_config, bridge_config, wall_0_wipe_dist, flow_ratio, always_retract, path.is_closed, path.backwards);
->>>>>>> 10b6b19f
+        addWall(*path.vertices, path.start_vertex, settings, non_bridge_config, bridge_config, wall_0_wipe_dist, flow_ratio, always_retract, path.is_closed, path.backwards, linked_path);
     }
 }
 
