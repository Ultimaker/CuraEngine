--- conflicted
+++ resolved
@@ -813,24 +813,7 @@
     addWall(ewall, start_idx, mesh, non_bridge_config, bridge_config, wall_0_wipe_dist, flow_ratio, always_retract, true, false);
 }
 
-<<<<<<< HEAD
-void LayerPlan::addWall(const std::vector<ExtrusionJunction>& wall, int start_idx, const SupportConfig& support_config, const GCodePathConfig& path_config)
-{
-    ExtrusionJunction junction{*wall.begin()};
-    addTravel(junction.p, false);
-
-    for (const auto& junction_n : wall)
-    {
-        const double flow = junction_n.w / Ratio(path_config.getLineWidth());
-        addExtrusionMove(junction_n.p, path_config, SpaceFillType::Polygons, flow);
-        junction = junction_n;
-    }
-}
-
-void LayerPlan::addWall(const std::vector<ExtrusionJunction>& wall, int start_idx, const SliceMeshStorage& mesh, const GCodePathConfig& non_bridge_config, const GCodePathConfig& bridge_config, WallOverlapComputation* wall_overlap_computation, coord_t wall_0_wipe_dist, float flow_ratio, bool always_retract, const bool is_closed, const bool is_reversed)
-=======
 void LayerPlan::addWall(const std::vector<ExtrusionJunction>& wall, int start_idx, const SliceMeshStorage& mesh, const GCodePathConfig& non_bridge_config, const GCodePathConfig& bridge_config, coord_t wall_0_wipe_dist, float flow_ratio, bool always_retract, const bool is_closed, const bool is_reversed)
->>>>>>> f53d18c9
 {
     if(is_closed)
     {
@@ -1024,6 +1007,19 @@
     else
     {
         logWarning("WARNING: point added as wall sequence! (LayerPlan)\n");
+    }
+}
+
+void LayerPlan::addWall(const std::vector<ExtrusionJunction>& wall, int start_idx, const SupportConfig& support_config, const GCodePathConfig& path_config)
+{
+    ExtrusionJunction junction{*wall.begin()};
+    addTravel(junction.p, false);
+
+    for (const auto& junction_n : wall)
+    {
+        const double flow = junction_n.w / Ratio(path_config.getLineWidth());
+        addExtrusionMove(junction_n.p, path_config, SpaceFillType::Polygons, flow);
+        junction = junction_n;
     }
 }
 
