--- conflicted
+++ resolved
@@ -2154,14 +2154,6 @@
     }
 }
 
-<<<<<<< HEAD
-bool LayerPlan::segmentIsOnOverhang(const Point3LL& p0, const Point3LL& p1) const
-{
-    const OpenPolyline segment{ p0.toPoint2LL(), p1.toPoint2LL() };
-    const OpenLinesSet intersected_lines = overhang_mask_.intersection(OpenLinesSet{ segment });
-    return ! intersected_lines.empty() && (static_cast<double>(intersected_lines.length()) / segment.length()) > 0.5;
-}
-
 LayerPlan::TravelDurations LayerPlan::computeTravelDurations(const GCodeExport& gcode, const ExtruderTrain& extruder, const GCodePath& path, const coord_t z_hop_height) const
 {
     TravelDurations travel_durations;
@@ -2392,8 +2384,6 @@
     }
 }
 
-=======
->>>>>>> 2dec76dc
 void LayerPlan::sendLineTo(const GCodePath& path, const Point3LL& position, const double extrude_speed)
 {
     Application::getInstance().communication_->sendLineTo(
