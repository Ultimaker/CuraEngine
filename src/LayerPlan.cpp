--- conflicted
+++ resolved
@@ -2810,10 +2810,6 @@
 
     Point3LL prev_pt = gcode.getPositionXY();
     { // write normal extrude path:
-<<<<<<< HEAD
-=======
-        auto communication = Application::getInstance().communication_;
->>>>>>> 5c8de197
         for (size_t point_idx = 0; point_idx <= point_idx_before_start; point_idx++)
         {
             auto [_, time] = extruder_plan.getPointToPointTime(prev_pt, path.points[point_idx], path);
