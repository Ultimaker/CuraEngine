// Copyright (c) 2023 UltiMaker
// CuraEngine is released under the terms of the AGPLv3 or higher

#include "LayerPlan.h"

#include "Application.h" //To communicate layer view data.
#include "ExtruderTrain.h"
#include "PathOrderMonotonic.h" //Monotonic ordering of skin lines.
#include "Slice.h"
#include "WipeScriptConfig.h"
#include "communication/Communication.h"
#include "pathPlanning/Comb.h"
#include "pathPlanning/CombPaths.h"
#include "plugins/slots.h"
#include "raft.h" // getTotalExtraLayers
#include "settings/types/Ratio.h"
#include "sliceDataStorage.h"
#include "utils/Simplify.h"
#include "utils/linearAlg2D.h"
#include "utils/polygonUtils.h"

#include <range/v3/algorithm/max_element.hpp>
#include <spdlog/spdlog.h>

#include <algorithm>
#include <cstring>
#include <numeric>
#include <optional>

namespace cura
{

constexpr int MINIMUM_LINE_LENGTH = 5; // in uM. Generated lines shorter than this may be discarded
constexpr int MINIMUM_SQUARED_LINE_LENGTH = MINIMUM_LINE_LENGTH * MINIMUM_LINE_LENGTH;

ExtruderPlan::ExtruderPlan(
    const size_t extruder,
    const LayerIndex layer_nr,
    const bool is_initial_layer,
    const bool is_raft_layer,
    const coord_t layer_thickness,
    const FanSpeedLayerTimeSettings& fan_speed_layer_time_settings,
    const RetractionConfig& retraction_config)
    : heated_pre_travel_time(0)
    , required_start_temperature(-1)
    , extruder_nr(extruder)
    , layer_nr(layer_nr)
    , is_initial_layer(is_initial_layer)
    , is_raft_layer(is_raft_layer)
    , layer_thickness(layer_thickness)
    , fan_speed_layer_time_settings(fan_speed_layer_time_settings)
    , retraction_config(retraction_config)
    , extraTime(0.0)
    , temperatureFactor(0.0)
    , slowest_path_speed(0.0)
{
}

void ExtruderPlan::handleInserts(const size_t path_idx, GCodeExport& gcode, const double& cumulative_path_time)
{
    while (! inserts.empty() && path_idx >= inserts.front().path_idx && inserts.front().time_after_path_start < cumulative_path_time)
    { // handle the Insert to be inserted before this path_idx (and all inserts not handled yet)
        inserts.front().write(gcode);
        inserts.pop_front();
    }
}

void ExtruderPlan::handleAllRemainingInserts(GCodeExport& gcode)
{
    while (! inserts.empty())
    { // handle the Insert to be inserted before this path_idx (and all inserts not handled yet)
        NozzleTempInsert& insert = inserts.front();
        insert.write(gcode);
        inserts.pop_front();
    }
}

void ExtruderPlan::setFanSpeed(double _fan_speed)
{
    fan_speed = _fan_speed;
}
double ExtruderPlan::getFanSpeed()
{
    return fan_speed;
}

void ExtruderPlan::applyBackPressureCompensation(const Ratio back_pressure_compensation)
{
    constexpr double epsilon_speed_factor = 0.001; // Don't put on actual 'limit double minimum', because we don't want printers to stall.
    for (auto& path : paths)
    {
        const double nominal_width_for_path = static_cast<double>(path.config->getLineWidth());
        if (path.width_factor <= 0.0 || nominal_width_for_path <= 0.0 || path.config->isTravelPath() || path.config->isBridgePath())
        {
            continue;
        }
        const double line_width_for_path = path.width_factor * nominal_width_for_path;
        path.speed_back_pressure_factor = std::max(epsilon_speed_factor, 1.0 + (nominal_width_for_path / line_width_for_path - 1.0) * back_pressure_compensation);
    }
}

GCodePath* LayerPlan::getLatestPathWithConfig(
    const GCodePathConfig& config,
    SpaceFillType space_fill_type,
    const Ratio flow,
    const Ratio width_factor,
    bool spiralize,
    const Ratio speed_factor)
{
    std::vector<GCodePath>& paths = extruder_plans.back().paths;
    if (paths.size() > 0 && paths.back().config == &config && ! paths.back().done && paths.back().flow == flow && paths.back().width_factor == width_factor
        && paths.back().speed_factor == speed_factor && paths.back().mesh == current_mesh) // spiralize can only change when a travel path is in between
    {
        return &paths.back();
    }
    paths.emplace_back(config, current_mesh, space_fill_type, flow, width_factor, spiralize, speed_factor);
    GCodePath* ret = &paths.back();
    ret->skip_agressive_merge_hint = mode_skip_agressive_merge;
    return ret;
}

const Polygons* LayerPlan::getCombBoundaryInside() const
{
    return &comb_boundary_preferred;
}

void LayerPlan::forceNewPathStart()
{
    std::vector<GCodePath>& paths = extruder_plans.back().paths;
    if (paths.size() > 0)
        paths[paths.size() - 1].done = true;
}

LayerPlan::LayerPlan(
    const SliceDataStorage& storage,
    LayerIndex layer_nr,
    coord_t z,
    coord_t layer_thickness,
    size_t start_extruder,
    const std::vector<FanSpeedLayerTimeSettings>& fan_speed_layer_time_settings_per_extruder,
    coord_t comb_boundary_offset,
    coord_t comb_move_inside_distance,
    coord_t travel_avoid_distance)
    : configs_storage(storage, layer_nr, layer_thickness)
    , z(z)
    , final_travel_z(z)
    , mode_skip_agressive_merge(false)
    , storage(storage)
    , layer_nr(layer_nr)
    , is_initial_layer(layer_nr == 0 - static_cast<LayerIndex>(Raft::getTotalExtraLayers()))
    , is_raft_layer(layer_nr < 0 - static_cast<LayerIndex>(Raft::getFillerLayerCount()))
    , layer_thickness(layer_thickness)
    , has_prime_tower_planned_per_extruder(Application::getInstance().current_slice->scene.extruders.size(), false)
    , current_mesh(nullptr)
    , last_extruder_previous_layer(start_extruder)
    , last_planned_extruder(&Application::getInstance().current_slice->scene.extruders[start_extruder])
    , first_travel_destination_is_inside(false)
    , // set properly when addTravel is called for the first time (otherwise not set properly)
    comb_boundary_minimum(computeCombBoundary(CombBoundary::MINIMUM))
    , comb_boundary_preferred(computeCombBoundary(CombBoundary::PREFERRED))
    , comb_move_inside_distance(comb_move_inside_distance)
    , fan_speed_layer_time_settings_per_extruder(fan_speed_layer_time_settings_per_extruder)
{
    size_t current_extruder = start_extruder;
    was_inside = true; // not used, because the first travel move is bogus
    is_inside = false; // assumes the next move will not be to inside a layer part (overwritten just before going into a layer part)
    if (Application::getInstance().current_slice->scene.current_mesh_group->settings.get<CombingMode>("retraction_combing") != CombingMode::OFF)
    {
        comb = new Comb(storage, layer_nr, comb_boundary_minimum, comb_boundary_preferred, comb_boundary_offset, travel_avoid_distance, comb_move_inside_distance);
    }
    else
    {
        comb = nullptr;
    }
    for (const ExtruderTrain& extruder : Application::getInstance().current_slice->scene.extruders)
    {
        layer_start_pos_per_extruder.emplace_back(extruder.settings.get<coord_t>("layer_start_x"), extruder.settings.get<coord_t>("layer_start_y"));
    }
    extruder_plans.reserve(Application::getInstance().current_slice->scene.extruders.size());
    extruder_plans.emplace_back(
        current_extruder,
        layer_nr,
        is_initial_layer,
        is_raft_layer,
        layer_thickness,
        fan_speed_layer_time_settings_per_extruder[current_extruder],
        storage.retraction_wipe_config_per_extruder[current_extruder].retraction_config);

    for (size_t extruder_nr = 0; extruder_nr < Application::getInstance().current_slice->scene.extruders.size(); extruder_nr++)
    { // Skirt and brim.
        skirt_brim_is_processed[extruder_nr] = false;
    }
}

LayerPlan::~LayerPlan()
{
    if (comb)
        delete comb;
}

ExtruderTrain* LayerPlan::getLastPlannedExtruderTrain()
{
    return last_planned_extruder;
}

Polygons LayerPlan::computeCombBoundary(const CombBoundary boundary_type)
{
    Polygons comb_boundary;
    const CombingMode mesh_combing_mode = Application::getInstance().current_slice->scene.current_mesh_group->settings.get<CombingMode>("retraction_combing");
    if (mesh_combing_mode != CombingMode::OFF && (layer_nr >= 0 || mesh_combing_mode != CombingMode::NO_SKIN))
    {
        if (layer_nr < 0)
        {
            comb_boundary = storage.raftOutline.offset(MM2INT(0.1));
        }
        else
        {
            for (const SliceMeshStorage& mesh : storage.meshes)
            {
                const SliceLayer& layer = mesh.layers[static_cast<size_t>(layer_nr)];
                // don't process infill_mesh or anti_overhang_mesh
                if (mesh.settings.get<bool>("infill_mesh") && mesh.settings.get<bool>("anti_overhang_mesh"))
                {
                    continue;
                }
                coord_t offset;
                switch (boundary_type)
                {
                case CombBoundary::MINIMUM:
                    offset = -mesh.settings.get<coord_t>("machine_nozzle_size") / 2 - 0.1 - mesh.settings.get<coord_t>("wall_line_width_0") / 2;
                    break;
                case CombBoundary::PREFERRED:
                    offset = -mesh.settings.get<coord_t>("machine_nozzle_size") * 3 / 2 - mesh.settings.get<coord_t>("wall_line_width_0") / 2;
                    break;
                default:
                    offset = 0;
                    spdlog::warn("Unknown combing boundary type. Did you forget to configure the comb offset for a new boundary type?");
                    break;
                }

                const CombingMode combing_mode = mesh.settings.get<CombingMode>("retraction_combing");
                for (const SliceLayerPart& part : layer.parts)
                {
                    if (combing_mode == CombingMode::ALL) // Add the increased outline offset (skin, infill and part of the inner walls)
                    {
                        comb_boundary.add(part.outline.offset(offset));
                    }
                    else if (combing_mode == CombingMode::NO_SKIN) // Add the increased outline offset, subtract skin (infill and part of the inner walls)
                    {
                        comb_boundary.add(part.outline.offset(offset).difference(part.inner_area.difference(part.infill_area)));
                    }
                    else if (combing_mode == CombingMode::NO_OUTER_SURFACES)
                    {
                        Polygons top_and_bottom_most_fill;
                        for (const SliceLayerPart& part : layer.parts)
                        {
                            for (const SkinPart& skin_part : part.skin_parts)
                            {
                                top_and_bottom_most_fill.add(skin_part.top_most_surface_fill);
                                top_and_bottom_most_fill.add(skin_part.bottom_most_surface_fill);
                            }
                        }
                        comb_boundary.add(part.outline.offset(offset).difference(top_and_bottom_most_fill));
                    }
                    else if (combing_mode == CombingMode::INFILL) // Add the infill (infill only)
                    {
                        comb_boundary.add(part.infill_area);
                    }
                }
            }
        }
    }
    return comb_boundary;
}

void LayerPlan::setIsInside(bool _is_inside)
{
    is_inside = _is_inside;
}

bool LayerPlan::setExtruder(const size_t extruder_nr)
{
    if (extruder_nr == getExtruder())
    {
        return false;
    }
    setIsInside(false);
    { // handle end position of the prev extruder
        ExtruderTrain* extruder = getLastPlannedExtruderTrain();
        const bool end_pos_absolute = extruder->settings.get<bool>("machine_extruder_end_pos_abs");
        Point end_pos(extruder->settings.get<coord_t>("machine_extruder_end_pos_x"), extruder->settings.get<coord_t>("machine_extruder_end_pos_y"));
        if (! end_pos_absolute)
        {
            end_pos += getLastPlannedPositionOrStartingPosition();
        }
        else
        {
            const Point extruder_offset(extruder->settings.get<coord_t>("machine_nozzle_offset_x"), extruder->settings.get<coord_t>("machine_nozzle_offset_y"));
            end_pos += extruder_offset; // absolute end pos is given as a head position
        }
        if (end_pos_absolute || last_planned_position)
        {
            addTravel(end_pos); //  + extruder_offset cause it
        }
    }
    if (extruder_plans.back().paths.empty() && extruder_plans.back().inserts.empty())
    { // first extruder plan in a layer might be empty, cause it is made with the last extruder planned in the previous layer
        extruder_plans.back().extruder_nr = extruder_nr;
    }
    extruder_plans.emplace_back(
        extruder_nr,
        layer_nr,
        is_initial_layer,
        is_raft_layer,
        layer_thickness,
        fan_speed_layer_time_settings_per_extruder[extruder_nr],
        storage.retraction_wipe_config_per_extruder[extruder_nr].retraction_config);
    assert(extruder_plans.size() <= Application::getInstance().current_slice->scene.extruders.size() && "Never use the same extruder twice on one layer!");
    last_planned_extruder = &Application::getInstance().current_slice->scene.extruders[extruder_nr];

    { // handle starting pos of the new extruder
        ExtruderTrain* extruder = getLastPlannedExtruderTrain();
        const bool start_pos_absolute = extruder->settings.get<bool>("machine_extruder_start_pos_abs");
        Point start_pos(extruder->settings.get<coord_t>("machine_extruder_start_pos_x"), extruder->settings.get<coord_t>("machine_extruder_start_pos_y"));
        if (! start_pos_absolute)
        {
            start_pos += getLastPlannedPositionOrStartingPosition();
        }
        else
        {
            Point extruder_offset(extruder->settings.get<coord_t>("machine_nozzle_offset_x"), extruder->settings.get<coord_t>("machine_nozzle_offset_y"));
            start_pos += extruder_offset; // absolute start pos is given as a head position
        }
        if (start_pos_absolute || last_planned_position)
        {
            last_planned_position = start_pos;
        }
    }
    return true;
}
void LayerPlan::setMesh(const SliceMeshStorage* mesh)
{
    current_mesh = mesh;
}

void LayerPlan::moveInsideCombBoundary(const coord_t distance, const std::optional<SliceLayerPart>& part)
{
    constexpr coord_t max_dist2 = MM2INT(2.0) * MM2INT(2.0); // if we are further than this distance, we conclude we are not inside even though we thought we were.
    // this function is to be used to move from the boundary of a part to inside the part
    Point p = getLastPlannedPositionOrStartingPosition(); // copy, since we are going to move p
    if (PolygonUtils::moveInside(comb_boundary_preferred, p, distance, max_dist2) != NO_INDEX)
    {
        // Move inside again, so we move out of tight 90deg corners
        PolygonUtils::moveInside(comb_boundary_preferred, p, distance, max_dist2);
        if (comb_boundary_preferred.inside(p) && (part == std::nullopt || part->outline.inside(p)))
        {
            addTravel_simple(p);
            // Make sure the that any retraction happens after this move, not before it by starting a new move path.
            forceNewPathStart();
        }
    }
}

bool LayerPlan::getPrimeTowerIsPlanned(unsigned int extruder_nr) const
{
    return has_prime_tower_planned_per_extruder[extruder_nr];
}

void LayerPlan::setPrimeTowerIsPlanned(unsigned int extruder_nr)
{
    has_prime_tower_planned_per_extruder[extruder_nr] = true;
}

std::optional<std::pair<Point, bool>> LayerPlan::getFirstTravelDestinationState() const
{
    std::optional<std::pair<Point, bool>> ret;
    if (first_travel_destination)
    {
        ret = std::make_pair(*first_travel_destination, first_travel_destination_is_inside);
    }
    return ret;
}

GCodePath& LayerPlan::addTravel(const Point p, const bool force_retract)
{
    const GCodePathConfig& travel_config = configs_storage.travel_config_per_extruder[getExtruder()];

    const RetractionConfig& retraction_config
        = current_mesh ? current_mesh->retraction_wipe_config.retraction_config : storage.retraction_wipe_config_per_extruder[getExtruder()].retraction_config;

    GCodePath* path = getLatestPathWithConfig(travel_config, SpaceFillType::None);

    bool combed = false;

    const ExtruderTrain* extruder = getLastPlannedExtruderTrain();
    const Settings& mesh_or_extruder_settings = current_mesh ? current_mesh->settings : extruder->settings;


    const bool is_first_travel_of_extruder_after_switch = extruder_plans.back().paths.size() == 1 && (extruder_plans.size() > 1 || last_extruder_previous_layer != getExtruder());
    bool bypass_combing = is_first_travel_of_extruder_after_switch && mesh_or_extruder_settings.get<bool>("retraction_hop_after_extruder_switch");

    const bool is_first_travel_of_layer = ! static_cast<bool>(last_planned_position);
    const bool retraction_enable = mesh_or_extruder_settings.get<bool>("retraction_enable");
    if (is_first_travel_of_layer)
    {
        bypass_combing = true; // first travel move is bogus; it is added after this and the previous layer have been planned in LayerPlanBuffer::addConnectingTravelMove
        first_travel_destination = p;
        first_travel_destination_is_inside = is_inside;
        if (layer_nr == 0 && retraction_enable && mesh_or_extruder_settings.get<bool>("retraction_hop_enabled"))
        {
            path->retract = true;
            path->perform_z_hop = true;
        }
        forceNewPathStart(); // force a new travel path after this first bogus move
    }
    else if (force_retract && last_planned_position && ! shorterThen(*last_planned_position - p, retraction_config.retraction_min_travel_distance))
    {
        // path is not shorter than min travel distance, force a retraction
        path->retract = true;
        if (comb == nullptr)
        {
            path->perform_z_hop = mesh_or_extruder_settings.get<bool>("retraction_hop_enabled");
        }
    }

    if (comb != nullptr && ! bypass_combing)
    {
        CombPaths combPaths;

        // Divide by 2 to get the radius
        // Multiply by 2 because if two lines start and end points places very close then will be applied combing with retractions. (Ex: for brim)
        const coord_t max_distance_ignored = mesh_or_extruder_settings.get<coord_t>("machine_nozzle_tip_outer_diameter") / 2 * 2;

        bool unretract_before_last_travel_move = false; // Decided when calculating the combing
        const bool perform_z_hops = mesh_or_extruder_settings.get<bool>("retraction_hop_enabled");
        const bool perform_z_hops_only_when_collides = mesh_or_extruder_settings.get<bool>("retraction_hop_only_when_collides");
        combed = comb->calc(
            perform_z_hops,
            perform_z_hops_only_when_collides,
            *extruder,
            *last_planned_position,
            p,
            combPaths,
            was_inside,
            is_inside,
            max_distance_ignored,
            unretract_before_last_travel_move);
        if (combed)
        {
            bool retract = path->retract || (combPaths.size() > 1 && retraction_enable);
            if (! retract)
            { // check whether we want to retract
                if (combPaths.throughAir)
                {
                    retract = retraction_enable;
                }
                else
                {
                    for (CombPath& combPath : combPaths)
                    { // retract when path moves through a boundary
                        if (combPath.cross_boundary)
                        {
                            retract = retraction_enable;
                            break;
                        }
                    }
                }
            }

            const coord_t maximum_travel_resolution = mesh_or_extruder_settings.get<coord_t>("meshfix_maximum_travel_resolution");
            coord_t distance = 0;
            Point last_point((last_planned_position) ? *last_planned_position : Point(0, 0));
            for (CombPath& combPath : combPaths)
            { // add all comb paths (don't do anything special for paths which are moving through air)
                if (combPath.empty())
                {
                    continue;
                }
                for (Point& comb_point : combPath)
                {
                    if (path->points.empty() || vSize2(path->points.back() - comb_point) > maximum_travel_resolution * maximum_travel_resolution)
                    {
                        path->points.push_back(comb_point);
                        distance += vSize(last_point - comb_point);
                        last_point = comb_point;
                    }
                }
                distance += vSize(last_point - p);
                const coord_t retract_threshold = mesh_or_extruder_settings.get<coord_t>("retraction_combing_max_distance");
                path->retract = retract || (retract_threshold > 0 && distance > retract_threshold && retraction_enable);
                // don't perform a z-hop
            }
            // Whether to unretract before the last travel move of the travel path, which comes before the wall to be printed.
            // This should be true when traveling towards an outer wall to make sure that the unretraction will happen before the
            // last travel move BEFORE going to that wall. This way, the nozzle doesn't sit still on top of the outer wall's
            // path while it is unretracting, avoiding possible blips.
            path->unretract_before_last_travel_move = path->retract && unretract_before_last_travel_move;
        }
    }

    // CURA-6675:
    // Retraction Minimal Travel Distance should work for all travel moves. If the travel move is shorter than the
    // Retraction Minimal Travel Distance, retraction should be disabled.
    if (! is_first_travel_of_layer && last_planned_position && shorterThen(*last_planned_position - p, retraction_config.retraction_min_travel_distance))
    {
        path->retract = false;
        path->perform_z_hop = false;
    }

    // no combing? retract only when path is not shorter than minimum travel distance
    if (! combed && ! is_first_travel_of_layer && last_planned_position && ! shorterThen(*last_planned_position - p, retraction_config.retraction_min_travel_distance))
    {
        if (was_inside) // when the previous location was from printing something which is considered inside (not support or prime tower etc)
        { // then move inside the printed part, so that we don't ooze on the outer wall while retraction, but on the inside of the print.
            assert(extruder != nullptr);
            coord_t innermost_wall_line_width
                = mesh_or_extruder_settings.get<coord_t>((mesh_or_extruder_settings.get<size_t>("wall_line_count") > 1) ? "wall_line_width_x" : "wall_line_width_0");
            if (layer_nr == 0)
            {
                innermost_wall_line_width *= mesh_or_extruder_settings.get<Ratio>("initial_layer_line_width_factor");
            }
            moveInsideCombBoundary(innermost_wall_line_width);
        }
        path->retract = retraction_enable;
        path->perform_z_hop = retraction_enable && mesh_or_extruder_settings.get<bool>("retraction_hop_enabled");
    }

    // must start new travel path as retraction can be enabled or not depending on path length, etc.
    forceNewPathStart();

    GCodePath& ret = addTravel_simple(p, path);
    was_inside = is_inside;
    return ret;
}

GCodePath& LayerPlan::addTravel_simple(Point p, GCodePath* path)
{
    bool is_first_travel_of_layer = ! static_cast<bool>(last_planned_position);
    if (is_first_travel_of_layer)
    { // spiralize calls addTravel_simple directly as the first travel move in a layer
        first_travel_destination = p;
        first_travel_destination_is_inside = is_inside;
    }
    if (path == nullptr)
    {
        path = getLatestPathWithConfig(configs_storage.travel_config_per_extruder[getExtruder()], SpaceFillType::None);
    }
    path->points.push_back(p);
    last_planned_position = p;
    return *path;
}

void LayerPlan::planPrime(const float& prime_blob_wipe_length)
{
    forceNewPathStart();
    GCodePath& prime_travel = addTravel_simple(getLastPlannedPositionOrStartingPosition() + Point(0, MM2INT(prime_blob_wipe_length)));
    prime_travel.retract = false;
    prime_travel.perform_z_hop = false;
    prime_travel.perform_prime = true;
    forceNewPathStart();
}

void LayerPlan::addExtrusionMove(
    Point p,
    const GCodePathConfig& config,
    SpaceFillType space_fill_type,
    const Ratio& flow,
    const Ratio width_factor,
    bool spiralize,
    Ratio speed_factor,
    double fan_speed)
{
    GCodePath* path = getLatestPathWithConfig(config, space_fill_type, flow, width_factor, spiralize, speed_factor);
    path->points.push_back(p);
    path->setFanSpeed(fan_speed);
    if (! static_cast<bool>(first_extrusion_acc_jerk))
    {
        first_extrusion_acc_jerk = std::make_pair(path->config->getAcceleration(), path->config->getJerk());
    }
    last_planned_position = p;
}

void LayerPlan::addPolygon(
    ConstPolygonRef polygon,
    int start_idx,
    const bool backwards,
    const GCodePathConfig& config,
    coord_t wall_0_wipe_dist,
    bool spiralize,
    const Ratio& flow_ratio,
    bool always_retract)
{
    constexpr Ratio width_ratio = 1.0_r; // Not printed with variable line width.
    Point p0 = polygon[start_idx];
    addTravel(p0, always_retract);
    const int direction = backwards ? -1 : 1;
    for (size_t point_idx = 1; point_idx < polygon.size(); point_idx++)
    {
        Point p1 = polygon[(start_idx + point_idx * direction + polygon.size()) % polygon.size()];
        addExtrusionMove(p1, config, SpaceFillType::Polygons, flow_ratio, width_ratio, spiralize);
        p0 = p1;
    }
    if (polygon.size() > 2)
    {
        const Point& p1 = polygon[start_idx];
        addExtrusionMove(p1, config, SpaceFillType::Polygons, flow_ratio, width_ratio, spiralize);

        if (wall_0_wipe_dist > 0)
        { // apply outer wall wipe
            p0 = polygon[start_idx];
            int distance_traversed = 0;
            for (size_t point_idx = 1;; point_idx++)
            {
                Point p1 = polygon[(start_idx + point_idx * direction + polygon.size()) % polygon.size()];
                int p0p1_dist = vSize(p1 - p0);
                if (distance_traversed + p0p1_dist >= wall_0_wipe_dist)
                {
                    Point vector = p1 - p0;
                    Point half_way = p0 + normal(vector, wall_0_wipe_dist - distance_traversed);
                    addTravel_simple(half_way);
                    break;
                }
                else
                {
                    addTravel_simple(p1);
                    distance_traversed += p0p1_dist;
                }
                p0 = p1;
            }
            forceNewPathStart();
        }
    }
    else
    {
        spdlog::warn("line added as polygon! (LayerPlan)");
    }
}

void LayerPlan::addPolygonsByOptimizer(
    const Polygons& polygons,
    const GCodePathConfig& config,
    const ZSeamConfig& z_seam_config,
    coord_t wall_0_wipe_dist,
    bool spiralize,
    const Ratio flow_ratio,
    bool always_retract,
    bool reverse_order,
    const std::optional<Point> start_near_location)
{
    if (polygons.empty())
    {
        return;
    }
    PathOrderOptimizer<ConstPolygonPointer> orderOptimizer(start_near_location ? start_near_location.value() : getLastPlannedPositionOrStartingPosition(), z_seam_config);
    for (size_t poly_idx = 0; poly_idx < polygons.size(); poly_idx++)
    {
        orderOptimizer.addPolygon(polygons[poly_idx]);
    }
    orderOptimizer.optimize();

    if (! reverse_order)
    {
        for (const PathOrdering<ConstPolygonPointer>& path : orderOptimizer.paths)
        {
            addPolygon(*path.vertices, path.start_vertex, path.backwards, config, wall_0_wipe_dist, spiralize, flow_ratio, always_retract);
        }
    }
    else
    {
        for (int index = orderOptimizer.paths.size() - 1; index >= 0; --index)
        {
            const PathOrdering<ConstPolygonPointer>& path = orderOptimizer.paths[index];
            addPolygon(**path.vertices, path.start_vertex, path.backwards, config, wall_0_wipe_dist, spiralize, flow_ratio, always_retract);
        }
    }
}

static constexpr float max_non_bridge_line_volume = MM2INT(100); // limit to accumulated "volume" of non-bridge lines which is proportional to distance x extrusion rate

void LayerPlan::addWallLine(
    const Point& p0,
    const Point& p1,
    const Settings& settings,
    const GCodePathConfig& non_bridge_config,
    const GCodePathConfig& bridge_config,
    float flow,
    const Ratio width_factor,
    float& non_bridge_line_volume,
    Ratio speed_factor,
    double distance_to_bridge_start)
{
    const coord_t min_line_len = 5; // we ignore lines less than 5um long
    const double acceleration_segment_len = MM2INT(1); // accelerate using segments of this length
    const double acceleration_factor = 0.75; // must be < 1, the larger the value, the slower the acceleration
    const bool spiralize = false;

    const coord_t min_bridge_line_len = settings.get<coord_t>("bridge_wall_min_length");
    const Ratio bridge_wall_coast = settings.get<Ratio>("bridge_wall_coast");
    const Ratio overhang_speed_factor = settings.get<Ratio>("wall_overhang_speed_factor");

    Point cur_point = p0;

    // helper function to add a single non-bridge line

    // If the line precedes a bridge line, it may be coasted to reduce the nozzle pressure before the bridge is reached

    // alternatively, if the line follows a bridge line, it may be segmented and the print speed gradually increased to reduce under-extrusion

    auto addNonBridgeLine = [&](const Point& line_end)
    {
        coord_t distance_to_line_end = vSize(cur_point - line_end);

        while (distance_to_line_end > min_line_len)
        {
            // if we are accelerating after a bridge line, the segment length is less than the whole line length
            Point segment_end = (speed_factor == 1 || distance_to_line_end < acceleration_segment_len)
                                  ? line_end
                                  : cur_point + (line_end - cur_point) * acceleration_segment_len / distance_to_line_end;

            // flow required for the next line segment - when accelerating after a bridge segment, the flow is increased in inverse proportion to the speed_factor
            // so the slower the feedrate, the greater the flow - the idea is to get the extruder back to normal pressure as quickly as possible
            const float segment_flow = (speed_factor < 1) ? flow * (1 / speed_factor) : flow;

            // if a bridge is present in this wall, this particular segment may need to be partially or wholely coasted
            if (distance_to_bridge_start > 0)
            {
                // speed_flow_factor approximates how the extrusion rate alters between the non-bridge wall line and the following bridge wall line
                // if the extrusion rates are the same, its value will be 1, if the bridge config extrusion rate is < the non-bridge config extrusion rate, the value is < 1

                const Ratio speed_flow_factor((bridge_config.getSpeed() * bridge_config.getFlowRatio()) / (non_bridge_config.getSpeed() * non_bridge_config.getFlowRatio()));

                // coast distance is proportional to distance, speed and flow of non-bridge segments just printed and is throttled by speed_flow_factor
                const double coast_dist = std::min(non_bridge_line_volume, max_non_bridge_line_volume) * (1 - speed_flow_factor) * bridge_wall_coast / 40;

                if ((distance_to_bridge_start - distance_to_line_end) <= coast_dist)
                {
                    // coast takes precedence over acceleration
                    segment_end = line_end;
                }

                const coord_t len = vSize(cur_point - segment_end);
                if (coast_dist > 0 && ((distance_to_bridge_start - len) <= coast_dist))
                {
                    if ((len - coast_dist) > min_line_len)
                    {
                        // segment is longer than coast distance so extrude using non-bridge config to start of coast
                        addExtrusionMove(
                            segment_end + coast_dist * (cur_point - segment_end) / len,
                            non_bridge_config,
                            SpaceFillType::Polygons,
                            segment_flow,
                            width_factor,
                            spiralize,
                            speed_factor);
                    }
                    // then coast to start of bridge segment
                    constexpr Ratio flow = 0.0_r; // Coasting has no flow rate.
                    addExtrusionMove(segment_end, non_bridge_config, SpaceFillType::Polygons, flow, width_factor, spiralize, speed_factor);
                }
                else
                {
                    // no coasting required, just normal segment using non-bridge config
                    addExtrusionMove(
                        segment_end,
                        non_bridge_config,
                        SpaceFillType::Polygons,
                        segment_flow,
                        width_factor,
                        spiralize,
                        (overhang_mask.empty() || (! overhang_mask.inside(p0, true) && ! overhang_mask.inside(p1, true))) ? speed_factor : overhang_speed_factor);
                }

                distance_to_bridge_start -= len;
            }
            else
            {
                // no coasting required, just normal segment using non-bridge config
                addExtrusionMove(
                    segment_end,
                    non_bridge_config,
                    SpaceFillType::Polygons,
                    segment_flow,
                    width_factor,
                    spiralize,
                    (overhang_mask.empty() || (! overhang_mask.inside(p0, true) && ! overhang_mask.inside(p1, true))) ? speed_factor : overhang_speed_factor);
            }
            non_bridge_line_volume += vSize(cur_point - segment_end) * segment_flow * width_factor * speed_factor * non_bridge_config.getSpeed();
            cur_point = segment_end;
            speed_factor = 1 - (1 - speed_factor) * acceleration_factor;
            if (speed_factor >= 0.9)
            {
                speed_factor = 1.0;
            }
            distance_to_line_end = vSize(cur_point - line_end);
        }
    };

    if (bridge_wall_mask.empty())
    {
        // no bridges required
        addExtrusionMove(
            p1,
            non_bridge_config,
            SpaceFillType::Polygons,
            flow,
            width_factor,
            spiralize,
            (overhang_mask.empty() || (! overhang_mask.inside(p0, true) && ! overhang_mask.inside(p1, true))) ? 1.0_r : overhang_speed_factor);
    }
    else
    {
        // bridges may be required
        if (PolygonUtils::polygonCollidesWithLineSegment(bridge_wall_mask, p0, p1))
        {
            // the line crosses the boundary between supported and non-supported regions so one or more bridges are required

            // determine which segments of the line are bridges

            Polygons line_polys;
            line_polys.addLine(p0, p1);
            constexpr bool restitch = false; // only a single line doesn't need stitching
            line_polys = bridge_wall_mask.intersectionPolyLines(line_polys, restitch);

            // line_polys now contains the wall lines that need to be printed using bridge_config

            while (line_polys.size() > 0)
            {
                // find the bridge line segment that's nearest to the current point
                int nearest = 0;
                float smallest_dist2 = vSize2f(cur_point - line_polys[0][0]);
                for (unsigned i = 1; i < line_polys.size(); ++i)
                {
                    float dist2 = vSize2f(cur_point - line_polys[i][0]);
                    if (dist2 < smallest_dist2)
                    {
                        nearest = i;
                        smallest_dist2 = dist2;
                    }
                }
                ConstPolygonRef bridge = line_polys[nearest];

                // set b0 to the nearest vertex and b1 the furthest
                Point b0 = bridge[0];
                Point b1 = bridge[1];

                if (vSize2f(cur_point - b1) < vSize2f(cur_point - b0))
                {
                    // swap vertex order
                    b0 = bridge[1];
                    b1 = bridge[0];
                }

                // extrude using non_bridge_config to the start of the next bridge segment

                addNonBridgeLine(b0);

                const double bridge_line_len = vSize(b1 - cur_point);

                if (bridge_line_len >= min_bridge_line_len)
                {
                    // extrude using bridge_config to the end of the next bridge segment

                    if (bridge_line_len > min_line_len)
                    {
                        addExtrusionMove(b1, bridge_config, SpaceFillType::Polygons, flow, width_factor);
                        non_bridge_line_volume = 0;
                        cur_point = b1;
                        // after a bridge segment, start slow and accelerate to avoid under-extrusion due to extruder lag
                        speed_factor = std::max(std::min(Ratio(bridge_config.getSpeed() / non_bridge_config.getSpeed()), 1.0_r), 0.5_r);
                    }
                }
                else
                {
                    // treat the short bridge line just like a normal line

                    addNonBridgeLine(b1);
                }

                // finished with this segment
                line_polys.remove(nearest);
            }

            // if we haven't yet reached p1, fill the gap with non_bridge_config line
            addNonBridgeLine(p1);
        }
        else if (bridge_wall_mask.inside(p0, true) && vSize(p0 - p1) >= min_bridge_line_len)
        {
            // both p0 and p1 must be above air (the result will be ugly!)
            addExtrusionMove(p1, bridge_config, SpaceFillType::Polygons, flow, width_factor);
            non_bridge_line_volume = 0;
        }
        else
        {
            // no part of the line is above air or the line is too short to print as a bridge line
            addNonBridgeLine(p1);
        }
    }
}

void LayerPlan::addWall(
    ConstPolygonRef wall,
    int start_idx,
    const Settings& settings,
    const GCodePathConfig& non_bridge_config,
    const GCodePathConfig& bridge_config,
    coord_t wall_0_wipe_dist,
    float flow_ratio,
    bool always_retract)
{
    // TODO: Deprecated in favor of ExtrusionJunction version below.
    if (wall.size() < 3)
    {
        spdlog::warn("Point, or line added as (polygon) wall sequence! (LayerPlan)");
    }

    constexpr size_t dummy_perimeter_id = 0; // <-- Here, don't care about which perimeter any more.
    const coord_t nominal_line_width
        = non_bridge_config
              .getLineWidth(); // <-- The line width which it's 'supposed to' be will be used to adjust the flow ratio each time, this'll give a flow-ratio-multiplier of 1.

    ExtrusionLine ewall;
    std::for_each(
        wall.begin(),
        wall.end(),
        [&dummy_perimeter_id, &nominal_line_width, &ewall](const Point& p)
        {
            ewall.emplace_back(p, nominal_line_width, dummy_perimeter_id);
        });
    ewall.emplace_back(*wall.begin(), nominal_line_width, dummy_perimeter_id);
    constexpr bool is_closed = true;
    constexpr bool is_reversed = false;
    constexpr bool is_linked_path = false;
    addWall(ewall, start_idx, settings, non_bridge_config, bridge_config, wall_0_wipe_dist, flow_ratio, always_retract, is_closed, is_reversed, is_linked_path);
}

void LayerPlan::addWall(
    const ExtrusionLine& wall,
    int start_idx,
    const Settings& settings,
    const GCodePathConfig& non_bridge_config,
    const GCodePathConfig& bridge_config,
    coord_t wall_0_wipe_dist,
    float flow_ratio,
    bool always_retract,
    const bool is_closed,
    const bool is_reversed,
    const bool is_linked_path)
{
    if (wall.empty())
    {
        return;
    }
    if (is_closed)
    {
        // make sure wall start point is not above air!
        start_idx = locateFirstSupportedVertex(wall, start_idx);
    }

    float non_bridge_line_volume = max_non_bridge_line_volume; // assume extruder is fully pressurised before first non-bridge line is output
    double speed_factor = 1.0; // start first line at normal speed
    coord_t distance_to_bridge_start = 0; // will be updated before each line is processed

    const coord_t min_bridge_line_len = settings.get<coord_t>("bridge_wall_min_length");

<<<<<<< HEAD
    const Ratio nominal_line_width_multiplier{
        1.0 / Ratio{ static_cast<Ratio::value_type>(non_bridge_config.getLineWidth()) }
    }; // we multiply the flow with the actual wanted line width (for that junction), and then multiply with this
=======
    const Ratio nominal_line_width_multiplier
        = 1.0 / Ratio(non_bridge_config.getLineWidth()); // we multiply the flow with the actual wanted line width (for that junction), and then multiply with this
>>>>>>> 851bac85

    // helper function to calculate the distance from the start of the current wall line to the first bridge segment

    auto computeDistanceToBridgeStart = [&](unsigned current_index)
    {
        distance_to_bridge_start = 0;

        if (! bridge_wall_mask.empty())
        {
            // there is air below the part so iterate through the lines that have not yet been output accumulating the total distance to the first bridge segment
            for (unsigned point_idx = current_index; point_idx < wall.size(); ++point_idx)
            {
                const ExtrusionJunction& p0 = wall[point_idx];
                const ExtrusionJunction& p1 = wall[(point_idx + 1) % wall.size()];

                if (PolygonUtils::polygonCollidesWithLineSegment(bridge_wall_mask, p0.p, p1.p))
                {
                    // the line crosses the boundary between supported and non-supported regions so it will contain one or more bridge segments

                    // determine which segments of the line are bridges

                    Polygons line_polys;
                    line_polys.addLine(p0.p, p1.p);
                    constexpr bool restitch = false; // only a single line doesn't need stitching
                    line_polys = bridge_wall_mask.intersectionPolyLines(line_polys, restitch);

                    while (line_polys.size() > 0)
                    {
                        // find the bridge line segment that's nearest to p0
                        int nearest = 0;
                        float smallest_dist2 = vSize2f(p0.p - line_polys[0][0]);
                        for (unsigned i = 1; i < line_polys.size(); ++i)
                        {
                            float dist2 = vSize2f(p0.p - line_polys[i][0]);
                            if (dist2 < smallest_dist2)
                            {
                                nearest = i;
                                smallest_dist2 = dist2;
                            }
                        }
                        ConstPolygonRef bridge = line_polys[nearest];

                        // set b0 to the nearest vertex and b1 the furthest
                        Point b0 = bridge[0];
                        Point b1 = bridge[1];

                        if (vSize2f(p0.p - b1) < vSize2f(p0.p - b0))
                        {
                            // swap vertex order
                            b0 = bridge[1];
                            b1 = bridge[0];
                        }

                        distance_to_bridge_start += vSize(b0 - p0.p);

                        const double bridge_line_len = vSize(b1 - b0);

                        if (bridge_line_len >= min_bridge_line_len)
                        {
                            // job done, we have found the first bridge line
                            return;
                        }

                        distance_to_bridge_start += bridge_line_len;

                        // finished with this segment
                        line_polys.remove(nearest);
                    }
                }
                else if (! bridge_wall_mask.inside(p0.p, true))
                {
                    // none of the line is over air
                    distance_to_bridge_start += vSize(p1.p - p0.p);
                }
            }

            // we have got all the way to the end of the wall without finding a bridge segment so disable coasting by setting distance_to_bridge_start back to 0

            distance_to_bridge_start = 0;
        }
    };

    bool first_line = true;
    const coord_t small_feature_max_length = settings.get<coord_t>("small_feature_max_length");
    const bool is_small_feature = (small_feature_max_length > 0) && (layer_nr == 0 || wall.inset_idx == 0) && cura::shorterThan(wall, small_feature_max_length);
    Ratio small_feature_speed_factor = settings.get<Ratio>((layer_nr == 0) ? "small_feature_speed_factor_0" : "small_feature_speed_factor");
    const Velocity min_speed = fan_speed_layer_time_settings_per_extruder[getLastPlannedExtruderTrain()->extruder_nr].cool_min_speed;
    small_feature_speed_factor = std::max((double)small_feature_speed_factor, (double)(min_speed / non_bridge_config.getSpeed()));
    const coord_t max_area_deviation = std::max(settings.get<int>("meshfix_maximum_extrusion_area_deviation"), 1); // Square micrometres!
    const coord_t max_resolution = std::max(settings.get<coord_t>("meshfix_maximum_resolution"), coord_t(1));

    ExtrusionJunction p0 = wall[start_idx];

    const int direction = is_reversed ? -1 : 1;
    const size_t max_index = is_closed ? wall.size() + 1 : wall.size();
    for (size_t point_idx = 1; point_idx < max_index; point_idx++)
    {
        const ExtrusionJunction& p1 = wall[(wall.size() + start_idx + point_idx * direction) % wall.size()];

        if (! bridge_wall_mask.empty())
        {
            computeDistanceToBridgeStart((wall.size() + start_idx + point_idx * direction - 1) % wall.size());
        }

        if (first_line)
        {
            addTravel(p0.p, always_retract);
            first_line = false;
        }

        /*
        If the line has variable width, break it up into pieces with the
        following constraints:
        - Each piece must be smaller than the Maximum Resolution setting.
        - The difference between the trapezoidal shape of the line and the
          rectangular shape of the line may not exceed the Maximum Extrusion
          Area Deviation setting, unless required by the first constraint.
        Since breaking up a line segment into N pieces (each with averaged
        width) divides the area deviation by N, we can simply check how many
        pieces we'd want to get low enough deviation, then check if each piece
        is not too short at the end.
        */
        const coord_t delta_line_width = p1.w - p0.w;
        const Point line_vector = p1.p - p0.p;
        const coord_t line_length = vSize(line_vector);
        /*
        Calculate how much the line would deviate from the trapezoidal shape if printed at average width.
        This formula is:
        - Half the length times half the delta width, for the rectangular shape of the deviating side.
        - Half of that because the ideal line width is trapezoidal, making the deviating part triangular.
        - Double of that because the deviation occurs on both sides of the idealised line width.
        This results in delta_line_width / 2 * line_length / 2 / 2 * 2 == delta_line_width * line_length / 4.
        */
        const coord_t line_area_deviation = std::abs(delta_line_width) * line_length / 4;
        const size_t pieces_limit_deviation = round_up_divide(line_area_deviation, max_area_deviation); // How many pieces we'd need to stay beneath the max area deviation.
        const size_t pieces_limit_resolution = line_length / max_resolution; // Round down this time, to not exceed the maximum resolution.
        const size_t pieces = std::max(size_t(1), std::min(pieces_limit_deviation, pieces_limit_resolution)); // Resolution overrides deviation, if resolution is a constraint.
        const coord_t piece_length = round_divide(line_length, pieces);

        for (size_t piece = 0; piece < pieces; ++piece)
        {
            const float average_progress = (float(piece) + 0.5) / pieces; // How far along this line to sample the line width in the middle of this piece.
            const coord_t line_width = p0.w + average_progress * delta_line_width;
            const Point destination = p0.p + normal(line_vector, piece_length * (piece + 1));
            if (is_small_feature)
            {
                constexpr bool spiralize = false;
                addExtrusionMove(
                    destination,
                    non_bridge_config,
                    SpaceFillType::Polygons,
                    flow_ratio,
                    line_width * nominal_line_width_multiplier,
                    spiralize,
                    small_feature_speed_factor);
            }
            else
            {
                const Point origin = p0.p + normal(line_vector, piece_length * piece);
                addWallLine(
                    origin,
                    destination,
                    settings,
                    non_bridge_config,
                    bridge_config,
                    flow_ratio,
                    line_width * nominal_line_width_multiplier,
                    non_bridge_line_volume,
                    speed_factor,
                    distance_to_bridge_start);
            }
        }

        p0 = p1;
    }

    if (wall.size() >= 2)
    {
        if (! bridge_wall_mask.empty())
        {
            computeDistanceToBridgeStart((start_idx + wall.size() - 1) % wall.size());
        }

        if (wall_0_wipe_dist > 0 && ! is_linked_path)
        { // apply outer wall wipe
            p0 = wall[start_idx];
            int distance_traversed = 0;
            for (unsigned int point_idx = 1;; point_idx++)
            {
                if (point_idx > wall.size() && distance_traversed == 0) // Wall has a total circumference of 0. This loop would never end.
                {
                    break; // No wipe if the wall has no circumference.
                }
                ExtrusionJunction p1 = wall[(start_idx + point_idx) % wall.size()];
                int p0p1_dist = vSize(p1 - p0);
                if (distance_traversed + p0p1_dist >= wall_0_wipe_dist)
                {
                    Point vector = p1.p - p0.p;
                    Point half_way = p0.p + normal(vector, wall_0_wipe_dist - distance_traversed);
                    addTravel_simple(half_way);
                    break;
                }
                else
                {
                    addTravel_simple(p1.p);
                    distance_traversed += p0p1_dist;
                }
                p0 = p1;
            }
            forceNewPathStart();
        }
    }
    else
    {
        spdlog::warn("Point added as wall sequence! (LayerPlan)");
    }
}

void LayerPlan::addInfillWall(const ExtrusionLine& wall, const GCodePathConfig& path_config, bool force_retract)
{
    assert(("All empty walls should have been filtered at this stage", ! wall.empty()));
    ExtrusionJunction junction{ *wall.begin() };
    addTravel(junction.p, force_retract);

    for (const auto& junction_n : wall)
    {
        const Ratio width_factor{ static_cast<Ratio::value_type>(junction_n.w) / Ratio{ static_cast<Ratio::value_type>(path_config.getLineWidth()) } };
        constexpr SpaceFillType space_fill_type = SpaceFillType::Polygons;
        constexpr Ratio flow = 1.0_r;
        addExtrusionMove(junction_n.p, path_config, space_fill_type, flow, width_factor);
        junction = junction_n;
    }
}

void LayerPlan::addWalls(
    const Polygons& walls,
    const Settings& settings,
    const GCodePathConfig& non_bridge_config,
    const GCodePathConfig& bridge_config,
    const ZSeamConfig& z_seam_config,
    coord_t wall_0_wipe_dist,
    float flow_ratio,
    bool always_retract)
{
    // TODO: Deprecated in favor of ExtrusionJunction version below.
    PathOrderOptimizer<ConstPolygonPointer> orderOptimizer(getLastPlannedPositionOrStartingPosition(), z_seam_config);
    for (size_t poly_idx = 0; poly_idx < walls.size(); poly_idx++)
    {
        orderOptimizer.addPolygon(walls[poly_idx]);
    }
    orderOptimizer.optimize();
    for (const PathOrdering<ConstPolygonPointer>& path : orderOptimizer.paths)
    {
        addWall(**path.vertices, path.start_vertex, settings, non_bridge_config, bridge_config, wall_0_wipe_dist, flow_ratio, always_retract);
    }
}


void LayerPlan::addLinesByOptimizer(
    const Polygons& polygons,
    const GCodePathConfig& config,
    const SpaceFillType space_fill_type,
    const bool enable_travel_optimization,
    const coord_t wipe_dist,
    const Ratio flow_ratio,
    const std::optional<Point> near_start_location,
    const double fan_speed,
    const bool reverse_print_direction,
    const std::unordered_multimap<ConstPolygonPointer, ConstPolygonPointer>& order_requirements)
{
    Polygons boundary;
    if (enable_travel_optimization && ! comb_boundary_minimum.empty())
    {
        // use the combing boundary inflated so that all infill lines are inside the boundary
        int dist = 0;
        if (layer_nr >= 0)
        {
            // determine how much the skin/infill lines overlap the combing boundary
            for (const SliceMeshStorage& mesh : storage.meshes)
            {
                const coord_t overlap = std::max(mesh.settings.get<coord_t>("skin_overlap_mm"), mesh.settings.get<coord_t>("infill_overlap_mm"));
                if (overlap > dist)
                {
                    dist = overlap;
                }
            }
            dist += 100; // ensure boundary is slightly outside all skin/infill lines
        }
        boundary.add(comb_boundary_minimum.offset(dist));
        // simplify boundary to cut down processing time
        boundary = Simplify(MM2INT(0.1), MM2INT(0.1), 0).polygon(boundary);
    }
    constexpr bool detect_loops = true;
    PathOrderOptimizer<ConstPolygonPointer> order_optimizer(
        near_start_location.value_or(getLastPlannedPositionOrStartingPosition()),
        ZSeamConfig(),
        detect_loops,
        &boundary,
        reverse_print_direction,
        order_requirements);
    for (size_t line_idx = 0; line_idx < polygons.size(); line_idx++)
    {
        order_optimizer.addPolyline(polygons[line_idx]);
    }
    order_optimizer.optimize();

    addLinesInGivenOrder(order_optimizer.paths, config, space_fill_type, wipe_dist, flow_ratio, fan_speed);
}


void LayerPlan::addLinesInGivenOrder(
    const std::vector<PathOrdering<ConstPolygonPointer>>& paths,
    const GCodePathConfig& config,
    const SpaceFillType space_fill_type,
    const coord_t wipe_dist,
    const Ratio flow_ratio,
    const double fan_speed)
{
    coord_t half_line_width = config.getLineWidth() / 2;
    coord_t line_width_2 = half_line_width * half_line_width;
    for (size_t order_idx = 0; order_idx < paths.size(); order_idx++)
    {
        const PathOrdering<ConstPolygonPointer>& path = paths[order_idx];
        ConstPolygonRef polyline = *path.vertices;
        const size_t start_idx = path.start_vertex;
        assert(start_idx == 0 || start_idx == polyline.size() - 1 || path.is_closed);
        const Point start = polyline[start_idx];

        if (vSize2(getLastPlannedPositionOrStartingPosition() - start) < line_width_2)
        {
            // Instead of doing a small travel that is shorter than the line width (which is generally done at pretty high jerk & move) do a
            // "fake" extrusion move
            constexpr Ratio flow = 0.0_r;
            constexpr Ratio width_factor = 1.0_r;
            constexpr bool spiralize = false;
            constexpr Ratio speed_factor = 1.0_r;
            addExtrusionMove(start, config, space_fill_type, flow, width_factor, spiralize, speed_factor, fan_speed);
        }
        else
        {
            addTravel(start);
        }

        Point p0 = start;
        for (size_t idx = 0; idx < polyline.size(); idx++)
        {
            size_t point_idx;
            if (path.is_closed)
            {
                point_idx = (start_idx + idx + 1) % polyline.size();
            }
            else if (start_idx == 0)
            {
                point_idx = idx;
            }
            else
            {
                assert(start_idx == polyline.size() - 1);
                point_idx = start_idx - idx;
            }
            Point p1 = polyline[point_idx];

            // ignore line segments that are less than 5uM long
            if (vSize2(p1 - p0) >= MINIMUM_SQUARED_LINE_LENGTH)
            {
                constexpr Ratio width_factor = 1.0_r;
                constexpr bool spiralize = false;
                constexpr Ratio speed_factor = 1.0_r;
                addExtrusionMove(p1, config, space_fill_type, flow_ratio, width_factor, spiralize, speed_factor, fan_speed);
                p0 = p1;
            }
        }

        Point p1 = polyline[(start_idx == 0) ? polyline.size() - 1 : 0];
        p0 = (polyline.size() <= 1) ? p1 : polyline[(start_idx == 0) ? polyline.size() - 2 : 1];

        // Wipe
        if (wipe_dist != 0)
        {
            bool wipe = true;
            int line_width = config.getLineWidth();

            // Don't wipe if current extrusion is too small
            if (polyline.polylineLength() <= line_width * 2)
            {
                wipe = false;
            }

            // Don't wipe if next starting point is very near
            if (wipe && (order_idx < paths.size() - 1))
            {
                const PathOrdering<ConstPolygonPointer>& next_path = paths[order_idx + 1];
                ConstPolygonRef next_polygon = *next_path.vertices;
                const size_t next_start = next_path.start_vertex;
                const Point& next_p0 = next_polygon[next_start];
                if (vSize2(next_p0 - p1) <= line_width * line_width * 4)
                {
                    wipe = false;
                }
            }

            if (wipe)
            {
                constexpr Ratio flow = 0.0_r;
                constexpr Ratio width_factor = 1.0_r;
                constexpr bool spiralize = false;
                constexpr Ratio speed_factor = 1.0_r;
                addExtrusionMove(p1 + normal(p1 - p0, wipe_dist), config, space_fill_type, flow, width_factor, spiralize, speed_factor, fan_speed);
            }
        }
    }
}

void LayerPlan::addLinesMonotonic(
    const Polygons& area,
    const Polygons& polygons,
    const GCodePathConfig& config,
    const SpaceFillType space_fill_type,
    const AngleRadians monotonic_direction,
    const coord_t max_adjacent_distance,
    const coord_t exclude_distance,
    const coord_t wipe_dist,
    const Ratio flow_ratio,
    const double fan_speed)
{
    const Polygons exclude_areas = area.tubeShape(exclude_distance, exclude_distance);
    const coord_t exclude_dist2 = exclude_distance * exclude_distance;
    const Point last_position = getLastPlannedPositionOrStartingPosition();

    // First lay all adjacent lines next to each other, to have a sensible input to the monotonic part of the algorithm.
    PathOrderOptimizer<ConstPolygonPointer> line_order(last_position);
    for (const ConstPolygonRef polyline : polygons)
    {
        line_order.addPolyline(polyline);
    }
    line_order.optimize();

    const auto is_inside_exclusion = [&exclude_areas, &exclude_dist2](ConstPolygonRef path)
    {
        return vSize2(path[1] - path[0]) < exclude_dist2 && exclude_areas.inside((path[0] + path[1]) / 2);
    };

    // Order monotonically, except for line-segments which stay in the excluded areas (read: close to the walls) consecutively.
    PathOrderMonotonic<ConstPolygonPointer> order(monotonic_direction, max_adjacent_distance, last_position);
    Polygons left_over;
    bool last_would_have_been_excluded = false;
    for (size_t line_idx = 0; line_idx < line_order.paths.size(); ++line_idx)
    {
        const ConstPolygonRef polyline = *line_order.paths[line_idx].vertices;
        const bool inside_exclusion = is_inside_exclusion(polyline);
        const bool next_would_have_been_included = inside_exclusion && (line_idx < line_order.paths.size() - 1 && is_inside_exclusion(*line_order.paths[line_idx + 1].vertices));
        if (inside_exclusion && last_would_have_been_excluded && next_would_have_been_included)
        {
            left_over.add(polyline);
        }
        else
        {
            order.addPolyline(polyline);
        }
        last_would_have_been_excluded = inside_exclusion;
    }
    order.optimize();

    // Read out and process the monotonically ordered lines.
    addLinesInGivenOrder(order.paths, config, space_fill_type, wipe_dist, flow_ratio, fan_speed);

    // Add all lines in the excluded areas the 'normal' way.
    addLinesByOptimizer(left_over, config, space_fill_type, true, wipe_dist, flow_ratio, getLastPlannedPositionOrStartingPosition(), fan_speed);
}

void LayerPlan::spiralizeWallSlice(
    const GCodePathConfig& config,
    ConstPolygonRef wall,
    ConstPolygonRef last_wall,
    const int seam_vertex_idx,
    const int last_seam_vertex_idx,
    const bool is_top_layer,
    const bool is_bottom_layer)
{
    const bool smooth_contours = Application::getInstance().current_slice->scene.current_mesh_group->settings.get<bool>("smooth_spiralized_contours");
    constexpr bool spiralize = true; // In addExtrusionMove calls, enable spiralize and use nominal line width.
    constexpr Ratio width_factor = 1.0_r;

    // once we are into the spiral we always start at the end point of the last layer (if any)
    const Point origin = (last_seam_vertex_idx >= 0 && ! is_bottom_layer) ? last_wall[last_seam_vertex_idx] : wall[seam_vertex_idx];
    // NOTE: this used to use addTravel_simple() but if support is being generated then combed travel is required to avoid
    // the nozzle crossing the model on its return from printing the support.
    addTravel(origin);

    if (! smooth_contours && last_seam_vertex_idx >= 0)
    {
        // when not smoothing, we get to the (unchanged) outline for this layer as quickly as possible so that the remainder of the
        // outline wall has the correct direction - although this creates a little step, the end result is generally better because when the first
        // outline wall has the wrong direction (due to it starting from the finish point of the last layer) the visual effect is very noticeable
        Point join_first_wall_at = LinearAlg2D::getClosestOnLineSegment(origin, wall[seam_vertex_idx % wall.size()], wall[(seam_vertex_idx + 1) % wall.size()]);
        if (vSize(join_first_wall_at - origin) > 10)
        {
            constexpr Ratio flow = 1.0_r;
            addExtrusionMove(join_first_wall_at, config, SpaceFillType::Polygons, flow, width_factor, spiralize);
        }
    }

    const int n_points = wall.size();
    Polygons last_wall_polygons;
    last_wall_polygons.add(last_wall);
    const int max_dist2 = config.getLineWidth() * config.getLineWidth() * 4; // (2 * lineWidth)^2;

    double total_length = 0.0; // determine the length of the complete wall
    Point p0 = origin;
    for (int wall_point_idx = 1; wall_point_idx <= n_points; ++wall_point_idx)
    {
        const Point& p1 = wall[(seam_vertex_idx + wall_point_idx) % n_points];
        total_length += vSizeMM(p1 - p0);
        p0 = p1;
    }

    if (total_length == 0.0)
    {
        // nothing to do
        return;
    }

    // if this is the bottom layer, avoid creating a big elephants foot by starting with a reduced flow and increasing the flow
    // so that by the time the end of the first spiral is complete the flow is 100% - note that immediately before the spiral
    // is output, the extruder will be printing a normal wall line and so will be fully pressurised so that will tend to keep the
    // flow going

    // if this is the top layer, avoid an abrupt end by printing the same outline again but this time taper the spiral by reducing
    // the flow whilst keeping the same height - once the flow is down to a minimum allowed value, coast a little further

    const double min_bottom_layer_flow = 0.25; // start the bottom spiral at this flow rate
    const double min_top_layer_flow = 0.25; // lowest allowed flow while tapering the last spiral

    double speed_factor = 1; // may be reduced when printing the top layer so as to avoid a jump in extrusion rate as the layer starts

    if (is_top_layer)
    {
        // HACK ALERT - the last layer is approx 50% longer than the previous layer so it should take longer to print but the
        // normal slow down for quick layers mechanism can kick in and speed this layer up (because it is longer) but we prefer
        // the layer to be printed at a similar speed to the previous layer to avoid abrupt changes in extrusion rate so we slow it down

        const FanSpeedLayerTimeSettings& layer_time_settings = extruder_plans.back().fan_speed_layer_time_settings;
        const double min_time = layer_time_settings.cool_min_layer_time;
        const double normal_layer_time = total_length / config.getSpeed();

        // would this layer's speed normally get reduced to satisfy the min layer time?
        if (normal_layer_time < min_time)
        {
            // yes, so the extended version will not get slowed down so much and we want to compensate for that
            const double extended_layer_time = (total_length * (2 - min_top_layer_flow)) / config.getSpeed();

            // modify the speed factor to cancel out the speed increase that would normally happen due to the longer layer time
            speed_factor = normal_layer_time / std::min(extended_layer_time, min_time);
        }
    }

    // extrude to the points following the seam vertex
    // the last point is the seam vertex as the polygon is a loop
    double wall_length = 0.0;
    p0 = origin;
    for (int wall_point_idx = 1; wall_point_idx <= n_points; ++wall_point_idx)
    {
        // p is a point from the current wall polygon
        const Point& p = wall[(seam_vertex_idx + wall_point_idx) % n_points];
        wall_length += vSizeMM(p - p0);
        p0 = p;

        const double flow = (is_bottom_layer) ? (min_bottom_layer_flow + ((1 - min_bottom_layer_flow) * wall_length / total_length)) : 1.0;

        // if required, use interpolation to smooth the x/y coordinates between layers but not for the first spiralized layer
        // as that lies directly on top of a non-spiralized wall with exactly the same outline and not for the last point in each layer
        // because we want that to be numerically exactly the same as the starting point on the next layer (not subject to any rounding)
        if (smooth_contours && ! is_bottom_layer && wall_point_idx < n_points)
        {
            // now find the point on the last wall that is closest to p
            ClosestPolygonPoint cpp = PolygonUtils::findClosest(p, last_wall_polygons);

            // if we found a point and it's not further away than max_dist2, use it
            if (cpp.isValid() && vSize2(cpp.location - p) <= max_dist2)
            {
                // interpolate between cpp.location and p depending on how far we have progressed along wall
                addExtrusionMove(cpp.location + (p - cpp.location) * (wall_length / total_length), config, SpaceFillType::Polygons, flow, width_factor, spiralize, speed_factor);
            }
            else
            {
                // no point in the last wall was found close enough to the current wall point so don't interpolate
                addExtrusionMove(p, config, SpaceFillType::Polygons, flow, width_factor, spiralize, speed_factor);
            }
        }
        else
        {
            // no smoothing, use point verbatim
            addExtrusionMove(p, config, SpaceFillType::Polygons, flow, width_factor, spiralize, speed_factor);
        }
    }

    if (is_top_layer)
    {
        // add the tapering spiral
        const double min_spiral_coast_dist = 10; // mm
        double distance_coasted = 0;
        wall_length = 0;
        for (int wall_point_idx = 1; wall_point_idx <= n_points && distance_coasted < min_spiral_coast_dist; wall_point_idx++)
        {
            const Point& p = wall[(seam_vertex_idx + wall_point_idx) % n_points];
            const double seg_length = vSizeMM(p - p0);
            wall_length += seg_length;
            p0 = p;
            // flow is reduced in step with the distance travelled so the wall width should remain roughly constant
            double flow = 1 - (wall_length / total_length);
            if (flow < min_top_layer_flow)
            {
                flow = 0;
                distance_coasted += seg_length;
            }
            // reduce number of paths created when polygon has many points by limiting precision of flow
            constexpr bool no_spiralize = false;
            addExtrusionMove(p, config, SpaceFillType::Polygons, ((int)(flow * 20)) / 20.0, width_factor, no_spiralize, speed_factor);
        }
    }
}

void ExtruderPlan::forceMinimalLayerTime(double minTime, double time_other_extr_plans)
{
    const double minimalSpeed = fan_speed_layer_time_settings.cool_min_speed;
    const double travelTime = estimates.getTravelTime();
    const double extrudeTime = estimates.extrude_time;

    const double totalTime = travelTime + extrudeTime + time_other_extr_plans;
    constexpr double epsilon = 0.01;

    double total_extrude_time_at_minimum_speed = 0.0;
    double total_extrude_time_at_slowest_speed = 0.0;
    for (GCodePath& path : paths)
    {
        total_extrude_time_at_minimum_speed += path.estimates.extrude_time_at_minimum_speed;
        total_extrude_time_at_slowest_speed += path.estimates.extrude_time_at_slowest_path_speed;
    }

    if (totalTime < minTime - epsilon && extrudeTime > 0.0)
    {
        const double minExtrudeTime = minTime - (totalTime - extrudeTime);

        double factor = 0.0;
        double target_speed = 0.0;
        std::function<double(const GCodePath&)> slow_down_func{ [&target_speed](const GCodePath& path)
                                                                {
                                                                    return std::min(target_speed / (path.config->getSpeed() * path.speed_factor), 1.0);
                                                                } };

        if (minExtrudeTime >= total_extrude_time_at_minimum_speed)
        {
            // Even at cool min speed extrusion is not taken enough time. So speed is set to cool min speed.
            target_speed = minimalSpeed;
            temperatureFactor = 1.0;

            // Update stored naive time estimates
            estimates.extrude_time = total_extrude_time_at_minimum_speed;
            if (minTime - total_extrude_time_at_minimum_speed - travelTime > epsilon)
            {
                extraTime = minTime - total_extrude_time_at_minimum_speed - travelTime;
            }
        }
        else if (minExtrudeTime >= total_extrude_time_at_slowest_speed && std::abs(total_extrude_time_at_minimum_speed - total_extrude_time_at_slowest_speed) >= epsilon)
        {
            // Slowing down to the slowest path speed is not sufficient, need to slow down further to the minimum speed.
            // Linear interpolate between total_extrude_time_at_slowest_speed and total_extrude_time_at_minimum_speed
            const double factor
                = (1 / total_extrude_time_at_minimum_speed - 1 / minExtrudeTime) / (1 / total_extrude_time_at_minimum_speed - 1 / total_extrude_time_at_slowest_speed);
            target_speed = minimalSpeed * (1.0 - factor) + slowest_path_speed * factor;
            temperatureFactor = 1.0 - factor;

            // Update stored naive time estimates
            estimates.extrude_time = minExtrudeTime;
        }
        else
        {
            // Slowing down to the slowest_speed is sufficient to respect the minimum layer time.
            // Linear interpolate between extrudeTime and total_extrude_time_at_slowest_speed
            factor = (1 / total_extrude_time_at_slowest_speed - 1 / minExtrudeTime) / (1 / total_extrude_time_at_slowest_speed - 1 / extrudeTime);
            slow_down_func = [&slowest_path_speed = slowest_path_speed, &factor](const GCodePath& path)
            {
                const double target_speed = slowest_path_speed * (1.0 - factor) + (path.config->getSpeed() * path.speed_factor) * factor;
                return std::min(target_speed / (path.config->getSpeed() * path.speed_factor), 1.0);
            };

            // Update stored naive time estimates
            estimates.extrude_time = minExtrudeTime;
        }

        for (GCodePath& path : paths)
        {
            if (path.isTravelPath())
            {
                continue;
            }
            Ratio slow_down_factor = slow_down_func(path);
            path.speed_factor *= slow_down_factor;
            path.estimates.extrude_time /= slow_down_factor;
        }
    }
}

double ExtruderPlan::getRetractTime(const GCodePath& path)
{
    return retraction_config.distance / (path.retract ? retraction_config.speed : retraction_config.primeSpeed);
}

std::pair<double, double> ExtruderPlan::getPointToPointTime(const Point& p0, const Point& p1, const GCodePath& path)
{
    const double length = vSizeMM(p0 - p1);
    return { length, length / (path.config->getSpeed() * path.speed_factor) };
}

TimeMaterialEstimates ExtruderPlan::computeNaiveTimeEstimates(Point starting_position)
{
    Point p0 = starting_position;

    const double min_path_speed = fan_speed_layer_time_settings.cool_min_speed;
    slowest_path_speed = std::accumulate(
        paths.begin(),
        paths.end(),
        std::numeric_limits<double>::max(),
        [](double value, const GCodePath& path)
        {
            return path.isTravelPath() ? value : std::min(value, path.config->getSpeed().value * path.speed_factor);
        });

    bool was_retracted = false; // wrong assumption; won't matter that much. (TODO)
    for (GCodePath& path : paths)
    {
        bool is_extrusion_path = false;
        double* path_time_estimate;
        double& material_estimate = path.estimates.material;

        path.estimates.extrude_time_at_minimum_speed = 0.0;
        path.estimates.extrude_time_at_slowest_path_speed = 0.0;

        if (! path.isTravelPath())
        {
            is_extrusion_path = true;
            path_time_estimate = &path.estimates.extrude_time;
        }
        else
        {
            if (path.retract)
            {
                path_time_estimate = &path.estimates.retracted_travel_time;
            }
            else
            {
                path_time_estimate = &path.estimates.unretracted_travel_time;
            }
            if (path.retract != was_retracted)
            { // handle retraction times
                double retract_unretract_time;
                if (path.retract)
                {
                    retract_unretract_time = retraction_config.distance / retraction_config.speed;
                }
                else
                {
                    retract_unretract_time = retraction_config.distance / retraction_config.primeSpeed;
                }
                path.estimates.retracted_travel_time += 0.5 * retract_unretract_time;
                path.estimates.unretracted_travel_time += 0.5 * retract_unretract_time;
            }
        }
        for (Point& p1 : path.points)
        {
            double length = vSizeMM(p0 - p1);
            if (is_extrusion_path)
            {
                if (length > 0)
                {
                    path.estimates.extrude_time_at_minimum_speed += length / min_path_speed;
                    path.estimates.extrude_time_at_slowest_path_speed += length / slowest_path_speed;
                }
                material_estimate += length * INT2MM(layer_thickness) * INT2MM(path.config->getLineWidth());
            }
            double thisTime = length / (path.config->getSpeed() * path.speed_factor);
            *path_time_estimate += thisTime;
            p0 = p1;
        }
        estimates += path.estimates;
    }
    return estimates;
}

void ExtruderPlan::processFanSpeedForMinimalLayerTime(Point starting_position, Duration minTime, double time_other_extr_plans)
{
    /*
                   min layer time
                   :
                   :  min layer time fan speed min
                |  :  :
      ^    max..|__:  :
                |  \  :
     fan        |   \ :
    speed  min..|... \:___________
                |________________
                  layer time >


    */
    // interpolate fan speed (for cool_fan_full_layer and for cool_min_layer_time_fan_speed_max)
    double totalLayerTime = estimates.getTotalTime() + time_other_extr_plans;
    if (totalLayerTime < minTime)
    {
        fan_speed = fan_speed_layer_time_settings.cool_fan_speed_max;
    }
    else if (minTime >= fan_speed_layer_time_settings.cool_min_layer_time_fan_speed_max)
    {
        // ignore gradual increase of fan speed
        return;
    }
    else if (totalLayerTime < fan_speed_layer_time_settings.cool_min_layer_time_fan_speed_max)
    {
        // when forceMinimalLayerTime didn't change the extrusionSpeedFactor, we adjust the fan speed
        double fan_speed_diff = fan_speed_layer_time_settings.cool_fan_speed_max - fan_speed;
        double layer_time_diff = fan_speed_layer_time_settings.cool_min_layer_time_fan_speed_max - minTime;
        double fraction_of_slope = (totalLayerTime - minTime) / layer_time_diff;
        fan_speed = fan_speed_layer_time_settings.cool_fan_speed_max - fan_speed_diff * fraction_of_slope;
    }
}

void ExtruderPlan::processFanSpeedForFirstLayers()
{
    /*
    Supposing no influence of minimal layer time;
    i.e. layer time > min layer time fan speed min:

              max..   fan 'full' on layer
                   |  :
                   |  :
      ^       min..|..:________________
     fan           |  /
    speed          | /
          speed_0..|/
                   |
                   |__________________
                     layer nr >

    */
    fan_speed = fan_speed_layer_time_settings.cool_fan_speed_min;
    if (layer_nr < fan_speed_layer_time_settings.cool_fan_full_layer
        && fan_speed_layer_time_settings.cool_fan_full_layer > 0 // don't apply initial layer fan speed speedup if disabled.
        && ! is_raft_layer // don't apply initial layer fan speed speedup to raft, but to model layers
    )
    {
        // Slow down the fan on the layers below the [cool_fan_full_layer], where layer 0 is speed 0.
        fan_speed = fan_speed_layer_time_settings.cool_fan_speed_0
                  + (fan_speed - fan_speed_layer_time_settings.cool_fan_speed_0) * std::max(LayerIndex(0), layer_nr) / fan_speed_layer_time_settings.cool_fan_full_layer;
    }
}

void LayerPlan::processFanSpeedAndMinimalLayerTime(Point starting_position)
{
    // the minimum layer time behaviour is only applied to the last extruder.
    const size_t last_extruder_nr = ranges::max_element(
                                        extruder_plans,
                                        [](const ExtruderPlan& a, const ExtruderPlan& b)
                                        {
                                            return a.extruder_nr < b.extruder_nr;
                                        })
                                        ->extruder_nr;
    Point starting_position_last_extruder;
    unsigned int last_extruder_idx;
    double other_extr_plan_time = 0.0;
    Duration maximum_cool_min_layer_time;

    for (unsigned int extr_plan_idx = 0; extr_plan_idx < extruder_plans.size(); extr_plan_idx++)
    {
        {
            ExtruderPlan& extruder_plan = extruder_plans[extr_plan_idx];

            // Precalculate the time estimates. Don't call this function twice, since it is works cumulative.
            extruder_plan.computeNaiveTimeEstimates(starting_position);
            if (extruder_plan.extruder_nr == last_extruder_nr)
            {
                starting_position_last_extruder = starting_position;
                last_extruder_idx = extr_plan_idx;
            }
            else
            {
                other_extr_plan_time += extruder_plan.estimates.getTotalTime();
            }
            maximum_cool_min_layer_time = std::max(maximum_cool_min_layer_time, extruder_plan.fan_speed_layer_time_settings.cool_min_layer_time);

            // Modify fan speeds for the first layer(s)
            extruder_plan.processFanSpeedForFirstLayers();

            if (! extruder_plan.paths.empty() && ! extruder_plan.paths.back().points.empty())
            {
                starting_position = extruder_plan.paths.back().points.back();
            }
        }
    }

    // apply minimum layer time behaviour
    ExtruderPlan& last_extruder_plan = extruder_plans[last_extruder_idx];
    last_extruder_plan.forceMinimalLayerTime(maximum_cool_min_layer_time, other_extr_plan_time);
    last_extruder_plan.processFanSpeedForMinimalLayerTime(starting_position_last_extruder, maximum_cool_min_layer_time, other_extr_plan_time);
}


void LayerPlan::writeGCode(GCodeExport& gcode)
{
    Communication* communication = Application::getInstance().communication;
    communication->setLayerForSend(layer_nr);
    communication->sendCurrentPosition(gcode.getPositionXY());
    gcode.setLayerNr(layer_nr);

    gcode.writeLayerComment(layer_nr);

    // flow-rate compensation
    const Settings& mesh_group_settings = Application::getInstance().current_slice->scene.current_mesh_group->settings;
    gcode.setFlowRateExtrusionSettings(
        mesh_group_settings.get<double>("flow_rate_max_extrusion_offset"),
        mesh_group_settings.get<Ratio>("flow_rate_extrusion_offset_factor")); // Offset is in mm.

    static LayerIndex layer_1{ 1 - static_cast<LayerIndex>(Raft::getTotalExtraLayers()) };
    if (layer_nr == layer_1 && mesh_group_settings.get<bool>("machine_heated_bed")
        && mesh_group_settings.get<Temperature>("material_bed_temperature") != mesh_group_settings.get<Temperature>("material_bed_temperature_layer_0"))
    {
        constexpr bool wait = false;
        gcode.writeBedTemperatureCommand(mesh_group_settings.get<Temperature>("material_bed_temperature"), wait);
    }

    gcode.setZ(z);

    const GCodePathConfig* last_extrusion_config = nullptr; // used to check whether we need to insert a TYPE comment in the gcode.

    size_t extruder_nr = gcode.getExtruderNr();
    const bool acceleration_enabled = mesh_group_settings.get<bool>("acceleration_enabled");
    const bool acceleration_travel_enabled = mesh_group_settings.get<bool>("acceleration_travel_enabled");
    const bool jerk_enabled = mesh_group_settings.get<bool>("jerk_enabled");
    const bool jerk_travel_enabled = mesh_group_settings.get<bool>("jerk_travel_enabled");
    const SliceMeshStorage* current_mesh = nullptr;

    for (size_t extruder_plan_idx = 0; extruder_plan_idx < extruder_plans.size(); extruder_plan_idx++)
    {
        ExtruderPlan& extruder_plan = extruder_plans[extruder_plan_idx];
<<<<<<< HEAD
=======

        // TODO: Insert modify slot for the gcodepaths CURA-10446

>>>>>>> 851bac85
        const RetractionAndWipeConfig* retraction_config
            = current_mesh ? &current_mesh->retraction_wipe_config : &storage.retraction_wipe_config_per_extruder[extruder_plan.extruder_nr];
        coord_t z_hop_height = retraction_config->retraction_config.zHop;

        if (extruder_nr != extruder_plan.extruder_nr)
        {
            int prev_extruder = extruder_nr;
            extruder_nr = extruder_plan.extruder_nr;

            gcode.ResetLastEValueAfterWipe(prev_extruder);

            const RetractionAndWipeConfig& prev_retraction_config = storage.retraction_wipe_config_per_extruder[prev_extruder];
            if (prev_retraction_config.retraction_hop_after_extruder_switch)
            {
                z_hop_height = prev_retraction_config.extruder_switch_retraction_config.zHop;
                gcode.switchExtruder(extruder_nr, prev_retraction_config.extruder_switch_retraction_config, z_hop_height);
            }
            else
            {
                gcode.switchExtruder(extruder_nr, prev_retraction_config.extruder_switch_retraction_config);
            }

            { // require printing temperature to be met
                constexpr bool wait = true;
                gcode.writeTemperatureCommand(extruder_nr, extruder_plan.required_start_temperature, wait);
            }

            if (extruder_plan.prev_extruder_standby_temp)
            { // turn off previous extruder
                constexpr bool wait = false;
                Temperature prev_extruder_temp = *extruder_plan.prev_extruder_standby_temp;
                const LayerIndex prev_layer_nr = (extruder_plan_idx == 0) ? layer_nr - 1 : layer_nr;
                if (prev_layer_nr == storage.max_print_height_per_extruder[prev_extruder])
                {
                    prev_extruder_temp = 0; // TODO ? should there be a setting for extruder_off_temperature ?
                }
                gcode.writeTemperatureCommand(prev_extruder, prev_extruder_temp, wait);
            }

            { // require printing temperature to be met
                constexpr bool wait = true;
                gcode.writeTemperatureCommand(extruder_nr, extruder_plan.required_start_temperature, wait);
            }

            const double extra_prime_amount = retraction_config->retraction_config.distance ? retraction_config->switch_extruder_extra_prime_amount : 0;
            gcode.addExtraPrimeAmount(extra_prime_amount);
        }
        else if (extruder_plan_idx == 0)
        {
            const WipeScriptConfig& wipe_config = storage.retraction_wipe_config_per_extruder[extruder_plan.extruder_nr].wipe_config;
            if (wipe_config.clean_between_layers && gcode.getExtrudedVolumeAfterLastWipe(extruder_nr) > wipe_config.max_extrusion_mm3)
            {
                gcode.insertWipeScript(wipe_config);
                gcode.ResetLastEValueAfterWipe(extruder_nr);
            }
            else if (layer_nr != 0 && Application::getInstance().current_slice->scene.extruders[extruder_nr].settings.get<bool>("retract_at_layer_change"))
            {
                // only do the retract if the paths are not spiralized
                if (! mesh_group_settings.get<bool>("magic_spiralize"))
                {
                    gcode.writeRetraction(retraction_config->retraction_config);
                }
            }
        }
        gcode.writeFanCommand(extruder_plan.getFanSpeed());
        std::vector<GCodePath>& paths = extruder_plan.paths;

        extruder_plan.inserts.sort();

        const ExtruderTrain& extruder = Application::getInstance().current_slice->scene.extruders[extruder_nr];

        bool update_extrusion_offset = true;

        double cumulative_path_time = 0.; // Time in seconds.
        const std::function<void(const double, const int64_t)> insertTempOnTime = [&](const double to_add, const int64_t path_idx)
        {
            cumulative_path_time += to_add;
            extruder_plan.handleInserts(path_idx, gcode, cumulative_path_time);
        };

        for (int64_t path_idx = 0; path_idx < paths.size(); path_idx++)
        {
            extruder_plan.handleInserts(path_idx, gcode);
            cumulative_path_time = 0.; // reset to 0 for current path.

            GCodePath& path = paths[path_idx];

            if (path.perform_prime)
            {
                gcode.writePrimeTrain(extruder.settings.get<Velocity>("speed_travel"));
                // Don't update cumulative path time, as ComputeNaiveTimeEstimates also doesn't.
                gcode.writeRetraction(retraction_config->retraction_config);
            }

            if (! path.retract && path.config->isTravelPath() && path.points.size() == 1 && path.points[0] == gcode.getPositionXY() && z == gcode.getPositionZ())
            {
                // ignore travel moves to the current location to avoid needless change of acceleration/jerk
                continue;
            }

            // In some cases we want to find the next non-travel move.
            size_t next_extrusion_idx = path_idx + 1;
            if ((acceleration_enabled && ! acceleration_travel_enabled) || (jerk_enabled && ! jerk_travel_enabled))
            {
                while (next_extrusion_idx < paths.size() && paths[next_extrusion_idx].config->isTravelPath())
                {
                    ++next_extrusion_idx;
                }
            }

            if (acceleration_enabled)
            {
                if (path.config->isTravelPath())
                {
                    if (acceleration_travel_enabled)
                    {
                        gcode.writeTravelAcceleration(path.config->getAcceleration());
                    }
                    else
                    {
                        // Use the acceleration of the first non-travel move *after* the travel.
                        if (next_extrusion_idx >= paths.size()) // Only travel moves for the remainder of the layer.
                        {
                            if (static_cast<bool>(next_layer_acc_jerk))
                            {
                                gcode.writeTravelAcceleration(next_layer_acc_jerk->first);
                            } // If the next layer has no extruded move, just keep the old acceleration. Should be very rare to have an empty layer.
                        }
                        else
                        {
                            gcode.writeTravelAcceleration(paths[next_extrusion_idx].config->getAcceleration());
                        }
                    }
                }
                else
                {
                    gcode.writePrintAcceleration(path.config->getAcceleration());
                }
            }
            if (jerk_enabled)
            {
                if (jerk_travel_enabled)
                {
                    gcode.writeJerk(path.config->getJerk());
                }
                else
                {
                    // Use the jerk of the first non-travel move *after* the travel.
                    if (next_extrusion_idx >= paths.size()) // Only travel moves for the remainder of the layer.
                    {
                        if (static_cast<bool>(next_layer_acc_jerk))
                        {
                            gcode.writeJerk(next_layer_acc_jerk->second);
                        } // If the next layer has no extruded move, just keep the old jerk. Should be very rare to have an empty layer.
                    }
                    else
                    {
                        gcode.writeJerk(paths[next_extrusion_idx].config->getJerk());
                    }
                }
            }

            if (path.retract)
            {
                retraction_config = path.mesh ? &path.mesh->retraction_wipe_config : retraction_config;
                gcode.writeRetraction(retraction_config->retraction_config);
                insertTempOnTime(extruder_plan.getRetractTime(path), path_idx);
                if (path.perform_z_hop)
                {
                    gcode.writeZhopStart(z_hop_height);
                    z_hop_height = retraction_config->retraction_config.zHop; // back to normal z hop
                }
                else
                {
                    gcode.writeZhopEnd();
                }
            }
            if (! path.config->isTravelPath() && last_extrusion_config != path.config)
            {
                gcode.writeTypeComment(path.config->type);
                if (path.config->isBridgePath())
                {
                    gcode.writeComment("BRIDGE");
                }
                last_extrusion_config = path.config;
                update_extrusion_offset = true;
            }
            else
            {
                update_extrusion_offset = false;
            }

            double speed = path.config->getSpeed();

            // for some movements such as prime tower purge, the speed may get changed by this factor
            speed *= path.speed_factor;

            // This seems to be the best location to place this, but still not ideal.
            if (path.mesh != current_mesh)
            {
                current_mesh = path.mesh;
                std::stringstream ss;
                ss << "MESH:" << (current_mesh ? current_mesh->mesh_name : "NONMESH");
                gcode.writeComment(ss.str());
            }
            if (path.config->isTravelPath())
            { // early comp for travel paths, which are handled more simply
                if (! path.perform_z_hop && final_travel_z != z && extruder_plan_idx == (extruder_plans.size() - 1) && path_idx == (paths.size() - 1))
                {
                    // Before the final travel, move up to the next layer height, on the current spot, with a sensible speed.
                    Point3 current_position = gcode.getPosition();
                    current_position.z = final_travel_z;
                    gcode.writeTravel(current_position, extruder.settings.get<Velocity>("speed_z_hop"));

                    // Prevent the final travel(s) from resetting to the 'previous' layer height.
                    gcode.setZ(final_travel_z);
                }
                for (unsigned int point_idx = 0; point_idx < path.points.size() - 1; point_idx++)
                {
                    gcode.writeTravel(path.points[point_idx], speed);
                }
                if (path.unretract_before_last_travel_move && final_travel_z == z)
                {
                    // We need to unretract before the last travel move of the path if the next path is an outer wall.
                    gcode.writeUnretractionAndPrime();
                }
                gcode.writeTravel(path.points.back(), speed);
                continue;
            }

            bool spiralize = path.spiralize;
            if (! spiralize) // normal (extrusion) move (with coasting)
            {
                // if path provides a valid (in range 0-100) fan speed, use it
                const double path_fan_speed = path.getFanSpeed();
                gcode.writeFanCommand(path_fan_speed != GCodePathConfig::FAN_SPEED_DEFAULT ? path_fan_speed : extruder_plan.getFanSpeed());

                bool coasting = extruder.settings.get<bool>("coasting_enable");
                if (coasting)
                {
                    coasting = writePathWithCoasting(gcode, extruder_plan_idx, path_idx, layer_thickness, insertTempOnTime);
                }
                if (! coasting) // not same as 'else', cause we might have changed [coasting] in the line above...
                { // normal path to gcode algorithm
                    Point prev_point = gcode.getPositionXY();
                    for (unsigned int point_idx = 0; point_idx < path.points.size(); point_idx++)
                    {
                        const auto [_, time] = extruder_plan.getPointToPointTime(prev_point, path.points[point_idx], path);
                        insertTempOnTime(time, path_idx);

                        const double extrude_speed = speed * path.speed_back_pressure_factor;
                        communication->sendLineTo(path.config->type, path.points[point_idx], path.getLineWidthForLayerView(), path.config->getLayerThickness(), extrude_speed);
                        gcode.writeExtrusion(path.points[point_idx], extrude_speed, path.getExtrusionMM3perMM(), path.config->type, update_extrusion_offset);

                        prev_point = path.points[point_idx];
                    }
                }
            }
            else
            { // SPIRALIZE
                // If we need to spiralize then raise the head slowly by 1 layer as this path progresses.
                float totalLength = 0.0;
                Point p0 = gcode.getPositionXY();
                for (unsigned int _path_idx = path_idx; _path_idx < paths.size() && ! paths[_path_idx].isTravelPath(); _path_idx++)
                {
                    GCodePath& _path = paths[_path_idx];
                    for (unsigned int point_idx = 0; point_idx < _path.points.size(); point_idx++)
                    {
                        Point p1 = _path.points[point_idx];
                        totalLength += vSizeMM(p0 - p1);
                        p0 = p1;
                    }
                }

                float length = 0.0;
                p0 = gcode.getPositionXY();
                for (; path_idx < paths.size() && paths[path_idx].spiralize; path_idx++)
                { // handle all consecutive spiralized paths > CHANGES path_idx!
                    GCodePath& path = paths[path_idx];

                    for (unsigned int point_idx = 0; point_idx < path.points.size(); point_idx++)
                    {
                        const Point p1 = path.points[point_idx];
                        length += vSizeMM(p0 - p1);
                        p0 = p1;
                        gcode.setZ(std::round(z + layer_thickness * length / totalLength));

                        const double extrude_speed = speed * path.speed_back_pressure_factor;
                        communication->sendLineTo(path.config->type, path.points[point_idx], path.getLineWidthForLayerView(), path.config->getLayerThickness(), extrude_speed);
                        gcode.writeExtrusion(path.points[point_idx], extrude_speed, path.getExtrusionMM3perMM(), path.config->type, update_extrusion_offset);
                    }
                    // for layer display only - the loop finished at the seam vertex but as we started from
                    // the location of the previous layer's seam vertex the loop may have a gap if this layer's
                    // seam vertex is "behind" the previous layer's seam vertex. So output another line segment
                    // that joins this layer's seam vertex to the following vertex. If the layers have been blended
                    // then this can cause a visible ridge (on the screen, not on the print) because the first vertex
                    // would have been shifted in x/y to make it nearer to the previous layer outline but the seam
                    // vertex would not be shifted (as it's the last vertex in the sequence). The smoother the model,
                    // the less the vertices are shifted and the less obvious is the ridge. If the layer display
                    // really displayed a spiral rather than slices of a spiral, this would not be required.
                    communication->sendLineTo(path.config->type, path.points[0], path.getLineWidthForLayerView(), path.config->getLayerThickness(), speed);
                }
                path_idx--; // the last path_idx didnt spiralize, so it's not part of the current spiralize path
            }
        } // paths for this extruder /\  .

        if (extruder.settings.get<bool>("cool_lift_head") && extruder_plan.extraTime > 0.0)
        {
            gcode.writeComment("Small layer, adding delay");
            const RetractionAndWipeConfig& retraction_config
                = current_mesh ? current_mesh->retraction_wipe_config : storage.retraction_wipe_config_per_extruder[gcode.getExtruderNr()];
            gcode.writeRetraction(retraction_config.retraction_config);
            if (extruder_plan_idx == extruder_plans.size() - 1 || ! extruder.settings.get<bool>("machine_extruder_end_pos_abs"))
            { // only do the z-hop if it's the last extruder plan; otherwise it's already at the switching bay area
                // or do it anyway when we switch extruder in-place
                gcode.writeZhopStart(MM2INT(3.0));
            }
            gcode.writeDelay(extruder_plan.extraTime);
        }

        extruder_plan.handleAllRemainingInserts(gcode);
    } // extruder plans /\  .

    communication->sendLayerComplete(layer_nr, z, layer_thickness);
    gcode.updateTotalPrintTime();
}

void LayerPlan::overrideFanSpeeds(double speed)
{
    for (ExtruderPlan& extruder_plan : extruder_plans)
    {
        extruder_plan.setFanSpeed(speed);
    }
}


bool LayerPlan::makeRetractSwitchRetract(unsigned int extruder_plan_idx, unsigned int path_idx)
{
    std::vector<GCodePath>& paths = extruder_plans[extruder_plan_idx].paths;
    for (unsigned int path_idx2 = path_idx + 1; path_idx2 < paths.size(); path_idx2++)
    {
        if (paths[path_idx2].getExtrusionMM3perMM() > 0)
        {
            return false;
        }
    }

    if (extruder_plans.size() <= extruder_plan_idx + 1)
    {
        return false; // TODO: check first extruder of the next layer! (generally only on the last layer of the second extruder)
    }

    if (extruder_plans[extruder_plan_idx + 1].extruder_nr != extruder_plans[extruder_plan_idx].extruder_nr)
    {
        return true;
    }
    else
    {
        return false;
    }
}

bool LayerPlan::writePathWithCoasting(
    GCodeExport& gcode,
    const size_t extruder_plan_idx,
    const size_t path_idx,
    const coord_t layer_thickness,
    const std::function<void(const double, const int64_t)> insertTempOnTime)
{
    ExtruderPlan& extruder_plan = extruder_plans[extruder_plan_idx];
    const ExtruderTrain& extruder = Application::getInstance().current_slice->scene.extruders[extruder_plan.extruder_nr];
    const double coasting_volume = extruder.settings.get<double>("coasting_volume");
    if (coasting_volume <= 0)
    {
        return false;
    }
    const std::vector<GCodePath>& paths = extruder_plan.paths;
    const GCodePath& path = paths[path_idx];
    if (path_idx + 1 >= paths.size() || (path.isTravelPath() || ! paths[path_idx + 1].config->isTravelPath()) || path.points.size() < 2)
    {
        return false;
    }

    coord_t coasting_min_dist_considered = MM2INT(0.1); // hardcoded setting for when to not perform coasting

    const double extrude_speed = path.config->getSpeed() * path.speed_factor * path.speed_back_pressure_factor;

    const coord_t coasting_dist
        = MM2INT(MM2_2INT(coasting_volume) / layer_thickness) / path.config->getLineWidth(); // closing brackets of MM2INT at weird places for precision issues
    const double coasting_min_volume = extruder.settings.get<double>("coasting_min_volume");
    const coord_t coasting_min_dist = MM2INT(MM2_2INT(coasting_min_volume + coasting_volume) / layer_thickness)
                                    / path.config->getLineWidth(); // closing brackets of MM2INT at weird places for precision issues
    //           /\ the minimal distance when coasting will coast the full coasting volume instead of linearly less with linearly smaller paths

    std::vector<coord_t> accumulated_dist_per_point; // the first accumulated dist is that of the last point! (that of the last point is always zero...)
    accumulated_dist_per_point.push_back(0);

    coord_t accumulated_dist = 0;

    bool length_is_less_than_min_dist = true;

    unsigned int acc_dist_idx_gt_coast_dist = NO_INDEX; // the index of the first point with accumulated_dist more than coasting_dist (= index into accumulated_dist_per_point)
                                                        // == the point printed BEFORE the start point for coasting

    const Point* last = &path.points[path.points.size() - 1];
    for (unsigned int backward_point_idx = 1; backward_point_idx < path.points.size(); backward_point_idx++)
    {
        const Point& point = path.points[path.points.size() - 1 - backward_point_idx];
        const coord_t distance = vSize(point - *last);
        accumulated_dist += distance;
        accumulated_dist_per_point.push_back(accumulated_dist);

        if (acc_dist_idx_gt_coast_dist == NO_INDEX && accumulated_dist >= coasting_dist)
        {
            acc_dist_idx_gt_coast_dist = backward_point_idx; // the newly added point
        }

        if (accumulated_dist >= coasting_min_dist)
        {
            length_is_less_than_min_dist = false;
            break;
        }

        last = &point;
    }

    if (accumulated_dist < coasting_min_dist_considered)
    {
        return false;
    }
    coord_t actual_coasting_dist = coasting_dist;
    if (length_is_less_than_min_dist)
    {
        // in this case accumulated_dist is the length of the whole path
        actual_coasting_dist = accumulated_dist * coasting_dist / coasting_min_dist;
        if (actual_coasting_dist == 0) // Downscaling due to Minimum Coasting Distance reduces coasting to less than 1 micron.
        {
            return false; // Skip coasting at all then.
        }
        for (acc_dist_idx_gt_coast_dist = 1; acc_dist_idx_gt_coast_dist < accumulated_dist_per_point.size(); acc_dist_idx_gt_coast_dist++)
        { // search for the correct coast_dist_idx
            if (accumulated_dist_per_point[acc_dist_idx_gt_coast_dist] >= actual_coasting_dist)
            {
                break;
            }
        }
    }

    assert(acc_dist_idx_gt_coast_dist < accumulated_dist_per_point.size()); // something has gone wrong; coasting_min_dist < coasting_dist ?

    const size_t point_idx_before_start = path.points.size() - 1 - acc_dist_idx_gt_coast_dist;

    Point start;
    { // computation of begin point of coasting
        const coord_t residual_dist = actual_coasting_dist - accumulated_dist_per_point[acc_dist_idx_gt_coast_dist - 1];
        const Point& a = path.points[point_idx_before_start];
        const Point& b = path.points[point_idx_before_start + 1];
        start = b + normal(a - b, residual_dist);
    }

    Point prev_pt = gcode.getPositionXY();
    { // write normal extrude path:
        Communication* communication = Application::getInstance().communication;
        for (size_t point_idx = 0; point_idx <= point_idx_before_start; point_idx++)
        {
            auto [_, time] = extruder_plan.getPointToPointTime(prev_pt, path.points[point_idx], path);
            insertTempOnTime(time, path_idx);

            communication->sendLineTo(path.config->type, path.points[point_idx], path.getLineWidthForLayerView(), path.config->getLayerThickness(), extrude_speed);
            gcode.writeExtrusion(path.points[point_idx], extrude_speed, path.getExtrusionMM3perMM(), path.config->type);

            prev_pt = path.points[point_idx];
        }
        communication->sendLineTo(path.config->type, start, path.getLineWidthForLayerView(), path.config->getLayerThickness(), extrude_speed);
        gcode.writeExtrusion(start, extrude_speed, path.getExtrusionMM3perMM(), path.config->type);
    }

    // write coasting path
    for (size_t point_idx = point_idx_before_start + 1; point_idx < path.points.size(); point_idx++)
    {
        auto [_, time] = extruder_plan.getPointToPointTime(prev_pt, path.points[point_idx], path);
        insertTempOnTime(time, path_idx);

        const Ratio coasting_speed_modifier = extruder.settings.get<Ratio>("coasting_speed");
        const Velocity speed = Velocity(coasting_speed_modifier * path.config->getSpeed());
        gcode.writeTravel(path.points[point_idx], speed);

        prev_pt = path.points[point_idx];
    }
    return true;
}

void LayerPlan::applyBackPressureCompensation()
{
    for (auto& extruder_plan : extruder_plans)
    {
        const Ratio back_pressure_compensation
            = Application::getInstance().current_slice->scene.extruders[extruder_plan.extruder_nr].settings.get<Ratio>("speed_equalize_flow_width_factor");
        if (back_pressure_compensation != 0.0)
        {
            extruder_plan.applyBackPressureCompensation(back_pressure_compensation);
        }
    }
}

LayerIndex LayerPlan::getLayerNr() const
{
    return layer_nr;
}

Point LayerPlan::getLastPlannedPositionOrStartingPosition() const
{
    return last_planned_position.value_or(layer_start_pos_per_extruder[getExtruder()]);
}

bool LayerPlan::getIsInsideMesh() const
{
    return was_inside;
}

bool LayerPlan::getSkirtBrimIsPlanned(unsigned int extruder_nr) const
{
    return skirt_brim_is_processed[extruder_nr];
}

void LayerPlan::setSkirtBrimIsPlanned(unsigned int extruder_nr)
{
    skirt_brim_is_processed[extruder_nr] = true;
}

size_t LayerPlan::getExtruder() const
{
    return extruder_plans.back().extruder_nr;
}

void LayerPlan::setBridgeWallMask(const Polygons& polys)
{
    bridge_wall_mask = polys;
}

void LayerPlan::setOverhangMask(const Polygons& polys)
{
    overhang_mask = polys;
}

} // namespace cura<|MERGE_RESOLUTION|>--- conflicted
+++ resolved
@@ -962,14 +962,9 @@
 
     const coord_t min_bridge_line_len = settings.get<coord_t>("bridge_wall_min_length");
 
-<<<<<<< HEAD
     const Ratio nominal_line_width_multiplier{
         1.0 / Ratio{ static_cast<Ratio::value_type>(non_bridge_config.getLineWidth()) }
     }; // we multiply the flow with the actual wanted line width (for that junction), and then multiply with this
-=======
-    const Ratio nominal_line_width_multiplier
-        = 1.0 / Ratio(non_bridge_config.getLineWidth()); // we multiply the flow with the actual wanted line width (for that junction), and then multiply with this
->>>>>>> 851bac85
 
     // helper function to calculate the distance from the start of the current wall line to the first bridge segment
 
@@ -1913,12 +1908,9 @@
     for (size_t extruder_plan_idx = 0; extruder_plan_idx < extruder_plans.size(); extruder_plan_idx++)
     {
         ExtruderPlan& extruder_plan = extruder_plans[extruder_plan_idx];
-<<<<<<< HEAD
-=======
 
         // TODO: Insert modify slot for the gcodepaths CURA-10446
 
->>>>>>> 851bac85
         const RetractionAndWipeConfig* retraction_config
             = current_mesh ? &current_mesh->retraction_wipe_config : &storage.retraction_wipe_config_per_extruder[extruder_plan.extruder_nr];
         coord_t z_hop_height = retraction_config->retraction_config.zHop;
