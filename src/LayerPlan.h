--- conflicted
+++ resolved
@@ -586,14 +586,9 @@
      * polyline).
      * \param is_reversed Whether to print this wall in reverse direction.
      */
-<<<<<<< HEAD
-    void addWall(ConstPolygonRef wall, int start_idx, const SliceMeshStorage& mesh, const GCodePathConfig& non_bridge_config, const GCodePathConfig& bridge_config, WallOverlapComputation* wall_overlap_computation, coord_t wall_0_wipe_dist, float flow_ratio, bool always_retract);
-    void addWall(const std::vector<ExtrusionJunction>& wall, int start_idx, const SliceMeshStorage& mesh, const GCodePathConfig& non_bridge_config, const GCodePathConfig& bridge_config, WallOverlapComputation* wall_overlap_computation, coord_t wall_0_wipe_dist, float flow_ratio, bool always_retract, const bool is_closed = false, const bool is_reversed = false);
-    void addWall(const std::vector<ExtrusionJunction>& wall, int start_idx, const SupportConfig& support_config, const GCodePathConfig& path_config);
-=======
     void addWall(ConstPolygonRef wall, int start_idx, const SliceMeshStorage& mesh, const GCodePathConfig& non_bridge_config, const GCodePathConfig& bridge_config, coord_t wall_0_wipe_dist, float flow_ratio, bool always_retract);
     void addWall(const std::vector<ExtrusionJunction>& wall, int start_idx, const SliceMeshStorage& mesh, const GCodePathConfig& non_bridge_config, const GCodePathConfig& bridge_config, coord_t wall_0_wipe_dist, float flow_ratio, bool always_retract, const bool is_closed = false, const bool is_reversed = false);
->>>>>>> f53d18c9
+    void addWall(const std::vector<ExtrusionJunction>& wall, int start_idx, const SupportConfig& support_config, const GCodePathConfig& path_config);
 
     /*!
      * Add walls (polygons) to the gcode with optimized order.
