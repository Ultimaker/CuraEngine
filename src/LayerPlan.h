--- conflicted
+++ resolved
@@ -608,17 +608,13 @@
      * 
      * \param distance The distance to the comb boundary after we moved inside it.
      */
-<<<<<<< HEAD
     void moveInsideCombBoundary(const coord_t distance);
-=======
-    void moveInsideCombBoundary(int distance);
 
     /*!
      * Having all extruder plans ready including travels, we can now optimize the final result by merging some lines together
      * \param starting_position Start from this coordinate.
      * */
     void optimizePaths(const Point& starting_position);
->>>>>>> af1f1bf6
 };
 
 }//namespace cura
