// Copyright (c) 2022 Ultimaker B.V.
// CuraEngine is released under the terms of the AGPLv3 or higher.

#include "PrimeTower.h"

#include <algorithm>
#include <limits>

#include <spdlog/spdlog.h>

#include "Application.h" //To get settings.
#include "ExtruderTrain.h"
#include "LayerPlan.h"
#include "PrintFeature.h"
#include "Scene.h"
#include "Slice.h"
#include "gcodeExport.h"
#include "infill.h"
#include "raft.h"
#include "sliceDataStorage.h"

#define CIRCLE_RESOLUTION 32 // The number of vertices in each circle.
#define ARC_RESOLUTION 4 // The number of segments in each arc of a wheel


namespace cura
{

PrimeTower::PrimeTower()
    : wipe_from_middle_(false)
{
    const Scene& scene = Application::getInstance().current_slice_->scene;
    PrimeTowerMethod method = scene.current_mesh_group->settings.get<PrimeTowerMethod>("prime_tower_mode");

    {
        EPlatformAdhesion adhesion_type = scene.current_mesh_group->settings.get<EPlatformAdhesion>("adhesion_type");

        // When we have multiple extruders sharing the same heater/nozzle, we expect that all the extruders have been
        //'primed' by the print-start gcode script, but we don't know which one has been left at the tip of the nozzle
        // and whether it needs 'purging' (before extruding a pure material) or not, so we need to prime (actually purge)
        // each extruder before it is used for the model. This can done by the (per-extruder) brim lines or (per-extruder)
        // skirt lines when they are used, but we need to do that inside the first prime-tower layer when they are not
        // used (sacrifying for this purpose the usual single-extruder first layer, that would be better for prime-tower
        // adhesion).

        multiple_extruders_on_first_layer_ = (method == PrimeTowerMethod::INTERLEAVED) || (method == PrimeTowerMethod::NORMAL)
                                          || (scene.current_mesh_group->settings.get<bool>("machine_extruders_share_nozzle")
                                              && ((adhesion_type != EPlatformAdhesion::SKIRT) && (adhesion_type != EPlatformAdhesion::BRIM)));
    }

    enabled_ = scene.current_mesh_group->settings.get<bool>("prime_tower_enable") && scene.current_mesh_group->settings.get<coord_t>("prime_tower_min_volume") > 10
            && scene.current_mesh_group->settings.get<coord_t>("prime_tower_size") > 10;

    would_have_actual_tower_ = enabled_; // Assume so for now.

    extruder_count_ = scene.extruders.size();
    extruder_order_.resize(extruder_count_);
    for (unsigned int extruder_nr = 0; extruder_nr < extruder_count_; extruder_nr++)
    {
        extruder_order_[extruder_nr] = extruder_nr; // Start with default order, then sort.
    }
    // Sort from high adhesion to low adhesion.
    const Scene* scene_pointer = &scene; // Communicate to lambda via pointer to prevent copy.
    std::stable_sort(
        extruder_order_.begin(),
        extruder_order_.end(),
        [scene_pointer](const unsigned int& extruder_nr_a, const unsigned int& extruder_nr_b) -> bool
        {
            const Ratio adhesion_a = scene_pointer->extruders[extruder_nr_a].settings_.get<Ratio>("material_adhesion_tendency");
            const Ratio adhesion_b = scene_pointer->extruders[extruder_nr_b].settings_.get<Ratio>("material_adhesion_tendency");
            return adhesion_a < adhesion_b;
        });
}

void PrimeTower::checkUsed(const SliceDataStorage& storage)
{
    std::vector<bool> extruder_is_used = storage.getExtrudersUsed();
    size_t used_extruder_count = 0;
    for (bool is_used : extruder_is_used)
    {
        used_extruder_count += is_used;
    }
    if (used_extruder_count <= 1)
    {
        enabled_ = false;
    }
}

void PrimeTower::generateGroundpoly()
{
    if (! enabled_)
    {
        return;
    }

    const Scene& scene = Application::getInstance().current_slice_->scene;
    const Settings& mesh_group_settings = scene.current_mesh_group->settings;
    const coord_t tower_size = mesh_group_settings.get<coord_t>("prime_tower_size");

    const coord_t x = mesh_group_settings.get<coord_t>("prime_tower_position_x");
    const coord_t y = mesh_group_settings.get<coord_t>("prime_tower_position_y");
    const coord_t tower_radius = tower_size / 2;
    outer_poly_.push_back(PolygonUtils::makeCircle(Point2LL(x - tower_radius, y + tower_radius), tower_radius, TAU / CIRCLE_RESOLUTION));
    middle_ = Point2LL(x - tower_size / 2, y + tower_size / 2);

    post_wipe_point_ = Point2LL(x - tower_size / 2, y + tower_size / 2);
}

void PrimeTower::generatePaths(const SliceDataStorage& storage)
{
    checkUsed(storage);

    const int raft_total_extra_layers = Raft::getTotalExtraLayers();
    would_have_actual_tower_ = storage.max_print_height_second_to_last_extruder
                            >= -raft_total_extra_layers; // Maybe it turns out that we don't need a prime tower after all because there are no layer switches.
    if (would_have_actual_tower_ && enabled_)
    {
        generateGroundpoly();

        std::vector<coord_t> cumulative_insets;
        generatePaths_denseInfill(cumulative_insets);

        generateStartLocations();

        generatePaths_sparseInfill(cumulative_insets);
    }
}

void PrimeTower::generatePaths_denseInfill(std::vector<coord_t>& cumulative_insets)
{
    const Scene& scene = Application::getInstance().current_slice_->scene;
    const Settings& mesh_group_settings = scene.current_mesh_group->settings;
    const coord_t layer_height = mesh_group_settings.get<coord_t>("layer_height");
    const PrimeTowerMethod method = mesh_group_settings.get<PrimeTowerMethod>("prime_tower_mode");
    const bool base_enabled = mesh_group_settings.get<bool>("prime_tower_brim_enable");
    const coord_t base_extra_radius = scene.settings.get<coord_t>("prime_tower_base_size");
    const bool has_raft = mesh_group_settings.get<EPlatformAdhesion>("adhesion_type") == EPlatformAdhesion::RAFT;
    const coord_t base_height = std::max(scene.settings.get<coord_t>("prime_tower_base_height"), has_raft ? layer_height : 0);
    const double base_curve_magnitude = mesh_group_settings.get<double>("prime_tower_base_curve_magnitude");

    prime_moves_.resize(extruder_count_);
    base_extra_moves_.resize(extruder_count_);
    inset_extra_moves_.resize(extruder_count_);

    coord_t cumulative_inset = 0; // Each tower shape is going to be printed inside the other. This is the inset we're doing for each extruder.
    for (size_t extruder_nr : extruder_order_)
    {
        const coord_t line_width = scene.extruders[extruder_nr].settings_.get<coord_t>("prime_tower_line_width");
        const coord_t required_volume = MM3_2INT(scene.extruders[extruder_nr].settings_.get<double>("prime_tower_min_volume"));
        const Ratio flow = scene.extruders[extruder_nr].settings_.get<Ratio>("prime_tower_flow");
        coord_t current_volume = 0;
        Shape& prime_moves = prime_moves_[extruder_nr];

        // Create the walls of the prime tower.
        unsigned int wall_nr = 0;
        for (; current_volume < required_volume; wall_nr++)
        {
            // Create a new polygon with an offset from the outer polygon.
            Shape polygons = outer_poly_.offset(-cumulative_inset - wall_nr * line_width - line_width / 2);
            prime_moves.add(polygons);
            current_volume += polygons.length() * line_width * layer_height * flow;
            if (polygons.empty()) // Don't continue. We won't ever reach the required volume because it doesn't fit.
            {
                break;
            }
        }

        // Generate the base outside extra rings
        if ((method == PrimeTowerMethod::INTERLEAVED || (extruder_nr == extruder_order_.front() && method == PrimeTowerMethod::NORMAL)) && (base_enabled || has_raft)
            && base_extra_radius > 0 && base_height > 0)
        {
            for (coord_t z = 0; z < base_height; z += layer_height)
            {
                double brim_radius_factor = std::pow((1.0 - static_cast<double>(z) / base_height), base_curve_magnitude);
                coord_t extra_radius = base_extra_radius * brim_radius_factor;
                size_t extra_rings = extra_radius / line_width;
                if (extra_rings == 0)
                {
                    break;
                }
                extra_radius = line_width * extra_rings;
                outer_poly_base_.push_back(outer_poly_.offset(extra_radius));

                base_extra_moves_[extruder_nr].push_back(PolygonUtils::generateOutset(outer_poly_, extra_rings, line_width));
            }
        }

        cumulative_inset += wall_nr * line_width;
        cumulative_insets.push_back(cumulative_inset);
    }

    // Now we have the total cumulative inset, generate the base inside extra rings
    for (size_t extruder_nr : extruder_order_)
    {
        if (extruder_nr == extruder_order_.back() || method == PrimeTowerMethod::INTERLEAVED)
        {
<<<<<<< HEAD
            Shape base_extra_moves = PolygonUtils::generateInset(outer_poly_, line_width, cumulative_inset);
            if (! base_extra_moves.empty())
=======
            const coord_t line_width = scene.extruders[extruder_nr].settings_.get<coord_t>("prime_tower_line_width");
            Polygons pattern = PolygonUtils::generateInset(outer_poly_, line_width, cumulative_inset);
            if (! pattern.empty())
>>>>>>> 8b1757ec
            {
                inset_extra_moves_[extruder_nr].add(pattern);
            }
        }
    }
}

void PrimeTower::generatePaths_sparseInfill(const std::vector<coord_t>& cumulative_insets)
{
    const Scene& scene = Application::getInstance().current_slice_->scene;
    const Settings& mesh_group_settings = scene.current_mesh_group->settings;
    const PrimeTowerMethod method = mesh_group_settings.get<PrimeTowerMethod>("prime_tower_mode");

    struct ActualExtruder
    {
        size_t number;
        coord_t line_width;
    };

    std::vector<ActualExtruder> actual_extruders;
    actual_extruders.reserve(extruder_order_.size());
    for (size_t extruder_nr : extruder_order_)
    {
        const coord_t line_width = scene.extruders[extruder_nr].settings_.get<coord_t>("prime_tower_line_width");
        actual_extruders.push_back({ extruder_nr, line_width });
    }

    if (method == PrimeTowerMethod::INTERLEAVED || method == PrimeTowerMethod::NORMAL)
    {
        const size_t nb_extruders = scene.extruders.size();

        // Pre-compute radiuses of each extruder ring
        std::vector<coord_t> rings_radii;
        const coord_t tower_size = mesh_group_settings.get<coord_t>("prime_tower_size");
        const coord_t tower_radius = tower_size / 2;

        rings_radii.push_back(tower_radius);
        for (const coord_t& cumulative_inset : cumulative_insets)
        {
            rings_radii.push_back(tower_radius - cumulative_inset);
        }

        // Generate all possible extruders combinations, e.g. if there are 4 extruders, we have combinations
        // 0 / 0-1 / 0-1-2 / 0-1-2-3 / 1 / 1-2 / 1-2-3 / 2 / 2-3 / 3
        // A combination is represented by a bitmask
        for (size_t first_extruder_idx = 0; first_extruder_idx < nb_extruders; ++first_extruder_idx)
        {
            size_t nb_extruders_sparse = method == PrimeTowerMethod::NORMAL ? first_extruder_idx + 1 : nb_extruders;

            for (size_t last_extruder_idx = first_extruder_idx; last_extruder_idx < nb_extruders_sparse; ++last_extruder_idx)
            {
                size_t extruders_combination = 0;
                for (size_t extruder_idx = first_extruder_idx; extruder_idx <= last_extruder_idx; ++extruder_idx)
                {
                    size_t extruder_nr = extruder_order_.at(extruder_idx);
                    extruders_combination |= (1 << extruder_nr);
                }

                std::map<size_t, Polygons> infills_for_combination;
                for (const ActualExtruder& actual_extruder : actual_extruders)
                {
                    if (method == PrimeTowerMethod::INTERLEAVED || actual_extruder.number == extruder_order_.at(first_extruder_idx))
                    {
                        Polygons infill = generatePath_sparseInfill(first_extruder_idx, last_extruder_idx, rings_radii, actual_extruder.line_width, actual_extruder.number);
                        infills_for_combination[actual_extruder.number] = infill;
                    }
                }

                sparse_pattern_per_extruders_[extruders_combination] = infills_for_combination;
            }
        }
    }
}

Polygons PrimeTower::generatePath_sparseInfill(
    const size_t first_extruder_idx,
    const size_t last_extruder_idx,
    const std::vector<coord_t>& rings_radii,
    const coord_t line_width,
    const size_t actual_extruder_nr)
{
    const Scene& scene = Application::getInstance().current_slice_->scene;
    const coord_t max_bridging_distance = scene.extruders[actual_extruder_nr].settings_.get<coord_t>("prime_tower_max_bridging_distance");
    const coord_t outer_radius = rings_radii[first_extruder_idx];
    const coord_t inner_radius = rings_radii[last_extruder_idx + 1];
    const coord_t radius_delta = outer_radius - inner_radius;
    const coord_t semi_line_width = line_width / 2;

    Polygons pattern;

    // Split ring according to max bridging distance
    const size_t nb_rings = std::ceil(static_cast<float>(radius_delta) / max_bridging_distance);
    if (nb_rings)
    {
        const coord_t actual_radius_step = radius_delta / nb_rings;

        for (size_t i = 0; i < nb_rings; ++i)
        {
            const coord_t ring_inner_radius = (inner_radius + i * actual_radius_step) + semi_line_width;
            const coord_t ring_outer_radius = (inner_radius + (i + 1) * actual_radius_step) - semi_line_width;

            const size_t semi_nb_spokes = std::ceil((std::numbers::pi * ring_outer_radius) / max_bridging_distance);

            pattern.add(PolygonUtils::makeWheel(middle_, ring_inner_radius, ring_outer_radius, semi_nb_spokes, ARC_RESOLUTION));
        }
    }

    return pattern;
}

void PrimeTower::generateStartLocations()
{
    // Evenly spread out a number of dots along the prime tower's outline. This is done for the complete outline,
    // so use the same start and end segments for this.
    PolygonsPointIndex segment_start = PolygonsPointIndex(&outer_poly_, 0, 0);
    PolygonsPointIndex segment_end = segment_start;

    PolygonUtils::spreadDots(segment_start, segment_end, number_of_prime_tower_start_locations_, prime_tower_start_locations_);
}

void PrimeTower::addToGcode(
    const SliceDataStorage& storage,
    LayerPlan& gcode_layer,
    const std::vector<ExtruderUse>& required_extruder_prime,
    const size_t prev_extruder_nr,
    const size_t new_extruder_nr) const
{
    if (! (enabled_ && would_have_actual_tower_))
    {
        return;
    }

    if (gcode_layer.getPrimeTowerIsPlanned(new_extruder_nr))
    { // don't print the prime tower if it has been printed already with this extruder.
        return;
    }

    const LayerIndex layer_nr = gcode_layer.getLayerNr();
    if (layer_nr > storage.max_print_height_second_to_last_extruder + 1)
    {
        return;
    }

    bool post_wipe = Application::getInstance().current_slice_->scene.extruders[prev_extruder_nr].settings_.get<bool>("prime_tower_wipe_enabled");

    // Do not wipe on the first layer, we will generate non-hollow prime tower there for better bed adhesion.
    if (prev_extruder_nr == new_extruder_nr || layer_nr == 0)
    {
        post_wipe = false;
    }

    auto extruder_iterator = std::find_if(
        required_extruder_prime.begin(),
        required_extruder_prime.end(),
        [new_extruder_nr](const ExtruderUse& extruder_use)
        {
            return extruder_use.extruder_nr == new_extruder_nr;
        });

    if (extruder_iterator == required_extruder_prime.end())
    {
        // Extruder is not used on this layer
        return;
    }

    size_t new_extruder_idx;
    auto iterator = std::find(extruder_order_.begin(), extruder_order_.end(), new_extruder_nr);
    if (iterator != extruder_order_.end())
    {
        new_extruder_idx = iterator - extruder_order_.begin();
    }
    else
    {
        // Given extruder nr is not registered ?!
        return;
    }

    PrimeTowerMethod method = Application::getInstance().current_slice_->scene.current_mesh_group->settings.get<PrimeTowerMethod>("prime_tower_mode");
    std::vector<size_t> extra_primed_extruders_idx;

    switch (extruder_iterator->prime)
    {
    case ExtruderPrime::None:
        if (method != PrimeTowerMethod::INTERLEAVED)
        {
            gcode_layer.setPrimeTowerIsPlanned(new_extruder_nr);
        }
        break;

    case ExtruderPrime::Sparse:
        gotoStartLocation(gcode_layer, new_extruder_nr);
        extra_primed_extruders_idx = findExtrudersSparseInfill(gcode_layer, required_extruder_prime, method, { new_extruder_idx });
        addToGcode_sparseInfill(gcode_layer, extra_primed_extruders_idx, new_extruder_nr);
        break;

    case ExtruderPrime::Prime:
        gotoStartLocation(gcode_layer, new_extruder_nr);

        addToGcode_denseInfill(gcode_layer, new_extruder_nr);
        gcode_layer.setPrimeTowerIsPlanned(new_extruder_nr);

        if (method == PrimeTowerMethod::INTERLEAVED && gcode_layer.getLayerNr() <= storage.max_print_height_second_to_last_extruder)
        {
            // Whatever happens before and after, use the current extruder to prime all the non-required extruders now
            extra_primed_extruders_idx = findExtrudersSparseInfill(gcode_layer, required_extruder_prime, method);
            addToGcode_sparseInfill(gcode_layer, extra_primed_extruders_idx, new_extruder_nr);
        }
        break;
    }

    if (! gcode_layer.getPrimeTowerBaseIsPlanned() && addToGcode_base(gcode_layer, new_extruder_nr))
    {
        gcode_layer.setPrimeTowerBaseIsPlanned();
    }

    if (! gcode_layer.getPrimeTowerInsetIsPlanned() && addToGcode_inset(gcode_layer, new_extruder_nr))
    {
        gcode_layer.setPrimeTowerInsetIsPlanned();
    }

    for (const size_t& primed_extruder_idx : extra_primed_extruders_idx)
    {
        gcode_layer.setPrimeTowerIsPlanned(extruder_order_.at(primed_extruder_idx));
    }

    // post-wipe:
    if (post_wipe)
    {
        // Make sure we wipe the old extruder on the prime tower.
        const Settings& previous_settings = Application::getInstance().current_slice_->scene.extruders[prev_extruder_nr].settings_;
        const Point2LL previous_nozzle_offset = Point2LL(previous_settings.get<coord_t>("machine_nozzle_offset_x"), previous_settings.get<coord_t>("machine_nozzle_offset_y"));
        const Settings& new_settings = Application::getInstance().current_slice_->scene.extruders[new_extruder_nr].settings_;
        const Point2LL new_nozzle_offset = Point2LL(new_settings.get<coord_t>("machine_nozzle_offset_x"), new_settings.get<coord_t>("machine_nozzle_offset_y"));
        gcode_layer.addTravel(post_wipe_point_ - previous_nozzle_offset + new_nozzle_offset);
    }
}

void PrimeTower::addToGcode_denseInfill(LayerPlan& gcode_layer, const size_t extruder_nr) const
{
    const size_t raft_total_extra_layers = Raft::getTotalExtraLayers();
    const bool adhesion_raft = raft_total_extra_layers > 0;
    LayerIndex absolute_layer_number = gcode_layer.getLayerNr() + raft_total_extra_layers;

    if (! adhesion_raft || absolute_layer_number > 0)
    {
        // Actual prime pattern
        const GCodePathConfig& config = gcode_layer.configs_storage_.prime_tower_config_per_extruder[extruder_nr];
        const Shape& pattern = prime_moves_[extruder_nr];
        gcode_layer.addPolygonsByOptimizer(pattern, config);
    }
}

bool PrimeTower::addToGcode_base(LayerPlan& gcode_layer, const size_t extruder_nr) const
{
    const size_t raft_total_extra_layers = Raft::getTotalExtraLayers();
    LayerIndex absolute_layer_number = gcode_layer.getLayerNr() + raft_total_extra_layers;

    const std::vector<Shape>& pattern_extra_brim = base_extra_moves_[extruder_nr];
    if (absolute_layer_number < pattern_extra_brim.size())
    {
        // Extra rings for stronger base
<<<<<<< HEAD
        const GCodePathConfig& config = gcode_layer.configs_storage_.prime_tower_config_per_extruder[extruder_nr];
        const Shape& pattern = pattern_extra_brim[absolute_layer_number];
        gcode_layer.addPolygonsByOptimizer(pattern, config);
=======
        const Polygons& pattern = pattern_extra_brim[absolute_layer_number];
        if (! pattern.empty())
        {
            const GCodePathConfig& config = gcode_layer.configs_storage_.prime_tower_config_per_extruder[extruder_nr];
            gcode_layer.addPolygonsByOptimizer(pattern, config);
            return true;
        }
    }

    return false;
}

bool PrimeTower::addToGcode_inset(LayerPlan& gcode_layer, const size_t extruder_nr) const
{
    const size_t raft_total_extra_layers = Raft::getTotalExtraLayers();
    LayerIndex absolute_layer_number = gcode_layer.getLayerNr() + raft_total_extra_layers;

    if (absolute_layer_number == 0) // Extra-adhesion on very first layer only
    {
        const Polygons& pattern_extra_inset = inset_extra_moves_[extruder_nr];
        if (! pattern_extra_inset.empty())
        {
            const GCodePathConfig& config = gcode_layer.configs_storage_.prime_tower_config_per_extruder[extruder_nr];
            gcode_layer.addPolygonsByOptimizer(pattern_extra_inset, config);
            return true;
        }
    }

    return false;
}

void PrimeTower::addToGcode_sparseInfill(LayerPlan& gcode_layer, const std::vector<size_t>& extruders_to_prime_idx, const size_t current_extruder_nr) const
{
    std::vector<std::vector<size_t>> extruders_to_prime_idx_grouped;

    // Group extruders which are besides each other
    for (size_t extruder_to_prime_idx : extruders_to_prime_idx)
    {
        if (extruders_to_prime_idx_grouped.empty())
        {
            // First extruder : create new group
            extruders_to_prime_idx_grouped.push_back({ extruder_to_prime_idx });
        }
        else
        {
            std::vector<size_t>& last_group = extruders_to_prime_idx_grouped.back();
            if (last_group.back() == extruder_to_prime_idx - 1)
            {
                // New extruders which belongs to same group
                last_group.push_back(extruder_to_prime_idx);
            }
            else
            {
                // New extruders which belongs to new group
                extruders_to_prime_idx_grouped.push_back({ extruder_to_prime_idx });
            }
        }
    }

    // And finally, append patterns for each group
    const GCodePathConfig& config = gcode_layer.configs_storage_.prime_tower_config_per_extruder[current_extruder_nr];

    for (const std::vector<size_t>& group_idx : extruders_to_prime_idx_grouped)
    {
        size_t mask = 0;
        for (const size_t& extruder_idx : group_idx)
        {
            mask |= (1 << extruder_order_.at(extruder_idx));
        }

        auto iterator_combination = sparse_pattern_per_extruders_.find(mask);
        if (iterator_combination != sparse_pattern_per_extruders_.end())
        {
            const std::map<size_t, Polygons>& infill_for_combination = iterator_combination->second;

            auto iterator_extruder_nr = infill_for_combination.find(current_extruder_nr);
            if (iterator_extruder_nr != infill_for_combination.end())
            {
                gcode_layer.addPolygonsByOptimizer(iterator_extruder_nr->second, config);
            }
            else
            {
                spdlog::warn("Sparse pattern not found for extruder {}, skipping\n", current_extruder_nr);
            }
        }
        else
        {
            spdlog::warn("Sparse pattern not found for group {}, skipping\n", mask);
        }
>>>>>>> 8b1757ec
    }
}

std::vector<size_t> PrimeTower::findExtrudersSparseInfill(
    LayerPlan& gcode_layer,
    const std::vector<ExtruderUse>& required_extruder_prime,
    PrimeTowerMethod method,
    const std::vector<size_t>& initial_list_idx) const
{
    std::vector<size_t> extruders_to_prime_idx;

    for (size_t extruder_idx = 0; extruder_idx < extruder_order_.size(); extruder_idx++)
    {
        auto iterator_initial_list = std::find(initial_list_idx.begin(), initial_list_idx.end(), extruder_idx);
        bool is_in_initial_list = iterator_initial_list != initial_list_idx.end();

        if (is_in_initial_list)
        {
            extruders_to_prime_idx.push_back(extruder_idx);
        }
        else
        {
            size_t extruder_nr = extruder_order_.at(extruder_idx);
            if (method == PrimeTowerMethod::INTERLEAVED && ! gcode_layer.getPrimeTowerIsPlanned(extruder_nr))
            {
                auto iterator_required_list = std::find_if(
                    required_extruder_prime.begin(),
                    required_extruder_prime.end(),
                    [extruder_nr](const ExtruderUse& extruder_use)
                    {
                        return extruder_use.extruder_nr == extruder_nr && extruder_use.prime == ExtruderPrime::Prime;
                    });
                bool is_in_required_list = iterator_required_list != required_extruder_prime.end();

                if (! is_in_required_list)
                {
                    extruders_to_prime_idx.push_back(extruder_idx);
                }
            }
        }
    }

    return extruders_to_prime_idx;
}

void PrimeTower::subtractFromSupport(SliceDataStorage& storage)
{
    for (size_t layer = 0; layer <= (size_t)storage.max_print_height_second_to_last_extruder + 1 && layer < storage.support.supportLayers.size(); layer++)
    {
        const Shape outside_polygon = getOuterPoly(layer).getOutsidePolygons();
        AABB outside_polygon_boundary_box(outside_polygon);
        SupportLayer& support_layer = storage.support.supportLayers[layer];
        // take the differences of the support infill parts and the prime tower area
        support_layer.excludeAreasFromSupportInfillAreas(outside_polygon, outside_polygon_boundary_box);
    }
}

const Shape& PrimeTower::getOuterPoly(const LayerIndex& layer_nr) const
{
    const LayerIndex absolute_layer_nr = layer_nr + Raft::getTotalExtraLayers();
    if (absolute_layer_nr < outer_poly_base_.size())
    {
        return outer_poly_base_[absolute_layer_nr];
    }
    else
    {
        return outer_poly_;
    }
}

const Shape& PrimeTower::getGroundPoly() const
{
    return getOuterPoly(-Raft::getTotalExtraLayers());
}

void PrimeTower::gotoStartLocation(LayerPlan& gcode_layer, const int extruder_nr) const
{
    if (gcode_layer.getLayerNr() != 0)
    {
        int current_start_location_idx = ((((extruder_nr + 1) * gcode_layer.getLayerNr()) % number_of_prime_tower_start_locations_) + number_of_prime_tower_start_locations_)
                                       % number_of_prime_tower_start_locations_;

<<<<<<< HEAD
    const ClosestPoint wipe_location = prime_tower_start_locations_[current_start_location_idx];
=======
        const ClosestPolygonPoint wipe_location = prime_tower_start_locations_[current_start_location_idx];
>>>>>>> 8b1757ec

        const ExtruderTrain& train = Application::getInstance().current_slice_->scene.extruders[extruder_nr];
        const coord_t inward_dist = train.settings_.get<coord_t>("machine_nozzle_size") * 3 / 2;
        const coord_t start_dist = train.settings_.get<coord_t>("machine_nozzle_size") * 2;
        const Point2LL prime_end = PolygonUtils::moveInsideDiagonally(wipe_location, inward_dist);
        const Point2LL outward_dir = wipe_location.location_ - prime_end;
        const Point2LL prime_start = wipe_location.location_ + normal(outward_dir, start_dist);

        gcode_layer.addTravel(prime_start);
    }
}

} // namespace cura<|MERGE_RESOLUTION|>--- conflicted
+++ resolved
@@ -194,14 +194,9 @@
     {
         if (extruder_nr == extruder_order_.back() || method == PrimeTowerMethod::INTERLEAVED)
         {
-<<<<<<< HEAD
-            Shape base_extra_moves = PolygonUtils::generateInset(outer_poly_, line_width, cumulative_inset);
-            if (! base_extra_moves.empty())
-=======
             const coord_t line_width = scene.extruders[extruder_nr].settings_.get<coord_t>("prime_tower_line_width");
-            Polygons pattern = PolygonUtils::generateInset(outer_poly_, line_width, cumulative_inset);
+            Shape pattern = PolygonUtils::generateInset(outer_poly_, line_width, cumulative_inset);
             if (! pattern.empty())
->>>>>>> 8b1757ec
             {
                 inset_extra_moves_[extruder_nr].add(pattern);
             }
@@ -260,12 +255,12 @@
                     extruders_combination |= (1 << extruder_nr);
                 }
 
-                std::map<size_t, Polygons> infills_for_combination;
+                std::map<size_t, Shape> infills_for_combination;
                 for (const ActualExtruder& actual_extruder : actual_extruders)
                 {
                     if (method == PrimeTowerMethod::INTERLEAVED || actual_extruder.number == extruder_order_.at(first_extruder_idx))
                     {
-                        Polygons infill = generatePath_sparseInfill(first_extruder_idx, last_extruder_idx, rings_radii, actual_extruder.line_width, actual_extruder.number);
+                        Shape infill = generatePath_sparseInfill(first_extruder_idx, last_extruder_idx, rings_radii, actual_extruder.line_width, actual_extruder.number);
                         infills_for_combination[actual_extruder.number] = infill;
                     }
                 }
@@ -276,7 +271,7 @@
     }
 }
 
-Polygons PrimeTower::generatePath_sparseInfill(
+Shape PrimeTower::generatePath_sparseInfill(
     const size_t first_extruder_idx,
     const size_t last_extruder_idx,
     const std::vector<coord_t>& rings_radii,
@@ -290,7 +285,7 @@
     const coord_t radius_delta = outer_radius - inner_radius;
     const coord_t semi_line_width = line_width / 2;
 
-    Polygons pattern;
+    Shape pattern;
 
     // Split ring according to max bridging distance
     const size_t nb_rings = std::ceil(static_cast<float>(radius_delta) / max_bridging_distance);
@@ -305,7 +300,7 @@
 
             const size_t semi_nb_spokes = std::ceil((std::numbers::pi * ring_outer_radius) / max_bridging_distance);
 
-            pattern.add(PolygonUtils::makeWheel(middle_, ring_inner_radius, ring_outer_radius, semi_nb_spokes, ARC_RESOLUTION));
+            pattern.push_back(PolygonUtils::makeWheel(middle_, ring_inner_radius, ring_outer_radius, semi_nb_spokes, ARC_RESOLUTION));
         }
     }
 
@@ -463,12 +458,7 @@
     if (absolute_layer_number < pattern_extra_brim.size())
     {
         // Extra rings for stronger base
-<<<<<<< HEAD
-        const GCodePathConfig& config = gcode_layer.configs_storage_.prime_tower_config_per_extruder[extruder_nr];
         const Shape& pattern = pattern_extra_brim[absolute_layer_number];
-        gcode_layer.addPolygonsByOptimizer(pattern, config);
-=======
-        const Polygons& pattern = pattern_extra_brim[absolute_layer_number];
         if (! pattern.empty())
         {
             const GCodePathConfig& config = gcode_layer.configs_storage_.prime_tower_config_per_extruder[extruder_nr];
@@ -487,7 +477,7 @@
 
     if (absolute_layer_number == 0) // Extra-adhesion on very first layer only
     {
-        const Polygons& pattern_extra_inset = inset_extra_moves_[extruder_nr];
+        const Shape& pattern_extra_inset = inset_extra_moves_[extruder_nr];
         if (! pattern_extra_inset.empty())
         {
             const GCodePathConfig& config = gcode_layer.configs_storage_.prime_tower_config_per_extruder[extruder_nr];
@@ -541,7 +531,7 @@
         auto iterator_combination = sparse_pattern_per_extruders_.find(mask);
         if (iterator_combination != sparse_pattern_per_extruders_.end())
         {
-            const std::map<size_t, Polygons>& infill_for_combination = iterator_combination->second;
+            const std::map<size_t, Shape>& infill_for_combination = iterator_combination->second;
 
             auto iterator_extruder_nr = infill_for_combination.find(current_extruder_nr);
             if (iterator_extruder_nr != infill_for_combination.end())
@@ -557,7 +547,6 @@
         {
             spdlog::warn("Sparse pattern not found for group {}, skipping\n", mask);
         }
->>>>>>> 8b1757ec
     }
 }
 
@@ -640,12 +629,7 @@
         int current_start_location_idx = ((((extruder_nr + 1) * gcode_layer.getLayerNr()) % number_of_prime_tower_start_locations_) + number_of_prime_tower_start_locations_)
                                        % number_of_prime_tower_start_locations_;
 
-<<<<<<< HEAD
-    const ClosestPoint wipe_location = prime_tower_start_locations_[current_start_location_idx];
-=======
-        const ClosestPolygonPoint wipe_location = prime_tower_start_locations_[current_start_location_idx];
->>>>>>> 8b1757ec
-
+        const ClosestPoint wipe_location = prime_tower_start_locations_[current_start_location_idx];
         const ExtruderTrain& train = Application::getInstance().current_slice_->scene.extruders[extruder_nr];
         const coord_t inward_dist = train.settings_.get<coord_t>("machine_nozzle_size") * 3 / 2;
         const coord_t start_dist = train.settings_.get<coord_t>("machine_nozzle_size") * 2;
