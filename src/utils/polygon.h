//Copyright (c) 2020 Ultimaker B.V.
//CuraEngine is released under the terms of the AGPLv3 or higher.

#ifndef UTILS_POLYGON_H
#define UTILS_POLYGON_H

#include <vector>
#include <cassert>
#include <cfloat>
#include <algorithm>
#include <clipper.hpp>

#include <algorithm>    // std::reverse, fill_n array
#include <cmath> // fabs
#include <limits> // int64_t.min
#include <list>

#include <initializer_list>

#include "../settings/types/AngleDegrees.h" //For angles between vertices.
#include "../settings/types/Ratio.h"
#include "IntPoint.h"

#define CHECK_POLY_ACCESS
#ifdef CHECK_POLY_ACCESS
#define POLY_ASSERT(e) assert(e)
#else
#define POLY_ASSERT(e) do {} while(0)
#endif

namespace cura {

template<typename T>
bool shorterThan(const T& shape, const coord_t check_length)
{
    const auto* p0 = &shape.back();
    int64_t length = 0;
    for (const auto& p1 : shape)
    {
        length += vSize(*p0 - p1);
        if (length >= check_length)
        {
            return false;
        }
        p0 = &p1;
    }
    return true;
}

class PartsView;
class Polygons;
class Polygon;
class PolygonRef;

class ListPolyIt;

typedef std::list<Point> ListPolygon; //!< A polygon represented by a linked list instead of a vector
typedef std::vector<ListPolygon> ListPolygons; //!< Polygons represented by a vector of linked lists instead of a vector of vectors

const static int clipper_init = (0);
#define NO_INDEX (std::numeric_limits<unsigned int>::max())

class ConstPolygonPointer;

/*!
 * Outer polygons should be counter-clockwise,
 * inner hole polygons should be clockwise.
 * (When negative X is to the left and negative Y is downward.)
 */
class ConstPolygonRef
{
    friend class Polygons;
    friend class Polygon;
    friend class PolygonRef;
    friend class ConstPolygonPointer;
protected:
    ClipperLib::Path* path;
public:
    ConstPolygonRef(const ClipperLib::Path& polygon)
    : path(const_cast<ClipperLib::Path*>(&polygon))
    {}

    virtual ~ConstPolygonRef()
    {
    }

    bool operator==(ConstPolygonRef& other) const =delete; // polygon comparison is expensive and probably not what you want when you use the equality operator

    ConstPolygonRef& operator=(const ConstPolygonRef& other) =delete; // Cannot assign to a const object

    /*!
     * Gets the number of vertices in this polygon.
     * \return The number of vertices in this polygon.
     */
    size_t size() const;

    /*!
     * Returns whether there are any vertices in this polygon.
     * \return ``true`` if the polygon has no vertices at all, or ``false`` if
     * it does have vertices.
     */
    bool empty() const;

    const Point& operator[] (unsigned int index) const
    {
        POLY_ASSERT(index < size());
        return (*path)[index];
    }

    const ClipperLib::Path& operator*() const
    {
        return *path;
    }

    ClipperLib::Path::const_iterator begin() const
    {
        return path->begin();
    }

    ClipperLib::Path::const_iterator end() const
    {
        return path->end();
    }

    ClipperLib::Path::const_reference back() const
    {
        return path->back();
    }

    ClipperLib::Path::const_reference front() const
    {
        return path->front();
    }

    const void* data() const
    {
        return path->data();
    }


    /*!
     * On Y-axis positive upward displays, Orientation will return true if the polygon's orientation is counter-clockwise.
     *
     * from http://www.angusj.com/delphi/clipper/documentation/Docs/Units/ClipperLib/Functions/Orientation.htm
     */
    bool orientation() const
    {
        return ClipperLib::Orientation(*path);
    }

    Polygons offset(int distance, ClipperLib::JoinType joinType = ClipperLib::jtMiter, double miter_limit = 1.2) const;

    int64_t polygonLength() const
    {
        int64_t length = 0;
        Point p0 = (*path)[path->size()-1];
        for(unsigned int n=0; n<path->size(); n++)
        {
            Point p1 = (*path)[n];
            length += vSize(p0 - p1);
            p0 = p1;
        }
        return length;
    }

    bool shorterThan(const coord_t check_length) const;

    Point min() const
    {
        Point ret = Point(POINT_MAX, POINT_MAX);
        for(Point p : *path)
        {
            ret.X = std::min(ret.X, p.X);
            ret.Y = std::min(ret.Y, p.Y);
        }
        return ret;
    }

    Point max() const
    {
        Point ret = Point(POINT_MIN, POINT_MIN);
        for(Point p : *path)
        {
            ret.X = std::max(ret.X, p.X);
            ret.Y = std::max(ret.Y, p.Y);
        }
        return ret;
    }

    double area() const
    {
        return ClipperLib::Area(*path);
    }

    Point centerOfMass() const
    {
        double x = 0, y = 0;
        Point p0 = (*path)[path->size()-1];
        for(unsigned int n=0; n<path->size(); n++)
        {
            Point p1 = (*path)[n];
            double second_factor = (p0.X * p1.Y) - (p1.X * p0.Y);

            x += double(p0.X + p1.X) * second_factor;
            y += double(p0.Y + p1.Y) * second_factor;
            p0 = p1;
        }

        double area = Area(*path);

        x = x / 6 / area;
        y = y / 6 / area;

        return Point(x, y);
    }

    Point closestPointTo(Point p) const
    {
        Point ret = p;
        float bestDist = FLT_MAX;
        for(unsigned int n=0; n<path->size(); n++)
        {
            float dist = vSize2f(p - (*path)[n]);
            if (dist < bestDist)
            {
                ret = (*path)[n];
                bestDist = dist;
            }
        }
        return ret;
    }

    /*!
     * Check if we are inside the polygon. We do this by tracing from the point towards the positive X direction,
     * every line we cross increments the crossings counter. If we have an even number of crossings then we are not inside the polygon.
     * Care needs to be taken, if p.Y exactly matches a vertex to the right of p, then we need to count 1 intersect if the
     * outline passes vertically past; and 0 (or 2) intersections if that point on the outline is a 'top' or 'bottom' vertex.
     * The easiest way to do this is to break out two cases for increasing and decreasing Y ( from p0 to p1 ).
     * A segment is tested if pa.Y <= p.Y < pb.Y, where pa and pb are the points (from p0,p1) with smallest & largest Y.
     * When both have the same Y, no intersections are counted but there is a special test to see if the point falls
     * exactly on the line.
     * 
     * Returns false if outside, true if inside; if the point lies exactly on the border, will return 'border_result'.
     * 
     * \deprecated This function is no longer used, since the Clipper function is used by the function PolygonRef::inside(.)
     * 
     * \param p The point for which to check if it is inside this polygon
     * \param border_result What to return when the point is exactly on the border
     * \return Whether the point \p p is inside this polygon (or \p border_result when it is on the border)
     */
    bool _inside(Point p, bool border_result = false) const;

    /*!
     * Clipper function.
     * Returns false if outside, true if inside; if the point lies exactly on the border, will return 'border_result'.
     * 
     * http://www.angusj.com/delphi/clipper/documentation/Docs/Units/ClipperLib/Functions/PointInPolygon.htm
     */
    bool inside(Point p, bool border_result = false) const
    {
        int res = ClipperLib::PointInPolygon(p, *path);
        if (res == -1)
        {
            return border_result;
        }
        return res == 1;
    }

    /*!
     * Smooth out small perpendicular segments and store the result in \p result.
     * Smoothing is performed by removing the inner most vertex of a line segment smaller than \p remove_length
     * which has an angle with the next and previous line segment smaller than roughly 150*
     * 
     * Note that in its current implementation this function doesn't remove line segments with an angle smaller than 30*
     * Such would be the case for an N shape.
     * 
     * \param remove_length The length of the largest segment removed
     * \param result (output) The result polygon, assumed to be empty
     */
    void smooth(int remove_length, PolygonRef result) const;

    /*!
     * Smooth out sharp inner corners, by taking a shortcut which bypasses the corner
     * 
     * \param angle The maximum angle of inner corners to be smoothed out
     * \param shortcut_length The desired length of the shortcut line segment introduced (shorter shortcuts may be unavoidable)
     * \param result The resulting polygon
     */
    void smooth_outward(const AngleDegrees angle, int shortcut_length, PolygonRef result) const;

    /*!
     * Smooth out the polygon and store the result in \p result.
     * Smoothing is performed by removing vertices for which both connected line segments are smaller than \p remove_length
     * 
     * \param remove_length The length of the largest segment removed
     * \param result (output) The result polygon, assumed to be empty
     */
    void smooth2(int remove_length, PolygonRef result) const;

    /*!
     * Compute the morphological intersection between this polygon and another.
     *
     * Note that the result may consist of multiple polygons, if you have bad
     * luck.
     *
     * \param other The polygon with which to intersect this polygon.
     */
    Polygons intersection(const ConstPolygonRef& other) const;


private:
    /*!
     * Smooth out a simple corner consisting of two linesegments.
     * 
     * Auxiliary function for \ref smooth_outward
     * 
     * \param p0 The point before the corner
     * \param p1 The corner
     * \param p2 The point after the corner
     * \param p0_it Iterator to the point before the corner
     * \param p1_it Iterator to the corner
     * \param p2_it Iterator to the point after the corner
     * \param v10 Vector from \p p1 to \p p0
     * \param v12 Vector from \p p1 to \p p2
     * \param v02 Vector from \p p0 to \p p2
     * \param shortcut_length The desired length ofthe shortcutting line
     * \param cos_angle The cosine on the angle in L 012
     */
    static void smooth_corner_simple(const Point p0, const Point p1, const Point p2, const ListPolyIt p0_it, const ListPolyIt p1_it, const ListPolyIt p2_it, const Point v10, const Point v12, const Point v02, const int64_t shortcut_length, float cos_angle);

    /*!
     * Smooth out a complex corner where the shortcut bypasses more than two line segments
     * 
     * Auxiliary function for \ref smooth_outward
     * 
     * \warning This function might try to remove the whole polygon
     * Error code -1 means the whole polygon should be removed (which means it is a hole polygon)
     * 
     * \param p1 The corner point
     * \param[in,out] p0_it Iterator to the last point checked before \p p1 to consider cutting off
     * \param[in,out] p2_it Iterator to the last point checked after \p p1 to consider cutting off
     * \param shortcut_length The desired length ofthe shortcutting line
     * \return Whether this whole polygon whould be removed by the smoothing
     */
    static bool smooth_corner_complex(const Point p1, ListPolyIt& p0_it, ListPolyIt& p2_it, const int64_t shortcut_length);

    /*!
     * Try to take a step away from the corner point in order to take a bigger shortcut.
     * 
     * Try to take the shortcut from a place as far away from the corner as the place we are taking the shortcut to.
     * 
     * Auxiliary function for \ref smooth_outward
     * 
     * \param[in] p1 The corner point
     * \param[in] shortcut_length2 The square of the desired length ofthe shortcutting line
     * \param[in,out] p0_it Iterator to the previously checked point somewhere beyond \p p1. Updated for the next iteration.
     * \param[in,out] p2_it Iterator to the previously checked point somewhere before \p p1. Updated for the next iteration.
     * \param[in,out] forward_is_blocked Whether trying another step forward is blocked by the smoothing outward condition. Updated for the next iteration.
     * \param[in,out] backward_is_blocked Whether trying another step backward is blocked by the smoothing outward condition. Updated for the next iteration.
     * \param[in,out] forward_is_too_far Whether trying another step forward is blocked by the shortcut length condition. Updated for the next iteration.
     * \param[in,out] backward_is_too_far Whether trying another step backward is blocked by the shortcut length condition. Updated for the next iteration.
     */
    static void smooth_outward_step(const Point p1, const int64_t shortcut_length2, ListPolyIt& p0_it, ListPolyIt& p2_it, bool& forward_is_blocked, bool& backward_is_blocked, bool& forward_is_too_far, bool& backward_is_too_far);
};


class PolygonPointer;

class PolygonRef : public ConstPolygonRef
{
    friend class PolygonPointer;
public:
    PolygonRef(ClipperLib::Path& polygon)
    : ConstPolygonRef(polygon)
    {}

    PolygonRef(const PolygonRef& other)
    : ConstPolygonRef(*other.path)
    {}

    virtual ~PolygonRef()
    {
    }

    void reserve(size_t min_size)
    {
        path->reserve(min_size);
    }

    PolygonRef& operator=(const ConstPolygonRef& other) =delete; // polygon assignment is expensive and probably not what you want when you use the assignment operator

    PolygonRef& operator=(ConstPolygonRef& other) =delete; // polygon assignment is expensive and probably not what you want when you use the assignment operator
//     { path = other.path; return *this; }

    PolygonRef& operator=(PolygonRef&& other)
    {
        *path = std::move(*other.path);
        return *this;
    }

    Point& operator[] (unsigned int index)
    {
        POLY_ASSERT(index < size());
        return (*path)[index];
    }

    const Point& operator[] (unsigned int index) const
    {
        POLY_ASSERT(index < size());
        return (*path)[index];
    }

    ClipperLib::Path::iterator begin()
    {
        return path->begin();
    }

    ClipperLib::Path::iterator end()
    {
        return path->end();
    }

    ClipperLib::Path::reference back()
    {
        return path->back();
    }

    void* data()
    {
        return path->data();
    }

    void add(const Point p)
    {
        path->push_back(p);
    }

    ClipperLib::Path& operator*()
    {
        return *path;
    }

    template <typename... Args>
    void emplace_back(Args&&... args)
    {
        path->emplace_back(args...);
    }

    void remove(unsigned int index)
    {
        POLY_ASSERT(index < size() && index <= static_cast<unsigned int>(std::numeric_limits<int>::max()));
        path->erase(path->begin() + index);
    }

    void insert(size_t index, Point p)
    {
        POLY_ASSERT(index < size() && index <= static_cast<size_t>(std::numeric_limits<int>::max()));
        path->insert(path->begin() + index, p);
    }

    void clear()
    {
        path->clear();
    }

    void reverse()
    {
        ClipperLib::ReversePath(*path);
    }

    /*!
     * Translate the whole polygon in some direction.
     * 
     * \param translation The direction in which to move the polygon
     */
    void translate(Point translation)
    {
        for (Point& p : *this)
        {
            p += translation;
        }
    }

    void removeColinearEdges(const AngleRadians max_deviation_angle);

    /*! 
     * Removes consecutive line segments with same orientation and changes this polygon.
     * 
     * 1. Removes verts which are connected to line segments which are too small.
     * 2. Removes verts which detour from a direct line from the previous and next vert by a too small amount.
     * 3. Moves a vert when a small line segment is connected to a much longer one. in order to maintain the outline of the object.
     * 4. Don't remove a vert when the impact on the outline of the object is too great.
     *
     * Note that the simplify is a best effort algorithm. It does not guarantee that no lines below the provided smallest_line_segment_squared are left.
     *
     * The following example (Two very long line segments (" & , respectively) that are connected by a very small line segment (i) is unsimplifable by this
     * function, even though the actual area change of removing line segment i is very small. The reason for this is that in the case of long lines, even a small
     * deviation from it's original direction is very noticeable in the final result, especially if the polygons above make a slightly different choice.
     *
     * """"""""""""""""""""""""""""""""i,,,,,,,,,,,,,,,,,,,,,,,,,,,,,,,,,,,,,,,,,,,,,

     * 
     * \param smallest_line_segment_squared maximal squared length of removed line segments
     * \param allowed_error_distance_squared The square of the distance of the middle point to the line segment of the consecutive and previous point for which the middle point is removed
     */
    void simplify(const coord_t smallest_line_segment_squared = 100, const coord_t allowed_error_distance_squared = 25);

    void pop_back()
    { 
        path->pop_back();
    }

    /*!
     * Apply a matrix to each vertex in this polygon
     */
    void applyMatrix(const PointMatrix& matrix);
    void applyMatrix(const Point3Matrix& matrix);
};

class ConstPolygonPointer
{
protected:
    const ClipperLib::Path* path;
public:
    ConstPolygonPointer()
    : path(nullptr)
    {}
    ConstPolygonPointer(const ConstPolygonRef* ref)
    : path(ref->path)
    {}
    ConstPolygonPointer(const ConstPolygonRef& ref)
    : path(ref.path)
    {}

    ConstPolygonRef operator*() const
    {
        assert(path);
        return ConstPolygonRef(*path);
    }
    const ClipperLib::Path* operator->() const
    {
        assert(path);
        return path;
    }

    operator bool() const
    {
        return path;
    }

    bool operator==(const ConstPolygonPointer& rhs)
    {
        return path == rhs.path;
    }
};

class PolygonPointer
{
protected:
    ClipperLib::Path* path;
public:
    PolygonPointer()
    : path(nullptr)
    {}
    PolygonPointer(PolygonRef* ref)
    : path(ref->path)
    {}

    PolygonPointer(PolygonRef& ref)
    : path(ref.path)
    {}

    PolygonRef operator*()
    {
        assert(path);
        return PolygonRef(*path);
    }
    ClipperLib::Path* operator->()
    {
        assert(path);
        return path;
    }

    operator bool() const
    {
        return path;
    }
};

class Polygon : public PolygonRef
{
    ClipperLib::Path poly;
public:
    Polygon()
    : PolygonRef(poly)
    {
    }

    Polygon(const ConstPolygonRef& other)
    : PolygonRef(poly)
    , poly(*other.path)
    {
    }

    Polygon(const Polygon& other)
    : PolygonRef(poly)
    , poly(*other.path)
    {
    }

    Polygon(Polygon&& moved)
    : PolygonRef(poly)
    , poly(std::move(moved.poly))
    {
    }

    virtual ~Polygon()
    {
    }

    Polygon& operator=(const ConstPolygonRef& other) = delete; // copying a single polygon is generally not what you want
//     {
//         path = other.path;
//         poly = *other.path;
//         return *this;
//     }

    Polygon& operator=(Polygon&& other) //!< move assignment
    {
        poly = std::move(other.poly);
        return *this;
    }
};

class PolygonsPart;

class Polygons
{
    friend class Polygon;
    friend class PolygonRef;
    friend class ConstPolygonRef;
    friend class PolygonUtils;
protected:
    ClipperLib::Paths paths;
public:
    unsigned int size() const
    {
        return paths.size();
    }

    /*!
     * Convenience function to check if the polygon has no points.
     *
     * \return `true` if the polygon has no points, or `false` if it does.
     */
    bool empty() const;

    unsigned int pointCount() const; //!< Return the amount of points in all polygons

    PolygonRef operator[] (unsigned int index)
    {
        POLY_ASSERT(index < size() && index <= static_cast<unsigned int>(std::numeric_limits<int>::max()));
        return paths[index];
    }
    ConstPolygonRef operator[] (unsigned int index) const
    {
        POLY_ASSERT(index < size() && index <= static_cast<unsigned int>(std::numeric_limits<int>::max()));
        return paths[index];
    }
    ClipperLib::Paths::iterator begin()
    {
        return paths.begin();
    }
    ClipperLib::Paths::const_iterator begin() const
    {
        return paths.begin();
    }
    ClipperLib::Paths::iterator end()
    {
        return paths.end();
    }
    ClipperLib::Paths::const_iterator end() const
    {
        return paths.end();
    }
    /*!
     * Remove a polygon from the list and move the last polygon to its place
     * 
     * \warning changes the order of the polygons!
     */
    void remove(unsigned int index)
    {
        POLY_ASSERT(index < size() && index <= static_cast<unsigned int>(std::numeric_limits<int>::max()));
        if (index < paths.size() - 1)
        {
            paths[index] = std::move(paths.back());
        }
        paths.resize(paths.size() - 1);
    }
    /*!
     * Remove a range of polygons
     */
    void erase(ClipperLib::Paths::iterator start, ClipperLib::Paths::iterator end)
    {
        paths.erase(start, end);
    }
    void clear()
    {
        paths.clear();
    }
    void add(ConstPolygonRef& poly)
    {
        paths.push_back(*poly.path);
    }
    void add(const ConstPolygonRef& poly)
    {
        paths.push_back(*poly.path);
    }
    void add(Polygon&& other_poly)
    {
        paths.emplace_back(std::move(*other_poly));
    }
    void add(const Polygons& other)
    {
        std::copy(other.paths.begin(), other.paths.end(), std::back_inserter(paths));
    }
    /*!
     * Add a 'polygon' consisting of two points
     */
    void addLine(const Point from, const Point to)
    {
        paths.emplace_back(ClipperLib::Path{from, to});
    }

    template<typename... Args>
    void emplace_back(Args... args)
    {
        paths.emplace_back(args...);
    }

    PolygonRef newPoly()
    {
        paths.emplace_back();
        return PolygonRef(paths.back());
    }
    PolygonRef back()
    {
        return PolygonRef(paths.back());
    }
    ConstPolygonRef back() const
    {
        return ConstPolygonRef(paths.back());
    }

    Polygons() {}

    Polygons(const Polygons& other) { paths = other.paths; }
    Polygons(Polygons&& other) { paths = std::move(other.paths); }
    Polygons& operator=(const Polygons& other) { paths = other.paths; return *this; }
    Polygons& operator=(Polygons&& other) { paths = std::move(other.paths); return *this; }

    bool operator==(const Polygons& other) const =delete;

    /*!
     * Convert ClipperLib::PolyTree to a Polygons object,
     * which uses ClipperLib::Paths instead of ClipperLib::PolyTree
     */
    static Polygons toPolygons(ClipperLib::PolyTree& poly_tree);

    Polygons difference(const Polygons& other) const
    {
        Polygons ret;
        ClipperLib::Clipper clipper(clipper_init);
        clipper.AddPaths(paths, ClipperLib::ptSubject, true);
        clipper.AddPaths(other.paths, ClipperLib::ptClip, true);
        clipper.Execute(ClipperLib::ctDifference, ret.paths);
        return ret;
    }
    Polygons unionPolygons(const Polygons& other, ClipperLib::PolyFillType fill_type = ClipperLib::pftNonZero) const
    {
        Polygons ret;
        ClipperLib::Clipper clipper(clipper_init);
        clipper.AddPaths(paths, ClipperLib::ptSubject, true);
        clipper.AddPaths(other.paths, ClipperLib::ptSubject, true);
        clipper.Execute(ClipperLib::ctUnion, ret.paths, fill_type, fill_type);
        return ret;
    }
    /*!
     * Union all polygons with each other (When polygons.add(polygon) has been called for overlapping polygons)
     */
    Polygons unionPolygons() const
    {
        return unionPolygons(Polygons());
    }
    Polygons intersection(const Polygons& other) const
    {
        Polygons ret;
        ClipperLib::Clipper clipper(clipper_init);
        clipper.AddPaths(paths, ClipperLib::ptSubject, true);
        clipper.AddPaths(other.paths, ClipperLib::ptClip, true);
        clipper.Execute(ClipperLib::ctIntersection, ret.paths);
        return ret;
    }

    /*!
     * Intersect polylines with this area Polygons object.
     */
    Polygons intersectionPolyLines(const Polygons& polylines) const;

    /*!
     * Clips input line segments by this Polygons.
     * \param other Input line segments to be cropped
     * \param segment_tree the resulting interior line segments
     */
    void lineSegmentIntersection(const Polygons& other, ClipperLib::PolyTree& segment_tree) const
    {
        ClipperLib::Clipper clipper(clipper_init);
        clipper.AddPaths(paths, ClipperLib::ptClip, true);
        clipper.AddPaths(other.paths, ClipperLib::ptSubject, false);
        clipper.Execute(ClipperLib::ctIntersection, segment_tree);
    }
<<<<<<< HEAD
    Polygons xorPolygons(const Polygons& other, ClipperLib::PolyFillType pft = ClipperLib::pftEvenOdd) const
=======

    /*!
     * Cut this polygon using an other polygon as a tool
     * \param tool a closed polygon serving as boundary
     */
    Polygons& cut(const Polygons& tool);

    Polygons xorPolygons(const Polygons& other) const
>>>>>>> 0852f3cd
    {
        Polygons ret;
        ClipperLib::Clipper clipper(clipper_init);
        clipper.AddPaths(paths, ClipperLib::ptSubject, true);
        clipper.AddPaths(other.paths, ClipperLib::ptClip, true);
        clipper.Execute(ClipperLib::ctXor, ret.paths, pft);
        return ret;
    }

    Polygons execute (ClipperLib::PolyFillType pft = ClipperLib::pftEvenOdd) const
    {
        Polygons ret;
        ClipperLib::Clipper clipper(clipper_init);
        clipper.AddPaths(paths, ClipperLib::ptSubject, true);
        clipper.Execute(ClipperLib::ctXor, ret.paths, pft);
        return ret;
    }

    Polygons offset(int distance, ClipperLib::JoinType joinType = ClipperLib::jtMiter, double miter_limit = 1.2) const;

    Polygons offsetPolyLine(int distance, ClipperLib::JoinType joinType = ClipperLib::jtMiter) const
    {
        Polygons ret;
        double miterLimit = 1.2;
        ClipperLib::ClipperOffset clipper(miterLimit, 10.0);
        clipper.AddPaths(paths, joinType, ClipperLib::etOpenSquare);
        clipper.MiterLimit = miterLimit;
        clipper.Execute(ret.paths, distance);
        return ret;
    }
    
    /*!
     * Check if we are inside the polygon.
     * 
     * We do this by counting the number of polygons inside which this point lies.
     * An odd number is inside, while an even number is outside.
     * 
     * Returns false if outside, true if inside; if the point lies exactly on the border, will return \p border_result.
     * 
     * \param p The point for which to check if it is inside this polygon
     * \param border_result What to return when the point is exactly on the border
     * \return Whether the point \p p is inside this polygon (or \p border_result when it is on the border)
     */
    bool inside(Point p, bool border_result = false) const;

    /*!
     * Check if we are inside the polygon. We do this by tracing from the point towards the positive X direction,
     * every line we cross increments the crossings counter. If we have an even number of crossings then we are not inside the polygon.
     * Care needs to be taken, if p.Y exactly matches a vertex to the right of p, then we need to count 1 intersect if the
     * outline passes vertically past; and 0 (or 2) intersections if that point on the outline is a 'top' or 'bottom' vertex.
     * The easiest way to do this is to break out two cases for increasing and decreasing Y ( from p0 to p1 ).
     * A segment is tested if pa.Y <= p.Y < pb.Y, where pa and pb are the points (from p0,p1) with smallest & largest Y.
     * When both have the same Y, no intersections are counted but there is a special test to see if the point falls
     * exactly on the line.
     * 
     * Returns false if outside, true if inside; if the point lies exactly on the border, will return \p border_result.
     * 
     * \deprecated This function is old and no longer used. instead use \ref Polygons::inside
     * 
     * \param p The point for which to check if it is inside this polygon
     * \param border_result What to return when the point is exactly on the border
     * \return Whether the point \p p is inside this polygon (or \p border_result when it is on the border)
     */
    bool insideOld(Point p, bool border_result = false) const;
    
    /*!
     * Find the polygon inside which point \p p resides. 
     * 
     * We do this by tracing from the point towards the positive X direction,
     * every line we cross increments the crossings counter. If we have an even number of crossings then we are not inside the polygon.
     * We then find the polygon with an uneven number of crossings which is closest to \p p.
     * 
     * If \p border_result, we return the first polygon which is exactly on \p p.
     * 
     * \param p The point for which to check in which polygon it is.
     * \param border_result Whether a point exactly on a polygon counts as inside
     * \return The index of the polygon inside which the point \p p resides
     */
    unsigned int findInside(Point p, bool border_result = false);
    
    /*!
     * Approximates the convex hull of the polygons.
     * \p extra_outset Extra offset outward
     * \return the convex hull (approximately)
     * 
     */
    Polygons approxConvexHull(int extra_outset = 0);

    /*!
     * Make each of the polygons convex
     */
    void makeConvex();

    /*!
     * Compute the area enclosed within the polygons (minus holes)
     * 
     * \return The area in square micron
     */
    double area() const;

    /*!
     * Smooth out small perpendicular segments
     * Smoothing is performed by removing the inner most vertex of a line segment smaller than \p remove_length
     * which has an angle with the next and previous line segment smaller than roughly 150*
     * 
     * Note that in its current implementation this function doesn't remove line segments with an angle smaller than 30*
     * Such would be the case for an N shape.
     * 
     * \param remove_length The length of the largest segment removed
     * \return The smoothed polygon
     */
    Polygons smooth(int remove_length) const;

    /*!
     * Smooth out sharp inner corners, by taking a shortcut which bypasses the corner
     * 
     * \param angle The maximum angle of inner corners to be smoothed out
     * \param shortcut_length The desired length of the shortcut line segment introduced (shorter shortcuts may be unavoidable)
     * \return The resulting polygons
     */
    Polygons smooth_outward(const AngleDegrees angle, int shortcut_length);

    Polygons smooth2(int remove_length, int min_area) const; //!< removes points connected to small lines
    
    void removeColinearEdges(const AngleRadians max_deviation_angle = AngleRadians(0.0005))
    {
        Polygons& thiss = *this;
        for (size_t p = 0; p < size(); p++)
        {
            thiss[p].removeColinearEdges(max_deviation_angle);
            if (thiss[p].size() < 3)
            {
                remove(p);
                p--;
            }
        }
    }

    /*!
     * Removes vertices of the polygons to make sure that they are not too high
     * resolution.
     *
     * This removes points which are connected to line segments that are shorter
     * than the `smallest_line_segment`, unless that would introduce a deviation
     * in the contour of more than `allowed_error_distance`.
     *
     * Criteria:
     * 1. Never remove a vertex if either of the connceted segments is larger than \p smallest_line_segment
     * 2. Never remove a vertex if the distance between that vertex and the final resulting polygon would be higher than \p allowed_error_distance
     * 3. The direction of segments longer than \p smallest_line_segment always
     * remains unaltered (but their end points may change if it is connected to
     * a small segment)
     *
     * Simplify uses a heuristic and doesn't neccesarily remove all removable
     * vertices under the above criteria, but simplify may never violate these
     * criteria. Unless the segments or the distance is smaller than the
     * rounding error of 5 micron.
     * 
     * Vertices which introduce an error of less than 5 microns are removed
     * anyway, even if the segments are longer than the smallest line segment.
     * This makes sure that (practically) colinear line segments are joined into
     * a single line segment.
     * \param smallest_line_segment Maximal length of removed line segments.
     * \param allowed_error_distance If removing a vertex introduces a deviation
     * from the original path that is more than this distance, the vertex may
     * not be removed.
     */
    void simplify(const coord_t smallest_line_segment = 10, const coord_t allowed_error_distance = 5) 
    {
        const coord_t allowed_error_distance_squared = allowed_error_distance * allowed_error_distance;
        const coord_t smallest_line_segment_squared = smallest_line_segment * smallest_line_segment;
        Polygons& thiss = *this;
        for (size_t p = 0; p < size(); p++)
        {
            thiss[p].simplify(smallest_line_segment_squared, allowed_error_distance_squared);
            if (thiss[p].size() < 3)
            {
                remove(p);
                p--;
            }
        }
    }

    void scale(const Ratio& ratio)
    {
        if (ratio == 1.)
        {
            return;
        }

        for (auto& points : *this)
        {
            for (auto& pt : points)
            {
                pt = pt * static_cast<double>(ratio);
            }
        }
    }

    void translate(const Point vec)
    {
        if (vec.X == 0 && vec.Y == 0)
        {
            return;
        }

        for (PolygonRef poly : *this)
        {
            poly.translate(vec);
        }
    }

    /*!
     * Remove all but the polygons on the very outside.
     * Exclude holes and parts within holes.
     * \return the resulting polygons.
     */
    Polygons getOutsidePolygons() const;

    /*!
     * Exclude holes which have no parts inside of them.
     * \return the resulting polygons.
     */
    Polygons removeEmptyHoles() const;

    /*!
     * Return hole polygons which have no parts inside of them.
     * \return the resulting polygons.
     */
    Polygons getEmptyHoles() const;

    /*!
     * Split up the polygons into groups according to the even-odd rule.
     * Each PolygonsPart in the result has an outline as first polygon, whereas the rest are holes.
     */
    std::vector<PolygonsPart> splitIntoParts(bool unionAll = false) const;

    /*!
     * Utility method for creating the tube (or 'donut') of a shape.
     * \param inner_offset Offset relative to the original shape-outline towards the inside of the shape. Sort-of like a negative normal offset, except it's the offset part that's kept, not the shape.
     * \param outer_offset Offset relative to the original shape-outline towards the outside of the shape. Comparable to normal offset.
     * \return The resulting polygons.
     */
    Polygons tubeShape(const coord_t inner_offset, const coord_t outer_offset) const;

private:
    /*!
     * recursive part of \ref Polygons::removeEmptyHoles and \ref Polygons::getEmptyHoles
     * \param node The node of the polygons part to process
     * \param remove_holes Whether to remove empty holes or everything but the empty holes
     * \param ret Where to store polygons which are not empty holes
     */
    void removeEmptyHoles_processPolyTreeNode(const ClipperLib::PolyNode& node, const bool remove_holes, Polygons& ret) const;
    void splitIntoParts_processPolyTreeNode(ClipperLib::PolyNode* node, std::vector<PolygonsPart>& ret) const;

    /*!
     * Convert a node from a ClipperLib::PolyTree and add it to a Polygons object,
     * which uses ClipperLib::Paths instead of ClipperLib::PolyTree
     */
    void addPolyTreeNodeRecursive(const ClipperLib::PolyNode& node);
public:
    /*!
     * Split up the polygons into groups according to the even-odd rule.
     * Each vector in the result has the index to an outline as first index, whereas the rest are indices to holes.
     * 
     * \warning Note that this function reorders the polygons!
     */
    PartsView splitIntoPartsView(bool unionAll = false);
private:
    void splitIntoPartsView_processPolyTreeNode(PartsView& partsView, Polygons& reordered, ClipperLib::PolyNode* node) const;
public:
    /*!
     * Removes polygons with area smaller than \p min_area_size (note that min_area_size is in mm^2, not in micron^2).
     * Unless \p remove_holes is true, holes are not removed even if their area is below \p min_area_size.
     * However, holes that are contained within outlines whose area is below the threshold are removed though.
     */
    void removeSmallAreas(const double min_area_size, const bool remove_holes = false);

    /*!
     * Removes overlapping consecutive line segments which don't delimit a positive area.
     */
    void removeDegenerateVerts()
    {
        Polygons& thiss = *this;
        for (unsigned int poly_idx = 0; poly_idx < size(); poly_idx++)
        {
            PolygonRef poly = thiss[poly_idx];
            Polygon result;
            
            auto isDegenerate = [](Point& last, Point& now, Point& next)
            {
                Point last_line = now - last;
                Point next_line = next - now;
                return dot(last_line, next_line) == -1 * vSize(last_line) * vSize(next_line);
            };
            bool isChanged = false;
            for (unsigned int idx = 0; idx < poly.size(); idx++)
            {
                Point& last = (result.size() == 0) ? poly.back() : result.back();
                if (idx+1 == poly.size() && result.size() == 0) { break; }
                Point& next = (idx+1 == poly.size())? result[0] : poly[idx+1];
                if ( isDegenerate(last, poly[idx], next) )
                { // lines are in the opposite direction
                    // don't add vert to the result
                    isChanged = true;
                    while (result.size() > 1 && isDegenerate(result[result.size()-2], result.back(), next) )
                    {
                        result.pop_back();
                    }
                }
                else 
                {
                    result.add(poly[idx]);
                }
            }
            
            if (isChanged)
            {
                if (result.size() > 2) 
                {   
                    *poly = *result;
                }
                else 
                {
                    thiss.remove(poly_idx);
                    poly_idx--; // effectively the next iteration has the same poly_idx (referring to a new poly which is not yet processed)
                }
            }
        }
    }
    /*!
     * Removes the same polygons from this set (and also empty polygons).
     * Polygons are considered the same if all points lie within [same_distance] of their counterparts.
     */
    Polygons remove(const Polygons& to_be_removed, int same_distance = 0) const
    {
        Polygons result;
        for (unsigned int poly_keep_idx = 0; poly_keep_idx < size(); poly_keep_idx++)
        {
            ConstPolygonRef poly_keep = (*this)[poly_keep_idx];
            bool should_be_removed = false;
            if (poly_keep.size() > 0) 
//             for (int hole_poly_idx = 0; hole_poly_idx < to_be_removed.size(); hole_poly_idx++)
            for (ConstPolygonRef poly_rem : to_be_removed)
            {
//                 PolygonRef poly_rem = to_be_removed[hole_poly_idx];
                if (poly_rem.size() != poly_keep.size() || poly_rem.size() == 0) continue;
                
                // find closest point, supposing this point aligns the two shapes in the best way
                int closest_point_idx = 0;
                int smallestDist2 = -1;
                for (unsigned int point_rem_idx = 0; point_rem_idx < poly_rem.size(); point_rem_idx++)
                {
                    int dist2 = vSize2(poly_rem[point_rem_idx] - poly_keep[0]);
                    if (dist2 < smallestDist2 || smallestDist2 < 0)
                    {
                        smallestDist2 = dist2;
                        closest_point_idx = point_rem_idx;
                    }
                }
                bool poly_rem_is_poly_keep = true;
                // compare the two polygons on all points
                if (smallestDist2 > same_distance * same_distance)
                    continue;
                for (unsigned int point_idx = 0; point_idx < poly_rem.size(); point_idx++)
                {
                    int dist2 = vSize2(poly_rem[(closest_point_idx + point_idx) % poly_rem.size()] - poly_keep[point_idx]);
                    if (dist2 > same_distance * same_distance)
                    {
                        poly_rem_is_poly_keep = false;
                        break;
                    }
                }
                if (poly_rem_is_poly_keep)
                {
                    should_be_removed = true;
                    break;
                }
            }
            if (!should_be_removed)
                result.add(poly_keep);
            
        }
        return result;
    }

    Polygons processEvenOdd(ClipperLib::PolyFillType poly_fill_type = ClipperLib::PolyFillType::pftEvenOdd) const
    {
        Polygons ret;
        ClipperLib::Clipper clipper(clipper_init);
        clipper.AddPaths(paths, ClipperLib::ptSubject, true);
        clipper.Execute(ClipperLib::ctUnion, ret.paths, poly_fill_type);
        return ret;
    }

    /*!
     * Ensure the polygon is manifold, by removing small areas where the polygon touches itself.
     *  ____                  ____
     * |    |                |    |
     * |    |____     ==>    |   / ____ 
     *  """"|    |            """ /    |
     *      |____|                |____|
     * 
     */
    void ensureManifold();

    coord_t polygonLength() const
    {
        coord_t length = 0;
        for(unsigned int i=0; i<paths.size(); i++)
        {
            Point p0 = paths[i][paths[i].size()-1];
            for(unsigned int n=0; n<paths[i].size(); n++)
            {
                Point p1 = paths[i][n];
                length += vSize(p0 - p1);
                p0 = p1;
            }
        }
        return length;
    }

    coord_t polyLineLength() const;
    
    Point min() const
    {
        Point ret = Point(POINT_MAX, POINT_MAX);
        for(const ClipperLib::Path& polygon : paths)
        {
            for(Point p : polygon)
            {
                ret.X = std::min(ret.X, p.X);
                ret.Y = std::min(ret.Y, p.Y);
            }
        }
        return ret;
    }
    
    Point max() const
    {
        Point ret = Point(POINT_MIN, POINT_MIN);
        for(const ClipperLib::Path& polygon : paths)
        {
            for(Point p : polygon)
            {
                ret.X = std::max(ret.X, p.X);
                ret.Y = std::max(ret.Y, p.Y);
            }
        }
        return ret;
    }

    void applyMatrix(const PointMatrix& matrix)
    {
        for(unsigned int i=0; i<paths.size(); i++)
        {
            for(unsigned int j=0; j<paths[i].size(); j++)
            {
                paths[i][j] = matrix.apply(paths[i][j]);
            }
        }
    }

    void applyMatrix(const Point3Matrix& matrix)
    {
        for(unsigned int i=0; i<paths.size(); i++)
        {
            for(unsigned int j=0; j<paths[i].size(); j++)
            {
                paths[i][j] = matrix.apply(paths[i][j]);
            }
        }
    }
};

/*!
 * A single area with holes. The first polygon is the outline, while the rest are holes within this outline.
 * 
 * This class has little more functionality than Polygons, but serves to show that a specific instance is ordered such that the first Polygon is the outline and the rest are holes.
 */
class PolygonsPart : public Polygons
{
public:
    PolygonRef outerPolygon()
    {
        return paths[0];
    }
    ConstPolygonRef outerPolygon() const
    {
        return paths[0];
    }

    /*!
     * Tests whether the given point is inside this polygon part.
     * \param p The point to test whether it is inside.
     * \param border_result If the point is exactly on the border, this will be
     * returned instead.
     */
    bool inside(Point p, bool border_result = false) const;
};

/*!
 * Extension of vector<vector<unsigned int>> which is similar to a vector of PolygonParts, except the base of the container is indices to polygons into the original Polygons, instead of the polygons themselves
 */
class PartsView : public std::vector<std::vector<unsigned int>>
{
public:
    Polygons& polygons;
    PartsView(Polygons& polygons) : polygons(polygons) { }
    /*!
     * Get the index of the PolygonsPart of which the polygon with index \p poly_idx is part.
     * 
     * \param poly_idx The index of the polygon in \p polygons
     * \param boundary_poly_idx Optional output parameter: The index of the boundary polygon of the part in \p polygons
     * \return The PolygonsPart containing the polygon with index \p poly_idx
     */
    unsigned int getPartContaining(unsigned int poly_idx, unsigned int* boundary_poly_idx = nullptr) const;
    /*!
     * Assemble the PolygonsPart of which the polygon with index \p poly_idx is part.
     * 
     * \param poly_idx The index of the polygon in \p polygons
     * \param boundary_poly_idx Optional output parameter: The index of the boundary polygon of the part in \p polygons
     * \return The PolygonsPart containing the polygon with index \p poly_idx
     */
    PolygonsPart assemblePartContaining(unsigned int poly_idx, unsigned int* boundary_poly_idx = nullptr) const;
    /*!
     * Assemble the PolygonsPart of which the polygon with index \p poly_idx is part.
     * 
     * \param part_idx The index of the part
     * \return The PolygonsPart with index \p poly_idx
     */
    PolygonsPart assemblePart(unsigned int part_idx) const;
};

}//namespace cura

#endif//UTILS_POLYGON_H<|MERGE_RESOLUTION|>--- conflicted
+++ resolved
@@ -483,7 +483,7 @@
 
     void removeColinearEdges(const AngleRadians max_deviation_angle);
 
-    /*! 
+    /*!
      * Removes consecutive line segments with same orientation and changes this polygon.
      * 
      * 1. Removes verts which are connected to line segments which are too small.
@@ -819,9 +819,6 @@
         clipper.AddPaths(other.paths, ClipperLib::ptSubject, false);
         clipper.Execute(ClipperLib::ctIntersection, segment_tree);
     }
-<<<<<<< HEAD
-    Polygons xorPolygons(const Polygons& other, ClipperLib::PolyFillType pft = ClipperLib::pftEvenOdd) const
-=======
 
     /*!
      * Cut this polygon using an other polygon as a tool
@@ -829,8 +826,7 @@
      */
     Polygons& cut(const Polygons& tool);
 
-    Polygons xorPolygons(const Polygons& other) const
->>>>>>> 0852f3cd
+    Polygons xorPolygons(const Polygons& other, ClipperLib::PolyFillType pft = ClipperLib::pftEvenOdd) const
     {
         Polygons ret;
         ClipperLib::Clipper clipper(clipper_init);
@@ -1230,10 +1226,10 @@
      * Ensure the polygon is manifold, by removing small areas where the polygon touches itself.
      *  ____                  ____
      * |    |                |    |
-     * |    |____     ==>    |   / ____ 
+     * |    |____     ==>    |   / ____
      *  """"|    |            """ /    |
      *      |____|                |____|
-     * 
+     *
      */
     void ensureManifold();
 
