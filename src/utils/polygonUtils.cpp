--- conflicted
+++ resolved
@@ -692,11 +692,7 @@
                 bool overall_is_inside = polygons.inside(overall_inside.location_);
                 if (overall_is_inside != (preferred_dist_inside > 0))
                 {
-<<<<<<< HEAD
-                    return ClosestPolygonPoint();
-=======
                     return ClosestPointPolygon();
->>>>>>> f4ddf768
                 }
                 inside = overall_inside;
             }
