--- conflicted
+++ resolved
@@ -693,55 +693,7 @@
                 bool overall_is_inside = polygons.inside(overall_inside.location_);
                 if (overall_is_inside != (preferred_dist_inside > 0))
                 {
-<<<<<<< HEAD
-#ifdef DEBUG
-                    static bool has_run = false;
-                    if (! has_run)
-                    {
-                        try
-                        {
-                            int offset_performed = offset / 2;
-                            AABB aabb(polygons);
-                            aabb.expand(std::abs(preferred_dist_inside) * 2);
-                            SVG svg("debug.html", aabb);
-                            svg.writeComment("Original polygon in black");
-                            svg.writePolygons(polygons, SVG::Color::BLACK);
-                            for (auto poly : polygons)
-                            {
-                                for (auto point : poly)
-                                {
-                                    svg.writePoint(point, true, 2);
-                                }
-                            }
-                            std::stringstream ss;
-                            svg.writeComment("Reference polygon in yellow");
-                            svg.writePolygon(closest_poly, SVG::Color::YELLOW);
-                            ss << "Offsetted polygon in blue with offset " << offset_performed;
-                            svg.writeComment(ss.str());
-                            svg.writePolygons(insetted, SVG::Color::BLUE);
-                            for (auto poly : insetted)
-                            {
-                                for (auto point : poly)
-                                {
-                                    svg.writePoint(point, true, 2);
-                                }
-                            }
-                            svg.writeComment("From location");
-                            svg.writePoint(from, true, 5, SVG::Color::GREEN);
-                            svg.writeComment("Location computed to be inside the black polygon");
-                            svg.writePoint(inside.location_, true, 5, SVG::Color::RED);
-                        }
-                        catch (...)
-                        {
-                        }
-                        spdlog::error("Clipper::offset failed. See generated debug.html! Black is original Blue is offsetted polygon");
-                        has_run = true;
-                    }
-#endif
-                    return ClosestPointPolygon();
-=======
                     return ClosestPolygonPoint();
->>>>>>> 8a3debdf
                 }
                 inside = overall_inside;
             }
