--- conflicted
+++ resolved
@@ -1428,11 +1428,7 @@
 Polygon PolygonUtils::makeCircle(const Point2LL mid, const coord_t radius, const AngleRadians a_step)
 {
     Polygon circle;
-<<<<<<< HEAD
-    for (float a = 0; a + a_step / 2 < 2 * M_PI; a += a_step)
-=======
-    for (double a = 0; a < 2 * std::numbers::pi; a += a_step)
->>>>>>> 19a8a7c6
+    for (double a = 0; a + a_step / 2 < 2 * std::numbers::pi; a += a_step)
     {
         circle.emplace_back(mid + Point2LL(radius * cos(a), radius * sin(a)));
     }
