// Copyright (c) 2024 UltiMaker
// CuraEngine is released under the terms of the AGPLv3 or higher

#include "utils/polygonUtils.h"

#include <array>
#include <list>
#include <numbers>
#include <sstream>
#include <unordered_set>

#include <range/v3/view/enumerate.hpp>

#include "geometry/OpenPolyline.h"
#include "geometry/PointMatrix.h"
#include "geometry/SingleShape.h"
#include "infill.h"
#include "utils/SparsePointGridInclusive.h"
#include "utils/linearAlg2D.h"

#ifdef DEBUG
#include <spdlog/spdlog.h>

#include "utils/AABB.h"
#endif

namespace cura
{

const std::function<int(Point2LL)> PolygonUtils::no_penalty_function = [](Point2LL)
{
    return 0;
};

std::vector<Point2LL> PolygonUtils::spreadDotsArea(const Shape& polygons, coord_t grid_size)
{
    return spreadDotsArea(polygons, Point2LL(grid_size, grid_size));
}

std::vector<Point2LL> PolygonUtils::spreadDotsArea(const Shape& polygons, Point2LL grid_size)
{
    std::vector<VariableWidthLines> dummy_toolpaths;
    Settings dummy_settings;
    Infill infill_gen(EFillMethod::LINES, false, false, polygons, 0, grid_size.X, 0, 1, 0, 0, 0, 0, 0);
    Shape result_polygons;
    OpenLinesSet result_lines;
    infill_gen.generate(dummy_toolpaths, result_polygons, result_lines, dummy_settings, 0, SectionType::DOTS); // FIXME: @jellespijker make sure the propper layer nr is used
    std::vector<Point2LL> result;
    for (const OpenPolyline& line : result_lines)
    {
        assert(line.size() == 2);
        Point2LL a = line[0];
        Point2LL b = line[1];
        assert(a.X == b.X);
        if (a.Y > b.Y)
        {
            std::swap(a, b);
        }
        for (coord_t y = a.Y - (a.Y % grid_size.Y) - grid_size.Y; y < b.Y; y += grid_size.Y)
        {
            if (y < a.Y)
                continue;
            result.emplace_back(a.X, y);
        }
    }
    return result;
}

bool PolygonUtils::lineSegmentPolygonsIntersection(
    const Point2LL& a,
    const Point2LL& b,
    const Shape& current_outlines,
    const LocToLineGrid& outline_locator,
    Point2LL& result,
    const coord_t within_max_dist)
{
    const coord_t within_max_dist2 = within_max_dist * within_max_dist;

    Point2LL coll;
    coord_t closest_dist2 = within_max_dist2;

    const auto processOnIntersect = [&result, &closest_dist2, &a, &b, &coll](const Point2LL& p_start, const Point2LL& p_end)
    {
        if (LinearAlg2D::lineLineIntersection(a, b, p_start, p_end, coll) && LinearAlg2D::pointIsProjectedBeyondLine(coll, p_start, p_end) == 0
            && LinearAlg2D::pointIsProjectedBeyondLine(coll, a, b) == 0)
        {
            const coord_t dist2 = vSize2(b - coll);
            if (dist2 < closest_dist2)
            {
                closest_dist2 = dist2;
                result = coll;
            }
        }
    };

    const auto nearby = outline_locator.getNearby(b, within_max_dist);
    if (! nearby.empty())
    {
        for (const auto& pp_idx : nearby)
        {
            processOnIntersect(pp_idx.p(), pp_idx.next().p());
        }
        if (closest_dist2 < within_max_dist2)
        {
            return true;
        }
    }

    for (const auto& poly : current_outlines)
    {
        const size_t poly_size = poly.size();
        for (size_t i_segment_start = 0; i_segment_start < poly_size; ++i_segment_start)
        {
            const size_t i_segment_end = (i_segment_start + 1) % poly_size;
            processOnIntersect(poly[i_segment_start], poly[i_segment_end]);
        }
    }

    return closest_dist2 < within_max_dist2;
}

Point2LL PolygonUtils::getVertexInwardNormal(const Polyline& poly, unsigned int point_idx)
{
    Point2LL p1 = poly[point_idx];

    int p0_idx;
    for (p0_idx = int(point_idx) - 1; (unsigned int)p0_idx != point_idx; p0_idx = p0_idx - 1)
    { // find the last point different from p1
        if (p0_idx == -1)
        {
            p0_idx = poly.size() - 1;
        }
        if (poly[p0_idx] != p1)
        {
            break;
        }
    }
    Point2LL p0 = poly[p0_idx];

    unsigned int p2_idx;
    for (p2_idx = point_idx + 1; p2_idx != point_idx; p2_idx = p2_idx + 1)
    { // find the next point different from p1
        if (p2_idx == poly.size())
        {
            p2_idx = 0;
        }
        if (poly[p2_idx] != p1)
        {
            break;
        }
    }
    const Point2LL& p2 = poly[p2_idx];

    Point2LL off0 = turn90CCW(normal(p1 - p0, MM2INT(10.0))); // 10.0 for some precision
    Point2LL off1 = turn90CCW(normal(p2 - p1, MM2INT(10.0))); // 10.0 for some precision
    Point2LL n = off0 + off1;
    return n;
}

Point2LL PolygonUtils::getBoundaryPointWithOffset(const Polyline& poly, unsigned int point_idx, int64_t offset)
{
    return poly[point_idx] + normal(getVertexInwardNormal(poly, point_idx), -offset);
}

unsigned int PolygonUtils::moveOutside(const Shape& polygons, Point2LL& from, int distance, int64_t maxDist2)
{
    return moveInside(polygons, from, -distance, maxDist2);
}

ClosestPointPolygon PolygonUtils::moveInside2(
    const Shape& polygons,
    Point2LL& from,
    const int distance,
    const int64_t max_dist2,
    const Shape* loc_to_line_polygons,
    const LocToLineGrid* loc_to_line_grid,
    const std::function<int(Point2LL)>& penalty_function)
{
    std::optional<ClosestPointPolygon> closest_polygon_point;
    if (loc_to_line_grid)
    {
        closest_polygon_point = findClose(from, *loc_to_line_polygons, *loc_to_line_grid, penalty_function);
    }
    if (! closest_polygon_point)
    {
        closest_polygon_point = findClosest(from, polygons, penalty_function);
    }
    return _moveInside2(*closest_polygon_point, distance, from, max_dist2);
}

ClosestPointPolygon PolygonUtils::moveInside2(
    const Shape& loc_to_line_polygons,
    const Polygon& polygon,
    Point2LL& from,
    const int distance,
    const int64_t max_dist2,
    const LocToLineGrid* loc_to_line_grid,
    const std::function<int(Point2LL)>& penalty_function)
{
    std::optional<ClosestPointPolygon> closest_polygon_point;
    if (loc_to_line_grid)
    {
        closest_polygon_point = findClose(from, loc_to_line_polygons, *loc_to_line_grid, penalty_function);
    }
    if (! closest_polygon_point)
    {
        closest_polygon_point = findClosest(from, polygon, penalty_function);
    }
    return _moveInside2(*closest_polygon_point, distance, from, max_dist2);
}

ClosestPointPolygon PolygonUtils::_moveInside2(const ClosestPointPolygon& closest_polygon_point, const int distance, Point2LL& from, const int64_t max_dist2)
{
    if (! closest_polygon_point.isValid())
    {
        return ClosestPointPolygon(); // stub with invalid indices to signify we haven't found any
    }
    const Point2LL v_boundary_from = from - closest_polygon_point.location_;
    Point2LL result = moveInside(closest_polygon_point, distance);
    const Point2LL v_boundary_result = result - closest_polygon_point.location_;
    if (dot(v_boundary_result, v_boundary_from) > 0)
    { // point was already on the correct side of the polygon
        if (vSize2(v_boundary_from) > distance * distance)
        { // [from] was already on the correct side of the boudary by enough distance
            // don't change [from]
            return closest_polygon_point;
        }
        else
        {
            from = result;
            return closest_polygon_point;
        }
    }
    else
    {
        if (vSize2(v_boundary_from) > max_dist2)
        {
            return ClosestPointPolygon(closest_polygon_point.poly_); // stub with invalid indices to signify we haven't found any
        }
        else
        {
            from = result;
            return closest_polygon_point;
        }
    }
}

/*
 * Implementation assumes moving inside, but moving outside should just as well be possible.
 */
size_t PolygonUtils::moveInside(const Shape& polygons, Point2LL& from, int distance, int64_t maxDist2)
{
    Point2LL ret = from;
    int64_t bestDist2 = std::numeric_limits<int64_t>::max();
    size_t bestPoly = NO_INDEX;
    bool is_already_on_correct_side_of_boundary = false; // whether [from] is already on the right side of the boundary
    for (size_t poly_idx = 0; poly_idx < polygons.size(); poly_idx++)
    {
        const Polygon& poly = polygons[poly_idx];
        if (poly.size() < 2)
            continue;
        Point2LL p0 = poly[poly.size() - 2];
        Point2LL p1 = poly.back();
        // because we compare with vSize2 here (no division by zero), we also need to compare by vSize2 inside the loop
        // to avoid integer rounding edge cases
        bool projected_p_beyond_prev_segment = dot(p1 - p0, from - p0) >= vSize2(p1 - p0);
        for (const Point2LL& p2 : poly)
        {
            // X = A + Normal(B-A) * (((B-A) dot (P-A)) / VSize(B-A));
            //   = A +       (B-A) *  ((B-A) dot (P-A)) / VSize2(B-A);
            // X = P projected on AB
            const Point2LL& a = p1;
            const Point2LL& b = p2;
            const Point2LL& p = from;
            Point2LL ab = b - a;
            Point2LL ap = p - a;
            int64_t ab_length2 = vSize2(ab);
            if (ab_length2 <= 0) // A = B, i.e. the input polygon had two adjacent points on top of each other.
            {
                p1 = p2; // Skip only one of the points.
                continue;
            }
            int64_t dot_prod = dot(ab, ap);
            if (dot_prod <= 0) // x is projected to before ab
            {
                if (projected_p_beyond_prev_segment)
                { //  case which looks like:   > .
                    projected_p_beyond_prev_segment = false;
                    Point2LL& x = p1;

                    int64_t dist2 = vSize2(x - p);
                    if (dist2 < bestDist2)
                    {
                        bestDist2 = dist2;
                        bestPoly = poly_idx;
                        if (distance == 0)
                        {
                            ret = x;
                        }
                        else
                        {
                            Point2LL inward_dir = turn90CCW(normal(ab, MM2INT(10.0)) + normal(p1 - p0, MM2INT(10.0))); // inward direction irrespective of sign of [distance]
                            // MM2INT(10.0) to retain precision for the eventual normalization
                            ret = x + normal(inward_dir, distance);
                            is_already_on_correct_side_of_boundary = dot(inward_dir, p - x) * distance >= 0;
                        }
                    }
                }
                else
                {
                    projected_p_beyond_prev_segment = false;
                    p0 = p1;
                    p1 = p2;
                    continue;
                }
            }
            else if (dot_prod >= ab_length2) // x is projected to beyond ab
            {
                projected_p_beyond_prev_segment = true;
                p0 = p1;
                p1 = p2;
                continue;
            }
            else
            { // x is projected to a point properly on the line segment (not onto a vertex). The case which looks like | .
                projected_p_beyond_prev_segment = false;
                Point2LL x = a + ab * dot_prod / ab_length2;

                int64_t dist2 = vSize2(p - x);
                if (dist2 < bestDist2)
                {
                    bestDist2 = dist2;
                    bestPoly = poly_idx;
                    if (distance == 0)
                    {
                        ret = x;
                    }
                    else
                    {
                        Point2LL inward_dir = turn90CCW(normal(ab, distance)); // inward or outward depending on the sign of [distance]
                        ret = x + inward_dir;
                        is_already_on_correct_side_of_boundary = dot(inward_dir, p - x) >= 0;
                    }
                }
            }
            p0 = p1;
            p1 = p2;
        }
    }
    if (is_already_on_correct_side_of_boundary) // when the best point is already inside and we're moving inside, or when the best point is already outside and we're moving outside
    {
        if (bestDist2 < distance * distance)
        {
            from = ret;
        }
        else
        {
            //            from = from; // original point stays unaltered. It is already inside by enough distance
        }
        return bestPoly;
    }
    else if (bestDist2 < maxDist2)
    {
        from = ret;
        return bestPoly;
    }
    return NO_INDEX;
}

// Version that works on single PolygonRef.
unsigned int PolygonUtils::moveInside(const ClosedPolyline& polygon, Point2LL& from, int distance, int64_t maxDist2)
{
    // TODO: This is copied from the moveInside of Polygons.
    /*
    We'd like to use this function as subroutine in moveInside(Polygons...), but
    then we'd need to recompute the distance of the point to the polygon, which
    is expensive. Or we need to return the distance. We need the distance there
    to compare with the distance to other polygons.
    */
    Point2LL ret = from;
    int64_t bestDist2 = std::numeric_limits<int64_t>::max();
    bool is_already_on_correct_side_of_boundary = false; // whether [from] is already on the right side of the boundary

    if (polygon.size() < 2)
    {
        return 0;
    }
    Point2LL p0 = polygon[polygon.size() - 2];
    Point2LL p1 = polygon.back();
    // because we compare with vSize2 here (no division by zero), we also need to compare by vSize2 inside the loop
    // to avoid integer rounding edge cases
    bool projected_p_beyond_prev_segment = dot(p1 - p0, from - p0) >= vSize2(p1 - p0);
    for (const Point2LL& p2 : polygon)
    {
        // X = A + Normal(B-A) * (((B-A) dot (P-A)) / VSize(B-A));
        //   = A +       (B-A) *  ((B-A) dot (P-A)) / VSize2(B-A);
        // X = P projected on AB
        const Point2LL& a = p1;
        const Point2LL& b = p2;
        const Point2LL& p = from;
        Point2LL ab = b - a;
        Point2LL ap = p - a;
        int64_t ab_length2 = vSize2(ab);
        if (ab_length2 <= 0) // A = B, i.e. the input polygon had two adjacent points on top of each other.
        {
            p1 = p2; // Skip only one of the points.
            continue;
        }
        int64_t dot_prod = dot(ab, ap);
        if (dot_prod <= 0) // x is projected to before ab
        {
            if (projected_p_beyond_prev_segment)
            { //  case which looks like:   > .
                projected_p_beyond_prev_segment = false;
                Point2LL& x = p1;

                int64_t dist2 = vSize2(x - p);
                if (dist2 < bestDist2)
                {
                    bestDist2 = dist2;
                    if (distance == 0)
                    {
                        ret = x;
                    }
                    else
                    {
                        Point2LL inward_dir = turn90CCW(normal(ab, MM2INT(10.0)) + normal(p1 - p0, MM2INT(10.0))); // inward direction irrespective of sign of [distance]
                        // MM2INT(10.0) to retain precision for the eventual normalization
                        ret = x + normal(inward_dir, distance);
                        is_already_on_correct_side_of_boundary = dot(inward_dir, p - x) * distance >= 0;
                    }
                }
            }
            else
            {
                projected_p_beyond_prev_segment = false;
                p0 = p1;
                p1 = p2;
                continue;
            }
        }
        else if (dot_prod >= ab_length2) // x is projected to beyond ab
        {
            projected_p_beyond_prev_segment = true;
            p0 = p1;
            p1 = p2;
            continue;
        }
        else
        { // x is projected to a point properly on the line segment (not onto a vertex). The case which looks like | .
            projected_p_beyond_prev_segment = false;
            Point2LL x = a + ab * dot_prod / ab_length2;

            int64_t dist2 = vSize2(p - x);
            if (dist2 < bestDist2)
            {
                bestDist2 = dist2;
                if (distance == 0)
                {
                    ret = x;
                }
                else
                {
                    Point2LL inward_dir = turn90CCW(normal(ab, distance)); // inward or outward depending on the sign of [distance]
                    ret = x + inward_dir;
                    is_already_on_correct_side_of_boundary = dot(inward_dir, p - x) >= 0;
                }
            }
        }

        p0 = p1;
        p1 = p2;
    }

    if (is_already_on_correct_side_of_boundary) // when the best point is already inside and we're moving inside, or when the best point is already outside and we're moving outside
    {
        if (bestDist2 < distance * distance)
        {
            from = ret;
        }
    }
    else if (bestDist2 < maxDist2)
    {
        from = ret;
    }
    return 0;
}

Point2LL PolygonUtils::moveOutside(const ClosestPointPolygon& cpp, const int distance)
{
    return moveInside(cpp, -distance);
}

Point2LL PolygonUtils::moveInside(const ClosestPointPolygon& cpp, const int distance)
{
    if (! cpp.isValid())
    {
        return no_point;
    }
    if (distance == 0)
    { // the point which is assumed to be on the boundary doesn't have to be moved
        return cpp.location_;
    }
    const Polyline& poly = *cpp.poly_;
    unsigned int point_idx = cpp.point_idx_;
    const Point2LL& on_boundary = cpp.location_;

    const Point2LL& p1 = poly[point_idx];
    unsigned int p2_idx;
    for (p2_idx = point_idx + 1; p2_idx != point_idx; p2_idx = p2_idx + 1)
    { // find the next point different from p1
        if (p2_idx == poly.size())
        {
            p2_idx = 0;
        }
        if (poly[p2_idx] != p1)
        {
            break;
        }
    }
    const Point2LL& p2 = poly[p2_idx];

    if (on_boundary == p1)
    {
        return getBoundaryPointWithOffset(poly, point_idx, -distance);
    }
    else if (on_boundary == p2)
    {
        return getBoundaryPointWithOffset(poly, p2_idx, -distance);
    }
    else
    {
        const Point2LL& x = on_boundary; // on_boundary is already projected on p1-p2

        Point2LL inward_dir = turn90CCW(normal(p2 - p1, distance));
        return x + inward_dir;
    }
}

ClosestPointPolygon PolygonUtils::ensureInsideOrOutside(
    const Shape& polygons,
    Point2LL& from,
    int preferred_dist_inside,
    int64_t max_dist2,
    const Shape* loc_to_line_polygons,
    const LocToLineGrid* loc_to_line_grid,
    const std::function<int(Point2LL)>& penalty_function)
{
    const ClosestPointPolygon closest_polygon_point = moveInside2(polygons, from, preferred_dist_inside, max_dist2, loc_to_line_polygons, loc_to_line_grid, penalty_function);
    return ensureInsideOrOutside(polygons, from, closest_polygon_point, preferred_dist_inside, loc_to_line_polygons, loc_to_line_grid, penalty_function);
}

ClosestPointPolygon PolygonUtils::ensureInsideOrOutside(
    const Shape& polygons,
    Point2LL& from,
    const ClosestPointPolygon& closest_polygon_point,
    int preferred_dist_inside,
    const Shape* loc_to_line_polygons,
    const LocToLineGrid* loc_to_line_grid,
    const std::function<int(Point2LL)>& penalty_function)
{
    if (! closest_polygon_point.isValid())
    {
        return ClosestPointPolygon(); // we couldn't move inside
    }
    const Polygon& closest_poly = *closest_polygon_point.poly_;
    bool is_outside_boundary = closest_poly.orientation();

    {
        bool is_inside = closest_poly.inside(from) == is_outside_boundary; // inside a hole is outside the part
        if (is_inside == (preferred_dist_inside > 0))
        { // we ended up on the right side of the polygon
            // assume we didn't overshoot another polygon in [polygons]
            return closest_polygon_point;
        }
    }

    // try once more with half the preferred distance inside
    {
        int64_t max_dist2_here = std::numeric_limits<int64_t>::max(); // we already concluded we are close enough to the closest_poly when we obtained the closest_polygon_point
        moveInside2(*loc_to_line_polygons, closest_poly, from, preferred_dist_inside / 2, max_dist2_here, loc_to_line_grid, penalty_function);
        bool is_inside = closest_poly.inside(from) == is_outside_boundary; // inside a hole is outside the part
        if (is_inside == (preferred_dist_inside > 0))
        { // we ended up on the right side of the polygon
            // assume we didn't overshoot another polygon in [polygons]
            return closest_polygon_point;
        }
    }

    // if above fails, we perform an offset and sit directly on the offsetted polygon (and keep the result from the above moveInside)
    // The offset is performed on the closest reference polygon in order to save computation time
    {
        const coord_t offset = (is_outside_boundary) ? -preferred_dist_inside : preferred_dist_inside; // perform inset on outer boundary and outset on holes
        Shape insetted
            = closest_poly.offset(offset / 2); // perform less inset, because chances are (thin parts of) the polygon will disappear, given that moveInside did an overshoot
        if (insetted.size() == 0)
        {
            return ClosestPointPolygon(); // we couldn't move inside
        }
        ClosestPointPolygon inside = findClosest(from, insetted, penalty_function);
        if (inside.isValid())
        {
            bool is_inside = polygons.inside(inside.location_);
            if (is_inside != (preferred_dist_inside > 0))
            {
                // Insetting from the reference polygon ended up outside another polygon.
                // Perform an offset on all polygons instead.
                Shape all_insetted = polygons.offset(-preferred_dist_inside);
                ClosestPointPolygon overall_inside = findClosest(from, all_insetted, penalty_function);
                bool overall_is_inside = polygons.inside(overall_inside.location_);
                if (overall_is_inside != (preferred_dist_inside > 0))
                {
                    return ClosestPointPolygon();
                }
                inside = overall_inside;
            }
            from = inside.location_;
        } // otherwise we just return the closest polygon point without modifying the from location
        return closest_polygon_point; // don't return a ClosestPoint with a reference to the above local polygons variable
    }
}

void PolygonUtils::walkToNearestSmallestConnection(ClosestPointPolygon& poly1_result, ClosestPointPolygon& poly2_result)
{
    if (! poly1_result.isValid() || ! poly2_result.isValid())
    {
        return;
    }
    const Polygon& poly1 = *poly1_result.poly_;
    const Polygon& poly2 = *poly2_result.poly_;
    size_t poly1_idx = poly1_result.poly_idx_;
    size_t poly2_idx = poly2_result.poly_idx_;
    if (poly1_result.point_idx_ == NO_INDEX || poly2_result.point_idx_ == NO_INDEX)
    {
        return;
    }

    int equilibirum_limit = MM2INT(0.1); // hard coded value
    for (int loop_counter = 0; loop_counter < equilibirum_limit; loop_counter++)
    {
        unsigned int pos1_before = poly1_result.point_idx_;
        poly1_result = findNearestClosest(poly2_result.location_, poly1, poly1_result.point_idx_);
        unsigned int pos2_before = poly2_result.point_idx_;
        poly2_result = findNearestClosest(poly1_result.location_, poly2, poly2_result.point_idx_);

        if (poly1_result.point_idx_ == pos1_before && poly2_result.point_idx_ == pos2_before)
        {
            break;
        }
    }

    // check surrounding verts in order to prevent local optima like the following:
    // o      o
    // \.....|
    //  \_.-'|
    //   \---|
    //    \-'|
    //     o o >> should find connection here
    coord_t best_distance2 = vSize2(poly1_result.p() - poly2_result.p());
    auto check_neighboring_vert
        = [&best_distance2](const Polygon& from_poly, const Polygon& to_poly, ClosestPointPolygon& from_poly_result, ClosestPointPolygon& to_poly_result, bool vertex_after)
    {
        const Point2LL after_poly2_result = to_poly[(to_poly_result.point_idx_ + vertex_after) % to_poly.size()];
        const ClosestPointPolygon poly1_after_poly2_result = findNearestClosest(after_poly2_result, from_poly, from_poly_result.point_idx_);
        const coord_t poly1_after_poly2_result_dist2 = vSize2(poly1_after_poly2_result.p() - after_poly2_result);
        if (poly1_after_poly2_result_dist2 < best_distance2)
        {
            from_poly_result = poly1_after_poly2_result;
            to_poly_result.location_ = after_poly2_result;
            best_distance2 = poly1_after_poly2_result_dist2;
        }
    };
    check_neighboring_vert(poly1, poly2, poly1_result, poly2_result, false);
    check_neighboring_vert(poly1, poly2, poly1_result, poly2_result, true);
    check_neighboring_vert(poly2, poly1, poly2_result, poly1_result, false);
    check_neighboring_vert(poly2, poly1, poly2_result, poly1_result, true);

    poly1_result.poly_idx_ = poly1_idx;
    poly2_result.poly_idx_ = poly2_idx;
}

ClosestPointPolygon PolygonUtils::findNearestClosest(Point2LL from, const Polygon& polygon, int start_idx)
{
    ClosestPointPolygon forth = findNearestClosest(from, polygon, start_idx, 1);
    if (! forth.isValid())
    {
        return forth; // stop computation
    }
    ClosestPointPolygon back = findNearestClosest(from, polygon, start_idx, -1);
    assert(back.isValid());
    if (vSize2(forth.location_ - from) < vSize2(back.location_ - from))
    {
        return forth;
    }
    else
    {
        return back;
    }
}

ClosestPointPolygon PolygonUtils::findNearestClosest(Point2LL from, const Polygon& polygon, int start_idx, int direction)
{
    if (polygon.size() == 0)
    {
        return ClosestPointPolygon(&polygon);
    }
    Point2LL aPoint = polygon[0];
    Point2LL best = aPoint;

    int64_t closestDist = vSize2(from - best);
    int bestPos = 0;

    size_t poly_size = polygon.size();
    for (size_t p = 0; p < poly_size; p++)
    {
        int p1_idx = (poly_size + direction * p + start_idx) % poly_size;
        int p2_idx = (poly_size + direction * (p + 1) + start_idx) % poly_size;
        const Point2LL& p1 = polygon[p1_idx];
        const Point2LL& p2 = polygon[p2_idx];

        Point2LL closest_here = LinearAlg2D::getClosestOnLineSegment(from, p1, p2);
        int64_t dist = vSize2(from - closest_here);
        if (dist < closestDist)
        {
            best = closest_here;
            closestDist = dist;
            bestPos = (direction > 0) ? p1_idx : p2_idx;
        }
        else
        {
            return ClosestPointPolygon(best, bestPos, &polygon);
        }
    }

    return ClosestPointPolygon(best, bestPos, &polygon);
}

ClosestPointPolygon PolygonUtils::findClosest(Point2LL from, const Shape& polygons, const std::function<int(Point2LL)>& penalty_function)
{
    ClosestPointPolygon none;

    if (polygons.size() == 0)
    {
        return none;
    }
    const Polygon* any_polygon = &(polygons[0]);
    unsigned int any_poly_idx;
    for (any_poly_idx = 0; any_poly_idx < polygons.size(); any_poly_idx++)
    { // find first point in all polygons
        if (polygons[any_poly_idx].size() > 0)
        {
            any_polygon = &(polygons[any_poly_idx]);
            break;
        }
    }
    if (any_polygon->size() == 0)
    {
        return none;
    }
    ClosestPointPolygon best((*any_polygon)[0], 0, any_polygon, any_poly_idx);

    int64_t closestDist2_score = vSize2(from - best.location_) + penalty_function(best.location_);

    for (unsigned int ply = 0; ply < polygons.size(); ply++)
    {
        const Polygon& poly = polygons[ply];
        if (poly.size() == 0)
            continue;
        ClosestPointPolygon closest_here = findClosest(from, poly, penalty_function);
        if (! closest_here.isValid())
        {
            continue;
        }
        int64_t dist2_score = vSize2(from - closest_here.location_) + penalty_function(closest_here.location_);
        if (dist2_score < closestDist2_score)
        {
            best = closest_here;
            closestDist2_score = dist2_score;
            best.poly_idx_ = ply;
        }
    }

    return best;
}

ClosestPointPolygon PolygonUtils::findClosest(Point2LL from, const Polygon& polygon, const std::function<int(Point2LL)>& penalty_function)
{
    if (polygon.size() == 0)
    {
        return ClosestPointPolygon(&polygon);
    }
    Point2LL aPoint = polygon[0];
    Point2LL best = aPoint;

    int64_t closestDist2_score = vSize2(from - best) + penalty_function(best);
    int bestPos = 0;

    for (unsigned int p = 0; p < polygon.size(); p++)
    {
        const Point2LL& p1 = polygon[p];

        unsigned int p2_idx = p + 1;
        if (p2_idx >= polygon.size())
            p2_idx = 0;
        const Point2LL& p2 = polygon[p2_idx];

        Point2LL closest_here = LinearAlg2D::getClosestOnLineSegment(from, p1, p2);
        int64_t dist2_score = vSize2(from - closest_here) + penalty_function(closest_here);
        if (dist2_score < closestDist2_score)
        {
            best = closest_here;
            closestDist2_score = dist2_score;
            bestPos = p;
        }
    }

    return ClosestPointPolygon(best, bestPos, &polygon);
}

PolygonsPointIndex PolygonUtils::findNearestVert(const Point2LL from, const Shape& polys)
{
    int64_t best_dist2 = std::numeric_limits<int64_t>::max();
    PolygonsPointIndex closest_vert;
    for (unsigned int poly_idx = 0; poly_idx < polys.size(); poly_idx++)
    {
        const Polygon& poly = polys[poly_idx];
        for (unsigned int point_idx = 0; point_idx < poly.size(); point_idx++)
        {
            int64_t dist2 = vSize2(poly[point_idx] - from);
            if (dist2 < best_dist2)
            {
                best_dist2 = dist2;
                closest_vert = PolygonsPointIndex(&polys, poly_idx, point_idx);
            }
        }
    }
    return closest_vert;
}

unsigned int PolygonUtils::findNearestVert(const Point2LL from, const Polygon& poly)
{
    int64_t best_dist2 = std::numeric_limits<int64_t>::max();
    unsigned int closest_vert_idx = -1;
    for (unsigned int point_idx = 0; point_idx < poly.size(); point_idx++)
    {
        int64_t dist2 = vSize2(poly[point_idx] - from);
        if (dist2 < best_dist2)
        {
            best_dist2 = dist2;
            closest_vert_idx = point_idx;
        }
    }
    return closest_vert_idx;
}

std::unique_ptr<LocToLineGrid> PolygonUtils::createLocToLineGrid(const Shape& polygons, int square_size)
{
    unsigned int n_points = 0;
    for (const auto& poly : polygons)
    {
        n_points += poly.size();
    }

    auto ret = std::make_unique<LocToLineGrid>(square_size, n_points);

    for (unsigned int poly_idx = 0; poly_idx < polygons.size(); poly_idx++)
    {
        const Polygon& poly = polygons[poly_idx];
        for (unsigned int point_idx = 0; point_idx < poly.size(); point_idx++)
        {
            ret->insert(PolygonsPointIndex(&polygons, poly_idx, point_idx));
        }
    }
    return ret;
}

/*
 * The current implementation can check the same line segment multiple times,
 * since the same line segment can occur in multiple cells if it it longer than
 * the cell size of the SparsePointGridInclusive.
 *
 * We could skip the duplication by keeping a vector of vectors of bools.
 */
std::optional<ClosestPointPolygon>
    PolygonUtils::findClose(Point2LL from, const Shape& polygons, const LocToLineGrid& loc_to_line, const std::function<int(Point2LL)>& penalty_function)
{
    std::vector<PolygonsPointIndex> near_lines = loc_to_line.getNearby(from, loc_to_line.getCellSize());

    Point2LL best(0, 0);

    int64_t closest_dist2_score = std::numeric_limits<int64_t>::max();
    PolygonsPointIndex best_point_poly_idx(nullptr, NO_INDEX, NO_INDEX);
    for (PolygonsPointIndex& point_poly_index : near_lines)
    {
        const Polygon& poly = polygons[point_poly_index.poly_idx_];
        const Point2LL& p1 = poly[point_poly_index.point_idx_];
        const Point2LL& p2 = poly[(point_poly_index.point_idx_ + 1) % poly.size()];

        Point2LL closest_here = LinearAlg2D::getClosestOnLineSegment(from, p1, p2);
        int64_t dist2_score = vSize2(from - closest_here) + penalty_function(closest_here);
        if (dist2_score < closest_dist2_score)
        {
            best = closest_here;
            closest_dist2_score = dist2_score;
            best_point_poly_idx = point_poly_index;
        }
    }
    if (best_point_poly_idx.poly_idx_ == NO_INDEX)
    {
        return std::optional<ClosestPointPolygon>();
    }
    else
    {
        return std::optional<ClosestPointPolygon>(std::in_place, best, best_point_poly_idx.point_idx_, &(polygons[best_point_poly_idx.poly_idx_]), best_point_poly_idx.poly_idx_);
    }
}

std::vector<std::pair<ClosestPointPolygon, ClosestPointPolygon>>
    PolygonUtils::findClose(const Polygon& from, const Shape& destination, const LocToLineGrid& destination_loc_to_line, const std::function<int(Point2LL)>& penalty_function)
{
    std::vector<std::pair<ClosestPointPolygon, ClosestPointPolygon>> ret;
    int p0_idx = from.size() - 1;
    Point2LL p0(from[p0_idx]);
    int grid_size = destination_loc_to_line.getCellSize();
    for (unsigned int p1_idx = 0; p1_idx < from.size(); p1_idx++)
    {
        const Point2LL& p1 = from[p1_idx];
        std::optional<ClosestPointPolygon> best_here = findClose(p1, destination, destination_loc_to_line, penalty_function);
        if (best_here)
        {
            ret.push_back(std::make_pair(ClosestPointPolygon(p1, p1_idx, &from), *best_here));
        }
        Point2LL p0p1 = p1 - p0;
        int dist_to_p1 = vSize(p0p1);
        for (unsigned int middle_point_nr = 1; dist_to_p1 > grid_size * 2; ++middle_point_nr)
        {
            Point2LL x = p0 + normal(p0p1, middle_point_nr * grid_size);
            dist_to_p1 -= grid_size;

            best_here = findClose(x, destination, destination_loc_to_line, penalty_function);
            if (best_here)
            {
                ret.push_back(std::make_pair(ClosestPointPolygon(x, p0_idx, &from), *best_here));
            }
        }
        p0 = p1;
        p0_idx = p1_idx;
    }
    return ret;
}

bool PolygonUtils::getNextPointWithDistance(Point2LL from, int64_t dist, const OpenPolyline& poly, int start_idx, int poly_start_idx, GivenDistPoint& result)
{
    Point2LL prev_poly_point = poly[(start_idx + poly_start_idx) % poly.size()];

    for (unsigned int prev_idx = start_idx; prev_idx < poly.size(); prev_idx++)
    {
        int next_idx = (prev_idx + 1 + poly_start_idx) % poly.size(); // last checked segment is between last point in poly and poly[0]...
        const Point2LL& next_poly_point = poly[next_idx];
        if (! shorterThen(next_poly_point - from, dist))
        {
            /*
             *                 x    r
             *      p.---------+---+------------.n
             *                L|  /
             *                 | / dist
             *                 |/
             *                f.
             *
             * f=from
             * p=prev_poly_point
             * n=next_poly_point
             * x= f projected on pn
             * r=result point at distance [dist] from f
             */

            Point2LL pn = next_poly_point - prev_poly_point;

            if (shorterThen(pn, 100)) // when precision is limited
            {
                Point2LL middle = (next_poly_point + prev_poly_point) / 2;
                coord_t dist_to_middle = vSize(from - middle);
                if (dist_to_middle - dist < 100 && dist_to_middle - dist > -100)
                {
                    result.location = middle;
                    result.pos = prev_idx;
                    return true;
                }
                else
                {
                    prev_poly_point = next_poly_point;
                    continue;
                }
            }

            Point2LL pf = from - prev_poly_point;
            Point2LL px = dot(pf, pn) / vSize(pn) * pn / vSize(pn);
            Point2LL xf = pf - px;

            if (! shorterThen(xf, dist)) // line lies wholly further than pn
            {
                prev_poly_point = next_poly_point;
                continue;
            }

            int64_t xr_dist = std::sqrt(dist * dist - vSize2(xf)); // inverse Pythagoras

            if (vSize(pn - px) - xr_dist < 1) // r lies beyond n
            {
                prev_poly_point = next_poly_point;
                continue;
            }

            Point2LL xr = xr_dist * pn / vSize(pn);
            Point2LL pr = px + xr;

            result.location = prev_poly_point + pr;
            result.pos = prev_idx;
            return true;
        }
        prev_poly_point = next_poly_point;
    }
    return false;
}

template<class LineType>
ClosestPoint<LineType> PolygonUtils::walk(const ClosestPoint<LineType>& from, coord_t distance)
{
    const LineType& poly = *from.poly_;
    Point2LL last_vertex = from.p();
    Point2LL next_vertex;
    size_t last_point_idx = from.point_idx_;
    for (size_t point_idx = from.point_idx_ + 1;; point_idx++)
    {
        if (point_idx == poly.size())
        {
            point_idx = 0;
        }
        next_vertex = poly[point_idx];
        distance -= vSize(last_vertex - next_vertex);
        if (distance <= 0)
            break;
        last_vertex = next_vertex;
        last_point_idx = point_idx;
    }
    Point2LL result = next_vertex + normal(last_vertex - next_vertex, -distance);
    return ClosestPoint<LineType>(result, last_point_idx, &poly, from.poly_idx_);
}

std::optional<ClosestPointPolygon> PolygonUtils::getNextParallelIntersection(const ClosestPointPolygon& start, const Point2LL& line_to, const coord_t dist, const bool forward)
{
    // <--o--t-----y----< poly 1
    //       :     :
    // >---o :====>:shift
    //      \:     :
    //       s     x
    //        \    :
    //         \   :
    //          o--r----->  poly 2
    //  s=start
    //  r=result
    //  t=line_to

    const Polygon& poly = *start.poly_;
    const Point2LL s = start.p();
    const Point2LL t = line_to;

    const Point2LL st = t - s;
    const Point2LL shift = normal(turn90CCW(st), dist);

    Point2LL prev_vert = s;
    coord_t prev_projected = 0;
    for (unsigned int next_point_nr = 0; next_point_nr < poly.size(); next_point_nr++)
    {
        const unsigned int next_point_idx = forward
                                              ? (start.point_idx_ + 1 + next_point_nr) % poly.size()
                                              : (static_cast<size_t>(start.point_idx_) - next_point_nr + poly.size()) % poly.size(); // cast in order to accomodate subtracting
        const Point2LL next_vert = poly[next_point_idx];
        const Point2LL so = next_vert - s;
        const coord_t projected = dot(shift, so) / dist;
        if (std::abs(projected) > dist)
        { // segment crosses the line through xy (or the one on the other side of st)
            const Point2LL segment_vector = next_vert - prev_vert;
            const coord_t segment_length = vSize(segment_vector);
            const coord_t projected_segment_length = std::abs(projected - prev_projected);
            const int16_t sign = (projected > 0) ? 1 : -1;
            const coord_t projected_inter_segment_length
                = dist - sign * prev_projected; // add the prev_projected to dist if it is projected to the other side of the input line than where the intersection occurs.
            const coord_t inter_segment_length = segment_length * projected_inter_segment_length / projected_segment_length;
            const Point2LL intersection = prev_vert + normal(next_vert - prev_vert, inter_segment_length);

            size_t vert_before_idx = next_point_idx;
            if (forward)
            {
                vert_before_idx = (next_point_idx > 0) ? vert_before_idx - 1 : poly.size() - 1;
            }
            assert(vert_before_idx < poly.size());
            return ClosestPointPolygon(intersection, vert_before_idx, &poly);
        }

        prev_vert = next_vert;
        prev_projected = projected;
    }

    return std::optional<ClosestPointPolygon>();
}


bool PolygonUtils::polygonCollidesWithLineSegment(const Point2LL from, const Point2LL to, const LocToLineGrid& loc_to_line, PolygonsPointIndex* collision_result)
{
    bool ret = false;
    Point2LL diff = to - from;
    if (vSize2(diff) < 2)
    { // transformation matrix would fail
        return false;
    }

    PointMatrix transformation_matrix = PointMatrix(diff);
    Point2LL transformed_from = transformation_matrix.apply(from);
    Point2LL transformed_to = transformation_matrix.apply(to);

    PolygonsPointIndex result;

    std::function<bool(const PolygonsPointIndex&)> process_elem_func
        = [transformed_from, transformed_to, &transformation_matrix, &result, &ret](const PolygonsPointIndex& line_start)
    {
        Point2LL p0 = transformation_matrix.apply(line_start.p());
        Point2LL p1 = transformation_matrix.apply(line_start.next().p());

        if (LinearAlg2D::lineSegmentsCollide(transformed_from, transformed_to, p0, p1))
        {
            result = line_start;
            ret = true;
            return false;
        }
        return true;
    };
    loc_to_line.processLine(std::make_pair(from, to), process_elem_func);

    if (collision_result)
    {
        *collision_result = result;
    }
    return ret;
}

bool PolygonUtils::polygonCollidesWithLineSegment(
    const Polygon& poly,
    const Point2LL& transformed_startPoint,
    const Point2LL& transformed_endPoint,
    PointMatrix transformation_matrix)
{
    Point2LL p0 = transformation_matrix.apply(poly.back());
    for (Point2LL p1_ : poly)
    {
        Point2LL p1 = transformation_matrix.apply(p1_);
        if (LinearAlg2D::lineSegmentsCollide(transformed_startPoint, transformed_endPoint, p0, p1))
        {
            return true;
        }
        p0 = p1;
    }
    return false;
}

bool PolygonUtils::polygonCollidesWithLineSegment(const Polygon& poly, const Point2LL& startPoint, const Point2LL& endPoint)
{
    Point2LL diff = endPoint - startPoint;

    PointMatrix transformation_matrix = PointMatrix(diff);
    Point2LL transformed_startPoint = transformation_matrix.apply(startPoint);
    Point2LL transformed_endPoint = transformation_matrix.apply(endPoint);

    return PolygonUtils::polygonCollidesWithLineSegment(poly, transformed_startPoint, transformed_endPoint, transformation_matrix);
}

bool PolygonUtils::polygonCollidesWithLineSegment(
    const Shape& polys,
    const Point2LL& transformed_startPoint,
    const Point2LL& transformed_endPoint,
    PointMatrix transformation_matrix)
{
    for (const Polygon& poly : polys)
    {
        if (poly.size() == 0)
        {
            continue;
        }
        if (PolygonUtils::polygonCollidesWithLineSegment(poly, transformed_startPoint, transformed_endPoint, transformation_matrix))
        {
            return true;
        }
    }

    return false;
}


bool PolygonUtils::polygonCollidesWithLineSegment(const Shape& polys, const Point2LL& startPoint, const Point2LL& endPoint)
{
    if (endPoint == startPoint)
    {
        return false; // Zero-length line segments never collide.
    }
    Point2LL diff = endPoint - startPoint;

    PointMatrix transformation_matrix = PointMatrix(diff);
    Point2LL transformed_startPoint = transformation_matrix.apply(startPoint);
    Point2LL transformed_endPoint = transformation_matrix.apply(endPoint);

    return polygonCollidesWithLineSegment(polys, transformed_startPoint, transformed_endPoint, transformation_matrix);
}

bool PolygonUtils::polygonsIntersect(const Polygon& poly_a, const Polygon& poly_b)
{
    // only do the full intersection when the polys' BBs overlap
    AABB bba(poly_a);
    AABB bbb(poly_b);
    return bba.hit(bbb) && poly_a.intersection(poly_b).size() > 0;
}

bool PolygonUtils::polygonOutlinesAdjacent(const Polygon& inner_poly, const Polygon& outer_poly, const coord_t max_gap)
{
    // Heuristic check if their AABBs are near first.
    AABB inner_aabb(inner_poly);
    AABB outer_aabb(outer_poly);
    inner_aabb.max_ += Point2LL(max_gap, max_gap); // Expand one of them by way of a "distance" by checking intersection with the expanded rectangle.
    inner_aabb.min_ -= Point2LL(max_gap, max_gap);
    if (! inner_aabb.hit(outer_aabb))
    {
        return false;
    }

    // Heuristic says they are near. Now check for real.
    const coord_t max_gap2 = max_gap * max_gap;
    const unsigned outer_poly_size = outer_poly.size();
    for (unsigned line_index = 0; line_index < outer_poly_size; ++line_index)
    {
        const Point2LL lp0 = outer_poly[line_index];
        const Point2LL lp1 = outer_poly[(line_index + 1) % outer_poly_size];
        for (Point2LL inner_poly_point : inner_poly)
        {
            if (LinearAlg2D::getDist2FromLineSegment(lp0, inner_poly_point, lp1) < max_gap2)
            {
                return true;
            }
        }
    }
    return false;
}

void PolygonUtils::findAdjacentPolygons(
    std::vector<unsigned>& adjacent_poly_indices,
    const Polygon& poly,
    const std::vector<const Polygon*>& possible_adjacent_polys,
    const coord_t max_gap)
{
    // given a polygon, and a vector of polygons, return a vector containing the indices of the polygons that are adjacent to the given polygon
    for (unsigned poly_idx = 0; poly_idx < possible_adjacent_polys.size(); ++poly_idx)
    {
        if (polygonOutlinesAdjacent(poly, *possible_adjacent_polys[poly_idx], max_gap) || polygonOutlinesAdjacent(*possible_adjacent_polys[poly_idx], poly, max_gap))
        {
            adjacent_poly_indices.push_back(poly_idx);
        }
    }
}

double PolygonUtils::relativeHammingDistance(const Shape& poly_a, const Shape& poly_b)
{
    const double area_a = std::abs(poly_a.area());
    const double area_b = std::abs(poly_b.area());
    const double total_area = area_a + area_b;

    // If the total area is 0.0, we'd get a division by zero. Instead, only return 0.0 if they are exactly equal.
    constexpr bool borders_allowed = true;
    if (total_area == 0.0)
    {
        for (const Polygon& polygon_a : poly_a)
        {
            for (Point2LL point : polygon_a)
            {
                if (! poly_b.inside(point, borders_allowed))
                {
                    return 1.0;
                }
            }
        }
        for (const Polygon& polygon_b : poly_b)
        {
            for (Point2LL point : polygon_b)
            {
                if (! poly_a.inside(point, borders_allowed))
                {
                    return 1.0;
                }
            }
        }
        return 0.0; // All points are inside the other polygon, regardless of where the vertices are along the edges.
    }

    const Shape symmetric_difference = poly_a.xorPolygons(poly_b);
    const double hamming_distance = symmetric_difference.area();
    return hamming_distance / total_area;
}

Polygon PolygonUtils::makeDisc(const Point2LL& mid, const coord_t radius, const size_t steps)
{
<<<<<<< HEAD
    Polygon circle;
    for (double a = 0; a + a_step / 2 < 2 * std::numbers::pi; a += a_step)
    {
        circle.emplace_back(mid + Point2LL(radius * cos(a), radius * sin(a)));
    }
    return circle;
=======
    return makeCircle<Polygon>(mid, radius, steps);
>>>>>>> 807eb6a2
}

Point2LL PolygonUtils::makeCirclePoint(const Point2LL& mid, const coord_t radius, const AngleRadians& angle)
{
    return mid + Point2LL(std::llrint(static_cast<double>(radius) * cos(angle)), std::llrint(static_cast<double>(radius) * sin(angle)));
}

ClosedPolyline PolygonUtils::makeWheel(const Point2LL& mid, const coord_t inner_radius, const coord_t outer_radius, const size_t semi_nb_spokes, const size_t arc_angle_resolution)
{
    ClosedPolyline wheel;

    const size_t nb_spokes = semi_nb_spokes * 2;
    const double spoke_angle_step = TAU / static_cast<double>(nb_spokes);
    const double arc_angle_step = spoke_angle_step / static_cast<double>(arc_angle_resolution);

    for (size_t spoke = 0; spoke < nb_spokes; ++spoke)
    {
        const double spoke_angle = static_cast<double>(spoke) * spoke_angle_step;
        const coord_t radius = spoke % 2 == 0 ? inner_radius : outer_radius;

        for (size_t arc_part = 0; arc_part <= arc_angle_resolution; ++arc_part)
        {
            const double angle = spoke_angle + static_cast<double>(arc_part) * arc_angle_step;
            wheel.push_back(makeCirclePoint(mid, radius, angle));
        }
    }

    return wheel;
}

Shape PolygonUtils::connect(const Shape& input)
{
    Shape ret;
    std::vector<SingleShape> parts = input.splitIntoParts(true);
    for (SingleShape& part : parts)
    {
        Polygon& outline = part.outerPolygon();
        for (size_t hole_idx = 1; hole_idx < part.size(); hole_idx++)
        {
            Polygon& hole = part[hole_idx];
            Point2LL hole_point = hole[0];
            hole.push_back(hole_point);
            // find where the scanline passes the Y
            size_t best_segment_to_idx = 0;
            coord_t best_dist = std::numeric_limits<coord_t>::max();
            Point2LL best_intersection_point = outline.back();

            Point2LL prev = outline.back();
            for (size_t point_idx = 0; point_idx < outline.size(); point_idx++)
            {
                Point2LL here = outline[point_idx];
                if (here.Y > hole_point.Y && prev.Y <= hole_point.Y && here.Y != prev.Y)
                {
                    Point2LL intersection_point = prev + (here - prev) * (hole_point.Y - prev.Y) / (here.Y - prev.Y);
                    coord_t dist = hole_point.X - intersection_point.X;
                    if (dist > 0 && dist < best_dist)
                    {
                        best_dist = dist;
                        best_segment_to_idx = point_idx;
                        best_intersection_point = intersection_point;
                    }
                }
                prev = here;
            }
            outline.insert(outline.begin() + best_segment_to_idx, 2, best_intersection_point);
            outline.insert(outline.begin() + best_segment_to_idx + 1, hole.begin(), hole.end());
        }
        ret.push_back(outline);
    }
    return ret;
}

/* Note: Also tries to solve for near-self intersections, when epsilon >= 1
 */
void PolygonUtils::fixSelfIntersections(const coord_t epsilon, Shape& polygon)
{
    if (epsilon < 1)
    {
        polygon.simplify();
        return;
    }

    const coord_t half_epsilon = std::max(10LL, (epsilon + 1) / 2);

    // Points too close to line segments should be moved a little away from those line segments, but less than epsilon,
    //   so at least half-epsilon distance between points can still be guaranteed.
    constexpr coord_t grid_size = 2000;
    auto query_grid = PolygonUtils::createLocToLineGrid(polygon, grid_size);

    const coord_t move_dist = half_epsilon - 2;
    const coord_t half_epsilon_sqrd = half_epsilon * half_epsilon;

    const size_t n = polygon.size();
    for (size_t poly_idx = 0; poly_idx < n; poly_idx++)
    {
        const size_t pathlen = polygon[poly_idx].size();
        for (size_t point_idx = 0; point_idx < pathlen; ++point_idx)
        {
            Point2LL& pt = polygon[poly_idx][point_idx];
            for (const auto& line : query_grid->getNearby(pt, epsilon * 2))
            {
                const size_t line_next_idx = (line.point_idx_ + 1) % polygon[line.poly_idx_].size();
                if (poly_idx == line.poly_idx_ && (point_idx == line.point_idx_ || point_idx == line_next_idx))
                {
                    continue;
                }

                const Point2LL& a = polygon[line.poly_idx_][line.point_idx_];
                const Point2LL& b = polygon[line.poly_idx_][line_next_idx];

                if (half_epsilon_sqrd >= vSize2(pt - LinearAlg2D::getClosestOnLineSegment(pt, a, b)))
                {
                    const Point2LL& other = polygon[poly_idx][(point_idx + 1) % pathlen];
                    const Point2LL vec = LinearAlg2D::pointIsLeftOfLine(other, a, b) > 0 ? b - a : a - b;
                    const coord_t len = vSize(vec);
                    pt.X += (-vec.Y * move_dist) / len;
                    pt.Y += (vec.X * move_dist) / len;
                }
            }
        }
    }

    polygon.simplify();
}

Shape PolygonUtils::unionManySmall(const Shape& polygon)
{
    if (polygon.size() < 8)
    {
        return polygon.unionPolygons();
    }

    Shape a, b;
    a.reserve(polygon.size() / 2);
    b.reserve(a.size() + 1);
    for (const auto& [i, path] : polygon | ranges::views::enumerate)
    {
        (i % 2 == 0 ? b : a).push_back(path);
    }
    return unionManySmall(a).unionPolygons(unionManySmall(b));
}

Shape PolygonUtils::clipPolygonWithAABB(const Shape& src, const AABB& aabb)
{
    Shape out;
    out.reserve(src.size());
    for (const auto path : src)
    {
        Polygon poly;

        const size_t cnt = path.size();
        if (cnt < 3)
        {
            return Shape();
        }

        enum class Side
        {
            Left = 1,
            Right = 2,
            Top = 4,
            Bottom = 8
        };

        auto sides = [aabb](const Point2LL& p)
        {
            return int(p.X < aabb.min_.X) * int(Side::Left) + int(p.X > aabb.max_.X) * int(Side::Right) + int(p.Y < aabb.min_.Y) * int(Side::Bottom)
                 + int(p.Y > aabb.max_.Y) * int(Side::Top);
        };

        int sides_prev = sides(path.back());
        int sides_this = sides(path.front());
        const size_t last = cnt - 1;

        for (size_t i = 0; i < last; ++i)
        {
            int sides_next = sides(path[i + 1]);
            if ( // This point is inside. Take it.
                sides_this == 0 ||
                // Either this point is outside and previous or next is inside, or
                // the edge possibly cuts corner of the bounding box.
                (sides_prev & sides_this & sides_next) == 0)
            {
                poly.push_back(path[i]);
                sides_prev = sides_this;
            }
            else
            {
                // All the three points (this, prev, next) are outside at the same side.
                // Ignore this point.
            }
            sides_this = sides_next;
        }

        // Never produce just a single point output polygon.
        if (! poly.empty())
        {
            int sides_next = sides(poly.front());
            if (sides_this == 0 || // The last point is inside. Take it.
                (sides_prev & sides_this & sides_next) == 0) // Either this point is outside and previous or next is inside, or the edge possibly cuts corner of the bounding box.

                poly.push_back(path.back());
        }

        if (! poly.empty())
        {
            out.push_back(poly);
        }
    }
    return out;
}

std::tuple<ClosedLinesSet, coord_t>
    PolygonUtils::generateCirculatOutset(const Point2LL& center, const coord_t inner_radius, const coord_t outer_radius, coord_t line_width, const size_t circle_definition)
{
    ClosedLinesSet outset;
    const coord_t semi_line_width = line_width / 2;
    coord_t radius = inner_radius + semi_line_width;

    while (radius + semi_line_width <= outer_radius)
    {
        outset.push_back(makeCircle(center, radius, circle_definition));
        radius += line_width;
    }

    return { outset, radius - semi_line_width };
}

ClosedLinesSet PolygonUtils::generateCircularInset(const Point2LL& center, const coord_t outer_radius, const coord_t line_width, const size_t circle_definition)
{
    ClosedLinesSet inset;
    const coord_t semi_line_width = line_width / 2;
    coord_t radius = outer_radius - semi_line_width;

    while (radius - semi_line_width >= line_width)
    {
        inset.push_back(makeCircle(center, radius, circle_definition));
        radius -= line_width;
    }

    return inset;
}

template ClosestPoint<Polygon> PolygonUtils::walk(const ClosestPoint<Polygon>& from, coord_t distance);
template ClosestPoint<OpenPolyline> PolygonUtils::walk(const ClosestPoint<OpenPolyline>& from, coord_t distance);

} // namespace cura<|MERGE_RESOLUTION|>--- conflicted
+++ resolved
@@ -1305,16 +1305,7 @@
 
 Polygon PolygonUtils::makeDisc(const Point2LL& mid, const coord_t radius, const size_t steps)
 {
-<<<<<<< HEAD
-    Polygon circle;
-    for (double a = 0; a + a_step / 2 < 2 * std::numbers::pi; a += a_step)
-    {
-        circle.emplace_back(mid + Point2LL(radius * cos(a), radius * sin(a)));
-    }
-    return circle;
-=======
     return makeCircle<Polygon>(mid, radius, steps);
->>>>>>> 807eb6a2
 }
 
 Point2LL PolygonUtils::makeCirclePoint(const Point2LL& mid, const coord_t radius, const AngleRadians& angle)
