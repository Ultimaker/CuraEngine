--- conflicted
+++ resolved
@@ -146,7 +146,16 @@
     return ret;
 }
 
-<<<<<<< HEAD
+Polygons PolygonRef::offset(int distance, ClipperLib::JoinType joinType, double miter_limit) const
+{
+    Polygons ret;
+    ClipperLib::ClipperOffset clipper(miter_limit, 10.0);
+    clipper.AddPath(*path, joinType, ClipperLib::etClosedPolygon);
+    clipper.MiterLimit = miter_limit;
+    clipper.Execute(ret.paths, distance);
+    return ret;
+}
+
 Polygon Polygons::convexHullMason() const
 {
     // Implements Andrew's monotone chain convex hull algorithm
@@ -220,16 +229,6 @@
     hull_points.resize(hull_idx - 2);
 
     return hull_poly;
-=======
-Polygons PolygonRef::offset(int distance, ClipperLib::JoinType joinType, double miter_limit) const
-{
-    Polygons ret;
-    ClipperLib::ClipperOffset clipper(miter_limit, 10.0);
-    clipper.AddPath(*path, joinType, ClipperLib::etClosedPolygon);
-    clipper.MiterLimit = miter_limit;
-    clipper.Execute(ret.paths, distance);
-    return ret;
->>>>>>> a7720bcf
 }
 
 void PolygonRef::simplify(int smallest_line_segment_squared, int allowed_error_distance_squared){
