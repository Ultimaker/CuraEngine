//Copyright (c) 2018 Ultimaker B.V.
//CuraEngine is released under the terms of the AGPLv3 or higher.

#ifndef UTILS_INT_POINT_H
#define UTILS_INT_POINT_H

/**
The integer point classes are used as soon as possible and represent microns in 2D or 3D space.
Integer points are used to avoid floating point rounding errors, and because ClipperLib uses them.
*/
#define INLINE static inline

//Include Clipper to get the ClipperLib::IntPoint definition, which we reuse as Point definition.
#include <clipper.hpp>

#include <limits>
#include <stdint.h>
#include <cmath>

#include <functional> // for hash function obkject

#include <iostream> // auto-serialization / auto-toString()

#include "Point3.h" //For applying Point3Matrices.

#include "Coord_t.h"

#ifdef __GNUC__
#define DEPRECATED(func) func __attribute__ ((deprecated))
#elif defined(_MSC_VER)
#define DEPRECATED(func) __declspec(deprecated) func
#else
#pragma message("WARNING: You need to implement DEPRECATED for this compiler")
#define DEPRECATED(func) func
#endif


namespace cura
{

/* 64bit Points are used mostly throughout the code, these are the 2D points from ClipperLib */
typedef ClipperLib::IntPoint Point;

class IntPoint {
public:
    int X, Y;
    Point p() { return Point(X, Y); }
};
#define POINT_MIN std::numeric_limits<ClipperLib::cInt>::min()
#define POINT_MAX std::numeric_limits<ClipperLib::cInt>::max()

static Point no_point(std::numeric_limits<ClipperLib::cInt>::min(), std::numeric_limits<ClipperLib::cInt>::min());

/* Extra operators to make it easier to do math with the 64bit Point objects */
INLINE Point operator-(const Point& p0) { return Point(-p0.X, -p0.Y); }
INLINE Point operator+(const Point& p0, const Point& p1) { return Point(p0.X+p1.X, p0.Y+p1.Y); }
INLINE Point operator-(const Point& p0, const Point& p1) { return Point(p0.X-p1.X, p0.Y-p1.Y); }
INLINE Point operator*(const Point& p0, const coord_t i) { return Point(p0.X * i, p0.Y * i); }
template<typename T, typename = typename std::enable_if<std::is_arithmetic<T>::value, T>::type> //Use only for numeric types.
INLINE Point operator*(const Point& p0, const T i) { return Point(p0.X * i, p0.Y * i); }
template<typename T, typename = typename std::enable_if<std::is_arithmetic<T>::value, T>::type> //Use only for numeric types.
INLINE Point operator*(const T i, const Point& p0) { return p0 * i; }
INLINE Point operator/(const Point& p0, const coord_t i) { return Point(p0.X/i, p0.Y/i); }
INLINE Point operator/(const Point& p0, const Point& p1) { return Point(p0.X/p1.X, p0.Y/p1.Y); }

INLINE Point& operator += (Point& p0, const Point& p1) { p0.X += p1.X; p0.Y += p1.Y; return p0; }
INLINE Point& operator -= (Point& p0, const Point& p1) { p0.X -= p1.X; p0.Y -= p1.Y; return p0; }
<<<<<<< HEAD
=======

/* ***** NOTE *****
   TL;DR: DO NOT implement operators *= and /= because of the default values in ClipperLib::IntPoint's constructor.

   We DO NOT implement operators *= and /= because the class Point is essentially a ClipperLib::IntPoint and it has a
   constructor IntPoint(int x = 0, int y = 0), and this causes problems. If you implement *= as *=(int) and when you
   do "Point a = a * 5", you probably intend to do "a.x *= 5" and "a.y *= 5", but with that constructor, it will create
   an IntPoint(5, y = 0) and you end up with wrong results.
 */
>>>>>>> f6cad3aa

//INLINE bool operator==(const Point& p0, const Point& p1) { return p0.X==p1.X&&p0.Y==p1.Y; }
//INLINE bool operator!=(const Point& p0, const Point& p1) { return p0.X!=p1.X||p0.Y!=p1.Y; }

INLINE coord_t vSize2(const Point& p0)
{
    return p0.X*p0.X+p0.Y*p0.Y;
}
INLINE float vSize2f(const Point& p0)
{
    return float(p0.X)*float(p0.X)+float(p0.Y)*float(p0.Y);
}

INLINE bool shorterThen(const Point& p0, int32_t len)
{
    if (p0.X > len || p0.X < -len)
        return false;
    if (p0.Y > len || p0.Y < -len)
        return false;
    return vSize2(p0) <= len*len;
}

INLINE coord_t vSize(const Point& p0)
{
    return sqrt(vSize2(p0));
}

INLINE double vSizeMM(const Point& p0)
{
    double fx = INT2MM(p0.X);
    double fy = INT2MM(p0.Y);
    return sqrt(fx*fx+fy*fy);
}

INLINE Point normal(const Point& p0, coord_t len)
{
    coord_t _len = vSize(p0);
    if (_len < 1)
        return Point(len, 0);
    return p0 * len / _len;
}

INLINE Point turn90CCW(const Point& p0)
{
    return Point(-p0.Y, p0.X);
}

INLINE Point rotate(const Point& p0, double angle)
{
    const double cos_component = std::cos(angle);
    const double sin_component = std::sin(angle);
    return Point(cos_component * p0.X - sin_component * p0.Y, sin_component * p0.X + cos_component * p0.Y);
}

INLINE coord_t dot(const Point& p0, const Point& p1)
{
    return p0.X * p1.X + p0.Y * p1.Y;
}

INLINE int angle(const Point& p)
{
    double angle = std::atan2(p.X, p.Y) / M_PI * 180.0;
    if (angle < 0.0) angle += 360.0;
    return angle;
}

}//namespace cura
    
namespace std {
template <>
struct hash<cura::Point> {
    size_t operator()(const cura::Point & pp) const
    {
        static int prime = 31;
        int result = 89;
        result = result * prime + pp.X;
        result = result * prime + pp.Y;
        return result; 
    }
};
}

namespace cura
{

class PointMatrix
{
public:
    double matrix[4];

    PointMatrix()
    {
        matrix[0] = 1;
        matrix[1] = 0;
        matrix[2] = 0;
        matrix[3] = 1;
    }

    PointMatrix(double rotation)
    {
        rotation = rotation / 180 * M_PI;
        matrix[0] = cos(rotation);
        matrix[1] = -sin(rotation);
        matrix[2] = -matrix[1];
        matrix[3] = matrix[0];
    }

    PointMatrix(const Point p)
    {
        matrix[0] = p.X;
        matrix[1] = p.Y;
        double f = sqrt((matrix[0] * matrix[0]) + (matrix[1] * matrix[1]));
        matrix[0] /= f;
        matrix[1] /= f;
        matrix[2] = -matrix[1];
        matrix[3] = matrix[0];
    }

    Point apply(const Point p) const
    {
        return Point(p.X * matrix[0] + p.Y * matrix[1], p.X * matrix[2] + p.Y * matrix[3]);
    }

    Point unapply(const Point p) const
    {
        return Point(p.X * matrix[0] + p.Y * matrix[2], p.X * matrix[1] + p.Y * matrix[3]);
    }
};

class Point3Matrix
{
public:
    double matrix[9];

    Point3Matrix()
    {
        matrix[0] = 1;
        matrix[1] = 0;
        matrix[2] = 0;
        matrix[3] = 0;
        matrix[4] = 1;
        matrix[5] = 0;
        matrix[6] = 0;
        matrix[7] = 0;
        matrix[8] = 1;
    }

    /*!
     * Initializes the top left corner with the values of \p b
     * and the rest as if it's a unit matrix
     */
    Point3Matrix(const PointMatrix& b)
    {
        matrix[0] = b.matrix[0];
        matrix[1] = b.matrix[1];
        matrix[2] = 0;
        matrix[3] = b.matrix[2];
        matrix[4] = b.matrix[3];
        matrix[5] = 0;
        matrix[6] = 0;
        matrix[7] = 0;
        matrix[8] = 1;
    }

    Point3 apply(const Point3 p) const
    {
        return Point3(p.x * matrix[0] + p.y * matrix[1] + p.z * matrix[2]
                    , p.x * matrix[3] + p.y * matrix[4] + p.z * matrix[5]
                    , p.x * matrix[6] + p.y * matrix[7] + p.z * matrix[8]);
    }

    /*!
     * Apply matrix to vector as homogeneous coordinates.
     */
    Point apply(const Point p) const
    {
        Point3 result = apply(Point3(p.X, p.Y, 1));
        return Point(result.x / result.z, result.y / result.z);
    }

    static Point3Matrix translate(const Point p)
    {
        Point3Matrix ret; // uniform matrix
        ret.matrix[2] = p.X;
        ret.matrix[5] = p.Y;
        return ret;
    }

    Point3Matrix compose(const Point3Matrix& b)
    {
        Point3Matrix ret;
        for (int outx = 0; outx < 3; outx++)
        {
            for (int outy = 0; outy < 3; outy++)
            {
                ret.matrix[outy * 3 + outx] = 0;
                for (int in = 0; in < 3; in++)
                {
                    ret.matrix[outy * 3 + outx] += matrix[outy * 3 + in] * b.matrix[in * 3 + outx];
                }
            }
        }
        return ret;
    }
};


inline Point3 operator+(const Point3& p3, const Point& p2) {
    return Point3(p3.x + p2.X, p3.y + p2.Y, p3.z);
}
inline Point3& operator+=(Point3& p3, const Point& p2) {
    p3.x += p2.X;
    p3.y += p2.Y;
    return p3;
}

inline Point operator+(const Point& p2, const Point3& p3) {
    return Point(p3.x + p2.X, p3.y + p2.Y);
}


inline Point3 operator-(const Point3& p3, const Point& p2) {
    return Point3(p3.x - p2.X, p3.y - p2.Y, p3.z);
}
inline Point3& operator-=(Point3& p3, const Point& p2) {
    p3.x -= p2.X;
    p3.y -= p2.Y;
    return p3;
}

inline Point operator-(const Point& p2, const Point3& p3) {
    return Point(p2.X - p3.x, p2.Y - p3.y);
}

}//namespace cura
#endif//UTILS_INT_POINT_H
<|MERGE_RESOLUTION|>--- conflicted
+++ resolved
@@ -65,8 +65,6 @@
 
 INLINE Point& operator += (Point& p0, const Point& p1) { p0.X += p1.X; p0.Y += p1.Y; return p0; }
 INLINE Point& operator -= (Point& p0, const Point& p1) { p0.X -= p1.X; p0.Y -= p1.Y; return p0; }
-<<<<<<< HEAD
-=======
 
 /* ***** NOTE *****
    TL;DR: DO NOT implement operators *= and /= because of the default values in ClipperLib::IntPoint's constructor.
@@ -76,7 +74,6 @@
    do "Point a = a * 5", you probably intend to do "a.x *= 5" and "a.y *= 5", but with that constructor, it will create
    an IntPoint(5, y = 0) and you end up with wrong results.
  */
->>>>>>> f6cad3aa
 
 //INLINE bool operator==(const Point& p0, const Point& p1) { return p0.X==p1.X&&p0.Y==p1.Y; }
 //INLINE bool operator!=(const Point& p0, const Point& p1) { return p0.X!=p1.X||p0.Y!=p1.Y; }
