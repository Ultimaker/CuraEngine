--- conflicted
+++ resolved
@@ -52,11 +52,7 @@
     bool added_something;
     WallOverlapComputation* wall_overlapper_0;
     WallOverlapComputation* wall_overlapper_x;
-<<<<<<< HEAD
-    std::vector<std::vector<ConstPolygonRef>> inset_polys; // vector of vectors holding the inset polygons
-=======
     std::vector<std::vector<ConstPolygonPointer>> inset_polys; // vector of vectors holding the inset polygons
->>>>>>> f33db887
 
     /*!
      * Generate the insets for the holes of a given layer part after optimizing the ordering.
