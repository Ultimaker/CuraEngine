--- conflicted
+++ resolved
@@ -51,13 +51,9 @@
     const size_t wall_x_extruder_nr,
     const ZSeamConfig& z_seam_config,
     const std::vector<VariableWidthLines>& paths,
-<<<<<<< HEAD
     const bool is_outer_shell,
-    const Polygons& disallowed_areas_for_seams)
-
-=======
     const Shape& disallowed_areas_for_seams)
->>>>>>> fdeb5651
+
     : gcode_writer_(gcode_writer)
     , storage_(storage)
     , gcode_layer_(gcode_layer)
