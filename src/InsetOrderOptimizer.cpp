// Copyright (c) 2024 UltiMaker
// CuraEngine is released under the terms of the AGPLv3 or higher

#include "InsetOrderOptimizer.h"

#include <functional>
#include <tuple>

#include <range/v3/algorithm/max.hpp>
#include <range/v3/algorithm/sort.hpp>
#include <range/v3/range/conversion.hpp>
#include <range/v3/view/addressof.hpp>
#include <range/v3/view/any_view.hpp>
#include <range/v3/view/drop.hpp>
#include <range/v3/view/drop_last.hpp>
#include <range/v3/view/filter.hpp>
#include <range/v3/view/join.hpp>
#include <range/v3/view/remove_if.hpp>
#include <range/v3/view/reverse.hpp>
#include <range/v3/view/take_exactly.hpp>
#include <range/v3/view/transform.hpp>

#include "ExtruderTrain.h"
#include "FffGcodeWriter.h"
#include "LayerPlan.h"
#include "utils/views/convert.h"
#include "utils/views/dfs.h"

namespace rg = ranges;
namespace rv = ranges::views;

namespace cura
{

InsetOrderOptimizer::InsetOrderOptimizer(
    const FffGcodeWriter& gcode_writer,
    const SliceDataStorage& storage,
    LayerPlan& gcode_layer,
    const Settings& settings,
    const int extruder_nr,
    const GCodePathConfig& inset_0_default_config,
    const GCodePathConfig& inset_X_default_config,
    const GCodePathConfig& inset_0_roofing_config,
    const GCodePathConfig& inset_X_roofing_config,
    const GCodePathConfig& inset_0_bridge_config,
    const GCodePathConfig& inset_X_bridge_config,
    const bool retract_before_outer_wall,
    const coord_t wall_0_wipe_dist,
    const coord_t wall_x_wipe_dist,
    const size_t wall_0_extruder_nr,
    const size_t wall_x_extruder_nr,
    const ZSeamConfig& z_seam_config,
    const std::vector<VariableWidthLines>& paths,
<<<<<<< HEAD
    const bool is_outer_shell)
=======
    const Polygons& disallowed_areas_for_seams)
>>>>>>> c76d02ee
    : gcode_writer_(gcode_writer)
    , storage_(storage)
    , gcode_layer_(gcode_layer)
    , settings_(settings)
    , extruder_nr_(extruder_nr)
    , inset_0_default_config_(inset_0_default_config)
    , inset_X_default_config_(inset_X_default_config)
    , inset_0_roofing_config_(inset_0_roofing_config)
    , inset_X_roofing_config_(inset_X_roofing_config)
    , inset_0_bridge_config_(inset_0_bridge_config)
    , inset_X_bridge_config_(inset_X_bridge_config)
    , retract_before_outer_wall_(retract_before_outer_wall)
    , wall_0_wipe_dist_(wall_0_wipe_dist)
    , wall_x_wipe_dist_(wall_x_wipe_dist)
    , wall_0_extruder_nr_(wall_0_extruder_nr)
    , wall_x_extruder_nr_(wall_x_extruder_nr)
    , z_seam_config_(z_seam_config)
    , paths_(paths)
    , layer_nr_(gcode_layer.getLayerNr())
<<<<<<< HEAD
    , is_outer_shell_(is_outer_shell)
=======
    , disallowed_areas_for_seams_{ disallowed_areas_for_seams }
>>>>>>> c76d02ee
{
}

bool InsetOrderOptimizer::addToLayer()
{
    // Settings & configs:
    const auto pack_by_inset = ! settings_.get<bool>("optimize_wall_printing_order");
    const auto inset_direction = settings_.get<InsetDirection>("inset_direction");
    const auto alternate_walls = settings_.get<bool>("material_alternate_walls");

    const bool outer_to_inner = inset_direction == InsetDirection::OUTSIDE_IN;
    const bool use_one_extruder = wall_0_extruder_nr_ == wall_x_extruder_nr_;
    const bool current_extruder_is_wall_x = wall_x_extruder_nr_ == extruder_nr_;

    const bool reverse = shouldReversePath(use_one_extruder, current_extruder_is_wall_x, outer_to_inner);
    auto walls_to_be_added = getWallsToBeAdded(reverse, use_one_extruder);

    const auto order = pack_by_inset ? getInsetOrder(walls_to_be_added, outer_to_inner) : getRegionOrder(walls_to_be_added, outer_to_inner);

    constexpr Ratio flow = 1.0_r;

    bool added_something = false;

    constexpr bool detect_loops = false;
    constexpr Shape* combing_boundary = nullptr;
    const auto group_outer_walls = settings_.get<bool>("group_outer_walls");
    // When we alternate walls, also alternate the direction at which the first wall starts in.
    // On even layers we start with normal direction, on odd layers with inverted direction.
    PathOrderOptimizer<const ExtrusionLine*> order_optimizer(
        gcode_layer_.getLastPlannedPositionOrStartingPosition(),
        z_seam_config_,
        detect_loops,
        combing_boundary,
        reverse,
        order,
        group_outer_walls,
        disallowed_areas_for_seams_);

    for (const auto& line : walls_to_be_added)
    {
        if (line.is_closed_)
        {
            order_optimizer.addPolygon(&line);
        }
        else
        {
            order_optimizer.addPolyline(&line);
        }
    }

    order_optimizer.optimize();

    for (const PathOrdering<const ExtrusionLine*>& path : order_optimizer.paths_)
    {
        if (path.vertices_->empty())
        {
            continue;
        }

        const bool is_outer_wall = path.vertices_->inset_idx_ == 0; // or thin wall 'gap filler'
        const bool is_gap_filler = path.vertices_->is_odd_;
        const GCodePathConfig& default_config = is_outer_wall ? inset_0_default_config_ : inset_X_default_config_;
        const GCodePathConfig& roofing_config = is_outer_wall ? inset_0_roofing_config_ : inset_X_roofing_config_;
        const GCodePathConfig& bridge_config = is_outer_wall ? inset_0_bridge_config_ : inset_X_bridge_config_;
        const coord_t wipe_dist = is_outer_wall && ! is_gap_filler ? wall_0_wipe_dist_ : wall_x_wipe_dist_;
        const bool retract_before = is_outer_wall ? retract_before_outer_wall_ : false;

        const bool revert_inset = alternate_walls && (path.vertices_->inset_idx_ % 2 != 0);
        const bool revert_layer = alternate_walls && (layer_nr_ % 2 != 0);
        const bool backwards = path.backwards_ != (revert_inset != revert_layer);
        const size_t start_index = (backwards != path.backwards_) ? path.vertices_->size() - (path.start_vertex_ + 1) : path.start_vertex_;
        const bool linked_path = ! path.is_closed_;


        gcode_layer_.setIsInside(true); // Going to print walls, which are always inside.
        gcode_layer_.addWall(
            *path.vertices_,
            start_index,
            settings_,
            default_config,
            roofing_config,
            bridge_config,
            wipe_dist,
            flow,
            retract_before,
            path.is_closed_,
            backwards,
            linked_path,
            is_outer_shell_ && is_outer_wall);
        added_something = true;
    }
    return added_something;
}

InsetOrderOptimizer::value_type InsetOrderOptimizer::getRegionOrder(const std::vector<ExtrusionLine>& extrusion_lines, const bool outer_to_inner)
{
    if (extrusion_lines.empty())
    {
        // Early out
        return {};
    }

    // view on the extrusion lines, sorted by area
    const std::vector<const ExtrusionLine*> sorted_extrusion_lines = [&extrusion_lines]()
    {
        auto extrusion_lines_area = extrusion_lines | ranges::views::addressof
                                  | ranges::views::transform(
                                        [](const ExtrusionLine* line)
                                        {
                                            const Polygon poly = line->toPolygon();
                                            AABB aabb;
                                            aabb.include(poly);
                                            return std::make_pair(line, aabb.area());
                                        })
                                  | ranges::to_vector;

        ranges::sort(
            extrusion_lines_area,
            [](const auto& lhs, const auto& rhs)
            {
                return std::get<1>(lhs) < std::get<1>(rhs);
            });

        return extrusion_lines_area
             | ranges::views::transform(
                   [](const auto& pair)
                   {
                       return std::get<0>(pair);
                   })
             | ranges::to_vector;
    }();

    // graph will contain the parent-child relationships between the extrusion lines
    // an edge is added for both the parent to child and child to parent relationship
    std::unordered_multimap<const ExtrusionLine*, const ExtrusionLine*> graph;
    // during the loop we maintain a list of invariant parents; these are the parents
    // that we have found so far
    std::unordered_set<const ExtrusionLine*> invariant_outer_parents;
    for (const auto& extrusion_line : sorted_extrusion_lines)
    {
        // Create a polygon representing the inner area of the extrusion line; any
        // point inside this polygon is considered to the child of the extrusion line.
        Shape hole_polygons;
        if (extrusion_line->is_closed_)
        {
            hole_polygons.push_back(extrusion_line->toPolygon());
        }

        if (hole_polygons.empty())
        {
            invariant_outer_parents.emplace(extrusion_line);
            continue;
        }

        // go through all the invariant parents and see if they are inside the hole polygon
        // if they are, then that means we have found a child for this extrusion line
        std::vector<const ExtrusionLine*> removed_parent_invariants;
        for (const ExtrusionLine* invariant_parent : invariant_outer_parents)
        {
            if (hole_polygons.inside(invariant_parent->junctions_[0].p_, false))
            {
                // The root polygon is inside the location polygon. It is no longer a root in the graph we are building.
                // Add this relationship (locator <-> root) to the graph, and remove root from roots.
                graph.emplace(extrusion_line, invariant_parent);
                graph.emplace(invariant_parent, extrusion_line);
                removed_parent_invariants.emplace_back(invariant_parent);
            }
        }
        for (const auto& node : removed_parent_invariants)
        {
            invariant_outer_parents.erase(node);
        }

        // the current extrusion line is now an invariant parent
        invariant_outer_parents.emplace(extrusion_line);
    }

    const std::vector<const ExtrusionLine*> outer_walls = extrusion_lines | ranges::views::filter(&ExtrusionLine::is_outer_wall) | ranges::views::addressof | ranges::to_vector;

    // find for each line the closest outer line, and store this in closest_outer_wall_line
    std::unordered_map<const ExtrusionLine*, const ExtrusionLine*> closest_outer_wall_line;
    std::unordered_map<const ExtrusionLine*, unsigned int> min_depth;
    for (const ExtrusionLine* outer_wall : outer_walls)
    {
        const std::function<void(const ExtrusionLine*, const unsigned int)> update_nodes
            = [&outer_wall, &min_depth, &closest_outer_wall_line](const ExtrusionLine* current_line, const unsigned int depth)
        {
            if (min_depth.find(current_line) == min_depth.end() || depth < min_depth[current_line])
            {
                min_depth[current_line] = depth;
                closest_outer_wall_line[current_line] = outer_wall;
            }
        };
        actions::dfs_depth_state(outer_wall, graph, update_nodes);
    }

    // for each of the outer walls, perform a dfs until we have found an extrusion line that is
    // _not_ closest to the current outer wall, then stop the dfs traversal for that branch. For
    // each extrusion $e$ traversed in the dfs, add an order constraint between to $e$ and the
    // previous line in the dfs traversal of $e$.
    std::unordered_multimap<const ExtrusionLine*, const ExtrusionLine*> order;
    for (const ExtrusionLine* outer_wall : outer_walls)
    {
        const std::function<void(const ExtrusionLine*, const ExtrusionLine*)> set_order_constraints
            = [&order, &closest_outer_wall_line, &outer_wall, &outer_to_inner](const auto& current_line, const auto& parent_line)
        {
            // if the closest
            if (closest_outer_wall_line[current_line] == outer_wall && parent_line != nullptr)
            {
                // flip the key values if we want to print from inner to outer walls
                if (outer_to_inner)
                {
                    order.insert(std::make_pair(parent_line, current_line));
                }
                else
                {
                    order.insert(std::make_pair(current_line, parent_line));
                }
            }
        };

        actions::dfs_parent_state(outer_wall, graph, set_order_constraints);
    }

    return order;
}

InsetOrderOptimizer::value_type InsetOrderOptimizer::getInsetOrder(const auto& input, const bool outer_to_inner)
{
    value_type order;

    std::vector<std::vector<const ExtrusionLine*>> walls_by_inset;
    std::vector<std::vector<const ExtrusionLine*>> fillers_by_inset;

    for (const auto& line : input)
    {
        if (line.is_odd_)
        {
            if (line.inset_idx_ >= fillers_by_inset.size())
            {
                fillers_by_inset.resize(line.inset_idx_ + 1);
            }
            fillers_by_inset[line.inset_idx_].emplace_back(&line);
        }
        else
        {
            if (line.inset_idx_ >= walls_by_inset.size())
            {
                walls_by_inset.resize(line.inset_idx_ + 1);
            }
            walls_by_inset[line.inset_idx_].emplace_back(&line);
        }
    }
    for (size_t inset_idx = 0; inset_idx + 1 < walls_by_inset.size(); inset_idx++)
    {
        for (const ExtrusionLine* line : walls_by_inset[inset_idx])
        {
            for (const ExtrusionLine* inner_line : walls_by_inset[inset_idx + 1])
            {
                const ExtrusionLine* before = inner_line;
                const ExtrusionLine* after = line;
                if (outer_to_inner)
                {
                    std::swap(before, after);
                }
                order.emplace(before, after);
            }
        }
    }
    for (size_t inset_idx = 1; inset_idx < fillers_by_inset.size(); inset_idx++)
    {
        for (const ExtrusionLine* line : fillers_by_inset[inset_idx])
        {
            if (inset_idx - 1 >= walls_by_inset.size())
                continue;
            for (const ExtrusionLine* enclosing_wall : walls_by_inset[inset_idx - 1])
            {
                order.emplace(enclosing_wall, line);
            }
        }
    }

    return order;
}

constexpr bool InsetOrderOptimizer::shouldReversePath(const bool use_one_extruder, const bool current_extruder_is_wall_x, const bool outer_to_inner)
{
    if (use_one_extruder && current_extruder_is_wall_x)
    {
        return ! outer_to_inner;
    }
    return current_extruder_is_wall_x;
}

std::vector<ExtrusionLine> InsetOrderOptimizer::getWallsToBeAdded(const bool reverse, const bool use_one_extruder)
{
    if (paths_.empty())
    {
        return {};
    }
    rg::any_view<VariableWidthLines> view;
    if (reverse)
    {
        if (use_one_extruder)
        {
            view = paths_ | rv::reverse;
        }
        else
        {
            view = paths_ | rv::reverse | rv::drop_last(1);
        }
    }
    else
    {
        if (use_one_extruder)
        {
            view = paths_ | rv::all;
        }
        else
        {
            view = paths_ | rv::take_exactly(1);
        }
    }
    return view | rv::join | rv::remove_if(rg::empty) | rg::to_vector;
}
} // namespace cura<|MERGE_RESOLUTION|>--- conflicted
+++ resolved
@@ -51,11 +51,9 @@
     const size_t wall_x_extruder_nr,
     const ZSeamConfig& z_seam_config,
     const std::vector<VariableWidthLines>& paths,
-<<<<<<< HEAD
-    const bool is_outer_shell)
-=======
+    const bool is_outer_shell,
     const Polygons& disallowed_areas_for_seams)
->>>>>>> c76d02ee
+
     : gcode_writer_(gcode_writer)
     , storage_(storage)
     , gcode_layer_(gcode_layer)
@@ -75,11 +73,9 @@
     , z_seam_config_(z_seam_config)
     , paths_(paths)
     , layer_nr_(gcode_layer.getLayerNr())
-<<<<<<< HEAD
-    , is_outer_shell_(is_outer_shell)
-=======
+    , is_outer_shell_(is_outer_shell),
     , disallowed_areas_for_seams_{ disallowed_areas_for_seams }
->>>>>>> c76d02ee
+
 {
 }
 
