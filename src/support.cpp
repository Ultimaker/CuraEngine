//Copyright (C) 2013 David Braam
//Copyright (c) 2017 Ultimaker B.V.
//CuraEngine is released under the terms of the AGPLv3 or higher.

#include <cmath> // sqrt
#include <utility> // pair
#include <deque>
#include <cmath> // round

#ifdef _OPENMP
#include <omp.h>
#endif // _OPENMP

#include "support.h"

#include "utils/math.h"
#include "progress/Progress.h"

namespace cura 
{

bool AreaSupport::handleSupportModifierMesh(SliceDataStorage& storage, const SettingsBaseVirtual& mesh, const Slicer* slicer)
{
    if (!mesh.getSettingBoolean("anti_overhang_mesh") && !mesh.getSettingBoolean("support_mesh"))
    {
        return false;
    }
    enum ModifierType { ANTI_OVERHANG, SUPPORT_DROP_DOWN, SUPPORT_VANILLA };
    ModifierType modifier_type = (mesh.getSettingBoolean("anti_overhang_mesh"))? ANTI_OVERHANG : ((mesh.getSettingBoolean("support_mesh_drop_down"))? SUPPORT_DROP_DOWN : SUPPORT_VANILLA);
    for (unsigned int layer_nr = 0; layer_nr < slicer->layers.size(); layer_nr++)
    {
        SupportLayer& support_layer = storage.support.supportLayers[layer_nr];
        const SlicerLayer& slicer_layer = slicer->layers[layer_nr];
        switch (modifier_type)
        {
        case ANTI_OVERHANG:
            support_layer.anti_overhang.add(slicer_layer.polygons);
            break;
        case SUPPORT_DROP_DOWN:
            support_layer.support_mesh_drop_down.add(slicer_layer.polygons);
            break;
        case SUPPORT_VANILLA:
            support_layer.support_mesh.add(slicer_layer.polygons);
            break;
        }
    }
    return true;
}


Polygons AreaSupport::join(const Polygons& supportLayer_up, Polygons& supportLayer_this, int64_t supportJoinDistance, int64_t smoothing_distance, int max_smoothing_angle, bool conical_support, int64_t conical_support_offset, int64_t conical_smallest_breadth)
{
    Polygons joined;
    if (conical_support)
    {
        Polygons insetted = supportLayer_up.offset(-conical_smallest_breadth/2);
        Polygons small_parts = supportLayer_up.difference(insetted.offset(conical_smallest_breadth/2+20));
        joined = supportLayer_this.unionPolygons(supportLayer_up.offset(conical_support_offset))
                                .unionPolygons(small_parts);
    }
    else 
    {
        joined = supportLayer_this.unionPolygons(supportLayer_up);
    }
    // join different parts
    if (supportJoinDistance > 0)
    {
        joined = joined.offset(supportJoinDistance)
                        .offset(-supportJoinDistance);
    }

    // remove jagged line pieces introduced by unioning separate overhang areas for consectuive layers
    //
    // support may otherwise look like:
    //      _____________________      .
    //     /                     \      } dist_from_lower_layer
    //    /__                   __\    /
    //      /''--...........--''\        `\                                                 .
    //     /                     \         } dist_from_lower_layer
    //    /__                   __\      ./
    //      /''--...........--''\     `\                                                    .
    //     /                     \      } dist_from_lower_layer
    //    /_______________________\   ,/
    //            rather than
    //      _____________________
    //     /                     \                                                          .
    //    /                       \                                                         .
    //    |                       |
    //    |                       |
    //    |                       |
    //    |                       |
    //    |                       |
    //    |_______________________|
    //
    // dist_from_lower_layer may be up to max_dist_from_lower_layer (see below), but that value may be extremely high
    joined = joined.smooth_outward(max_smoothing_angle, smoothing_distance);

    return joined;
}

void AreaSupport::generateSupportAreas(SliceDataStorage& storage, unsigned int layer_count)
{
    int max_layer_nr_support_mesh_filled;
    for (max_layer_nr_support_mesh_filled = storage.support.supportLayers.size() - 1; max_layer_nr_support_mesh_filled >= 0; max_layer_nr_support_mesh_filled--)
    {
        const SupportLayer& support_layer = storage.support.supportLayers[max_layer_nr_support_mesh_filled];
        if (support_layer.supportAreas.size() > 0)
        {
            break;
        }
    }
    storage.support.layer_nr_max_filled_layer = std::max(storage.support.layer_nr_max_filled_layer, max_layer_nr_support_mesh_filled);
    for (int layer_nr = 0; layer_nr < max_layer_nr_support_mesh_filled; layer_nr++)
    {
        SupportLayer& support_layer = storage.support.supportLayers[max_layer_nr_support_mesh_filled];
        support_layer.anti_overhang = support_layer.anti_overhang.unionPolygons();
        support_layer.support_mesh_drop_down = support_layer.support_mesh_drop_down.unionPolygons();
        support_layer.support_mesh = support_layer.support_mesh.unionPolygons();
    }

    // initialization of supportAreasPerLayer
    if (layer_count > storage.support.supportLayers.size())
    { // there might already be anti_overhang_area data or support mesh data in the supportLayers
        storage.support.supportLayers.resize(layer_count);
    }

    // generate support areas
    bool support_meshes_drop_down_handled = false;
    bool support_meshes_handled = false;
    for (unsigned int mesh_idx = 0; mesh_idx < storage.meshes.size(); mesh_idx++)
    {
        SliceMeshStorage& mesh = storage.meshes[mesh_idx];
        if (mesh.getSettingBoolean("infill_mesh") || mesh.getSettingBoolean("anti_overhang_mesh"))
        {
            continue;
        }
        SettingsBaseVirtual* infill_settings = &storage.meshes[mesh_idx];
        SettingsBaseVirtual* roof_settings = &storage.meshes[mesh_idx];
        SettingsBaseVirtual* bottom_settings = &storage.meshes[mesh_idx];
        if (mesh.getSettingBoolean("support_mesh"))
        {
            if ((mesh.getSettingBoolean("support_mesh_drop_down") && support_meshes_drop_down_handled) ||
                (!mesh.getSettingBoolean("support_mesh_drop_down") && support_meshes_handled) )
            { // handle all support_mesh and support_mesh_drop_down areas only once
                continue;
            }
            // use extruder train settings rather than the per-object settings of the first support mesh encountered.
            // because all support meshes are processed at the same time it doesn't make sense to use the per-object settings of the first support mesh encountered.
            // instead we must use the support extruder settings, which is the settings base common to all support meshes.
            int roof_extruder_nr = storage.getSettingAsIndex("support_roof_extruder_nr");
            int bottom_extruder_nr = storage.getSettingAsIndex("support_bottom_extruder_nr");
            int infill_extruder_nr = storage.getSettingAsIndex("support_infill_extruder_nr");
            infill_settings = storage.meshgroup->getExtruderTrain(infill_extruder_nr);
            roof_settings = storage.meshgroup->getExtruderTrain(roof_extruder_nr);
            bottom_settings = storage.meshgroup->getExtruderTrain(bottom_extruder_nr);
            if (mesh.getSettingBoolean("support_mesh_drop_down"))
            {
                support_meshes_drop_down_handled = true;
            }
            else
            {
                support_meshes_handled = true;
            }
        }
        std::vector<Polygons> supportAreas;
        supportAreas.resize(layer_count, Polygons());
        generateSupportAreas(storage, *infill_settings, *roof_settings, *bottom_settings, mesh_idx, layer_count, supportAreas);

        for (unsigned int layer_idx = 0; layer_idx < layer_count; layer_idx++)
        {
            storage.support.supportLayers[layer_idx].supportAreas.add(supportAreas[layer_idx]);
        }
    }

    for (unsigned int layer_idx = 0; layer_idx < layer_count ; layer_idx++)
    {
        Polygons& support_areas = storage.support.supportLayers[layer_idx].supportAreas;
        support_areas = support_areas.unionPolygons();
    }

    // handle support interface
    for (unsigned int mesh_idx = 0; mesh_idx < storage.meshes.size(); mesh_idx++)
    {
        SliceMeshStorage& mesh = storage.meshes[mesh_idx];
        if (mesh.getSettingBoolean("infill_mesh") || mesh.getSettingBoolean("anti_overhang_mesh"))
        {
            continue;
        }

        if (mesh.getSettingBoolean("support_roof_enable"))
        {
            generateSupportRoof(storage, mesh);
        }
        if (mesh.getSettingBoolean("support_bottom_enable"))
        {
            generateSupportBottom(storage, mesh);
        }
    }
}

/* 
 * Algorithm:
 * From top layer to bottom layer:
 * - find overhang by looking at the difference between two consucutive layers
 * - join with support areas from layer above
 * - subtract current layer
 * - use the result for the next lower support layer (without doing XY-distance and Z bottom distance, so that a single support beam may move around the model a bit => more stability)
 * - perform inset using X/Y-distance and bottom Z distance
 * 
 * for support buildplate only: purge all support not connected to buildplate
 */
void AreaSupport::generateSupportAreas(SliceDataStorage& storage, const SettingsBaseVirtual& infill_settings, const SettingsBaseVirtual& roof_settings, const SettingsBaseVirtual& bottom_settings, unsigned int mesh_idx, unsigned int layer_count, std::vector<Polygons>& supportAreas)
{
    const SliceMeshStorage& mesh = storage.meshes[mesh_idx];
        
    // given settings
    ESupportType support_type = storage.getSettingAsSupportType("support_type");

    const bool is_support_modifier_place_holder = mesh.getSettingBoolean("support_mesh"); // whether this mesh is an empty mesh and this function is only called to generate support for support meshes
    const bool is_support_mesh_nondrop_place_holder = is_support_modifier_place_holder && !mesh.getSettingBoolean("support_mesh_drop_down");
    const bool is_support_mesh_drop_down_place_holder = is_support_modifier_place_holder && mesh.getSettingBoolean("support_mesh_drop_down");

    if (!mesh.getSettingBoolean("support_enable") && !is_support_modifier_place_holder)
    {
        return;
    }
    if (support_type == ESupportType::NONE && !is_support_modifier_place_holder)
    {
        return;
    }

    const int layerThickness = storage.getSettingInMicrons("layer_height");


    int support_infill_extruder_nr = storage.getSettingAsIndex("support_infill_extruder_nr");

    const double supportAngle = ((mesh.getSettingBoolean("support_roof_enable"))? roof_settings : infill_settings).getSettingInAngleRadians("support_angle");
    const bool supportOnBuildplateOnly = support_type == ESupportType::PLATFORM_ONLY;
    const int supportZDistanceBottom = ((mesh.getSettingBoolean("support_bottom_enable"))? bottom_settings : infill_settings).getSettingInMicrons("support_bottom_distance");
    const int supportZDistanceTop = ((mesh.getSettingBoolean("support_roof_enable"))? roof_settings : infill_settings).getSettingInMicrons("support_top_distance");
    const unsigned int tower_top_layer_count = 6; // number of layers after which to conclude that a tiny support area needs a tower
    const coord_t support_bottom_stair_step_height = std::max(static_cast<coord_t>(0), mesh.getSettingInMicrons("support_bottom_stair_step_height"));
    const coord_t support_bottom_stair_step_width = std::max(static_cast<coord_t>(0), mesh.getSettingInMicrons("support_bottom_stair_step_width"));

    const int join_distance = infill_settings.getSettingInMicrons("support_join_distance");
    const int extension_offset = infill_settings.getSettingInMicrons("support_offset");

    const int supportTowerDiameter = infill_settings.getSettingInMicrons("support_tower_diameter");
    const int supportMinAreaSqrt = infill_settings.getSettingInMicrons("support_minimal_diameter");
    const double supportTowerRoofAngle = infill_settings.getSettingInAngleRadians("support_tower_roof_angle");
    const bool use_towers = infill_settings.getSettingBoolean("support_use_towers") && supportMinAreaSqrt > 0;

    const int supportXYDistance = infill_settings.getSettingInMicrons("support_xy_distance");
    const int support_xy_distance_overhang = infill_settings.getSettingInMicrons("support_xy_distance_overhang");
    const bool use_support_xy_distance_overhang = infill_settings.getSettingAsSupportDistPriority("support_xy_overrides_z") == SupportDistPriority::Z_OVERRIDES_XY; // whether to use a different xy distance at overhangs

    const double conical_support_angle = infill_settings.getSettingInAngleRadians("support_conical_angle");
    const bool conical_support = infill_settings.getSettingBoolean("support_conical_enabled") && conical_support_angle != 0;
    const int64_t conical_smallest_breadth = infill_settings.getSettingInMicrons("support_conical_min_width");

    // derived settings:
    const int max_smoothing_angle = 135; // maximum angle of inner corners to be smoothed
    coord_t smoothing_distance;
    { // compute best smoothing_distance
        ExtruderTrain& infill_train = *storage.meshgroup->getExtruderTrain(support_infill_extruder_nr);
        const coord_t support_infill_line_width = infill_train.getSettingInMicrons("support_line_width");
        smoothing_distance = support_infill_line_width;
        if (mesh.getSettingBoolean("support_roof_enable"))
        {
            const int support_roof_extruder_nr = storage.getSettingAsIndex("support_roof_extruder_nr");
            const ExtruderTrain& roof_train = *storage.meshgroup->getExtruderTrain(support_roof_extruder_nr);
            const coord_t support_roof_line_width = roof_train.getSettingInMicrons("support_roof_line_width");
            smoothing_distance = std::max(smoothing_distance, support_roof_line_width);
        }

        if (mesh.getSettingBoolean("support_bottom_enable"))
        {
            const int support_bottom_extruder_nr = storage.getSettingAsIndex("support_bottom_extruder_nr");
            const ExtruderTrain& bottom_train = *storage.meshgroup->getExtruderTrain(support_bottom_extruder_nr);
            const coord_t support_bottom_line_width = bottom_train.getSettingInMicrons("support_bottom_line_width");
            smoothing_distance = std::max(smoothing_distance, support_bottom_line_width);
        }
    }

    const int z_layer_distance_tower = 1; // start tower directly below overhang point
    
    
    int supportLayerThickness = layerThickness;
    
    const unsigned int layerZdistanceTop = std::max(0U, round_up_divide(supportZDistanceTop, supportLayerThickness)) + 1; // support must always be 1 layer below overhang
    const unsigned int bottom_empty_layer_count = std::max(0U, round_up_divide(supportZDistanceBottom, supportLayerThickness)); // number of empty layers between support and model
    const unsigned int bottom_stair_step_layer_count = support_bottom_stair_step_height / supportLayerThickness + 1; // the difference in layers between two stair steps. One is normal support (not stair-like)

    double tanAngle = tan(supportAngle) - 0.01;  // the XY-component of the supportAngle
    int max_dist_from_lower_layer = tanAngle * supportLayerThickness; // max dist which can be bridged
    
    int64_t conical_support_offset;
    if (conical_support_angle > 0) 
    { // outward ==> wider base than overhang
        conical_support_offset = -(tan(conical_support_angle) - 0.01) * supportLayerThickness;
    }
    else 
    { // inward ==> smaller base than overhang
        conical_support_offset = (tan(-conical_support_angle) - 0.01) * supportLayerThickness;
    }
    
    unsigned int support_layer_count = layer_count;
    
    double tanTowerRoofAngle = tan(supportTowerRoofAngle);
    int towerRoofExpansionDistance = layerThickness / tanTowerRoofAngle;
    
    
    // early out
    
    if ( layerZdistanceTop + 1 > support_layer_count )
    {
        return;
    }
    
    
    // computation
        
    
    std::vector<std::vector<Polygons>> overhang_points; // stores overhang_points of each layer
    if (use_towers && !is_support_modifier_place_holder)
    {
        AreaSupport::detectOverhangPoints(storage, mesh, overhang_points, layer_count, supportMinAreaSqrt);
    }

    std::vector<Polygons> xy_disallowed_per_layer;
    std::vector<Polygons> full_overhang_per_layer;
    xy_disallowed_per_layer.resize(support_layer_count);
    full_overhang_per_layer.resize(support_layer_count);
<<<<<<< HEAD
    xy_disallowed_per_layer[0] = storage.getLayerOutlines(0, false).offset(supportXYDistance);
=======
    // simplified processing for bottom layer - just ensure support clears part by XY distance
    xy_disallowed_per_layer[0] = storage.getLayerOutlines(0, false).offset(supportXYDistance);
    // for all other layers (of non support meshes) compute the overhang area and possibly use that when calculating the support disallowed area
>>>>>>> e1a2dfbf
    #pragma omp parallel for default(none) shared(xy_disallowed_per_layer, full_overhang_per_layer, support_layer_count, storage, mesh, max_dist_from_lower_layer, tanAngle) schedule(dynamic)
    for (unsigned int layer_idx = 1; layer_idx < support_layer_count; layer_idx++)
    {
        Polygons outlines = storage.getLayerOutlines(layer_idx, false);
        if (!is_support_modifier_place_holder)
        { // don't compute overhang for support meshes
            std::pair<Polygons, Polygons> basic_and_full_overhang = computeBasicAndFullOverhang(storage, mesh, layer_idx, max_dist_from_lower_layer);
            full_overhang_per_layer[layer_idx] = basic_and_full_overhang.second;

            Polygons basic_overhang = basic_and_full_overhang.first;
            if (use_support_xy_distance_overhang)
            {
                Polygons xy_overhang_disallowed = basic_overhang.offset(supportZDistanceTop * tanAngle);
                Polygons xy_non_overhang_disallowed = outlines.difference(basic_overhang.offset(supportXYDistance)).offset(supportXYDistance);

                xy_disallowed_per_layer[layer_idx] = xy_overhang_disallowed.unionPolygons(xy_non_overhang_disallowed.unionPolygons(outlines.offset(support_xy_distance_overhang)));
            }
        }
        if (is_support_modifier_place_holder || !use_support_xy_distance_overhang)
        {
            xy_disallowed_per_layer[layer_idx] = outlines.offset(supportXYDistance);
        }
    }

    std::vector<Polygons> towerRoofs;
    Polygons stair_removal; // polygons to subtract from support because of stair-stepping

    for (unsigned int layer_idx = support_layer_count - 1 - layerZdistanceTop; layer_idx != (unsigned int) -1 ; layer_idx--)
    {
        Polygons supportLayer_this = full_overhang_per_layer[layer_idx + layerZdistanceTop];;

        if (extension_offset && !is_support_modifier_place_holder)
        {
            supportLayer_this = supportLayer_this.offset(extension_offset);
        }

        if (use_towers && !is_support_modifier_place_holder)
        {
            // handle straight walls
            AreaSupport::handleWallStruts(supportLayer_this, supportMinAreaSqrt, supportTowerDiameter);
            // handle towers
            AreaSupport::handleTowers(supportLayer_this, towerRoofs, overhang_points, layer_idx, towerRoofExpansionDistance, supportTowerDiameter, supportMinAreaSqrt, layer_count, z_layer_distance_tower);
        }

        if (layer_idx + 1 < support_layer_count)
        { // join with support from layer up
            const Polygons empty;
            const Polygons* support_layer_above = (layer_idx < supportAreas.size())? &supportAreas[layer_idx + 1] : &empty;
            if (is_support_mesh_nondrop_place_holder)
            {
                support_layer_above = &empty;
                supportLayer_this = supportLayer_this.unionPolygons(storage.support.supportLayers[layer_idx].support_mesh);
            }
            supportLayer_this = AreaSupport::join(*support_layer_above, supportLayer_this, join_distance, smoothing_distance, max_smoothing_angle, conical_support, conical_support_offset, conical_smallest_breadth);
        }

        // make towers for small support
        if (use_towers)
        {
            for (ConstPolygonRef poly : supportLayer_this)
            {
                if (poly.area() < supportMinAreaSqrt * supportMinAreaSqrt)
                {
                    if (layer_idx < support_layer_count - tower_top_layer_count && layer_idx >= tower_top_layer_count + bottom_empty_layer_count)
                    {
                        const Polygons& support_layer_above = supportAreas[layer_idx + tower_top_layer_count];
                        Point middle = AABB(poly).getMiddle();
                        bool has_support_above = support_layer_above.inside(middle);
                        bool has_model_below = storage.getLayerOutlines(layer_idx - tower_top_layer_count - bottom_empty_layer_count, false).inside(middle);
                        if (has_support_above && !has_model_below)
                        {
                            Polygons tiny_tower_here;
                            tiny_tower_here.add(poly);
                            towerRoofs.emplace_back(tiny_tower_here);
                        }
                    }
                }
            }
        }

        if (is_support_mesh_drop_down_place_holder && storage.support.supportLayers[layer_idx].support_mesh_drop_down.size() > 0)
        { // handle support mesh which should be supported by more support
            supportLayer_this = supportLayer_this.unionPolygons(storage.support.supportLayers[layer_idx].support_mesh_drop_down);
        }

        // Enforce XY distance before bottom distance,
        // because xy_offset might have introduced overlap between model and support,
        // which makes stair stepping conclude the support already rests on the model,
        // so it thinks it can make a step.

        // inset using X/Y distance
        if (supportLayer_this.size() > 0)
        {
            supportLayer_this = supportLayer_this.difference(xy_disallowed_per_layer[layer_idx]);
        }

        // move up from model
        moveUpFromModel(storage, stair_removal, supportLayer_this, layer_idx, bottom_empty_layer_count, bottom_stair_step_layer_count, support_bottom_stair_step_width);

        supportAreas[layer_idx] = supportLayer_this;

        Progress::messageProgress(Progress::Stage::SUPPORT, support_layer_count * (mesh_idx + 1) - layer_idx, support_layer_count * storage.meshes.size());
    }
    
    // do stuff for when support on buildplate only
    if (supportOnBuildplateOnly)
    {
        Polygons touching_buildplate = supportAreas[0]; // TODO: not working for conical support!
        for (unsigned int layer_idx = 1 ; layer_idx < storage.support.supportLayers.size() ; layer_idx++)
        {
            Polygons& supportLayer = supportAreas[layer_idx];
            
            if (conical_support)
            { // with conical support the next layer is allowed to be larger than the previous
                touching_buildplate = touching_buildplate.offset(std::abs(conical_support_offset) + 10, ClipperLib::jtMiter, 10); 
                // + 10 and larger miter limit cause performing an outward offset after an inward offset can disregard sharp corners
                //
                // conical support can make
                //  layer above    layer below
                //    v              v
                //  |               : |
                //  |        ==>    : |__
                //  |____           :....
                // 
                // a miter limit would result in
                //  | :             : |
                //  | :..    <==    : |__
                //  .\___           :....
                //
                
            }
            
            touching_buildplate = supportLayer.intersection(touching_buildplate); // from bottom to top, support areas can only decrease!
            
            supportAreas[layer_idx] = touching_buildplate;
        }
    }

    //Enforce top Z distance.
    if (layerZdistanceTop > 1)
    {
        // this is performed after the main support generation loop above, because it affects the joining of polygons
        // if this would be performed in the main loop then some support would not have been generated under the overhangs and consequently no support is generated for that,
        // meaning almost no support would be generated in some cases which definitely need support.
        const int max_checking_layer_idx = std::min(static_cast<int>(storage.support.supportLayers.size())
                                                  , static_cast<int>(support_layer_count - (layerZdistanceTop - 1)));
        const size_t max_checking_idx_size_t = std::max(0, max_checking_layer_idx);
#pragma omp parallel for default(none) shared(supportAreas, support_layer_count, storage) schedule(dynamic)
        for (size_t layer_idx = 0; layer_idx < max_checking_idx_size_t; layer_idx++)
        {
            supportAreas[layer_idx] = supportAreas[layer_idx].difference(storage.getLayerOutlines(layer_idx + layerZdistanceTop - 1, false));
        }
    }

    for (unsigned int layer_idx = supportAreas.size() - 1; layer_idx != (unsigned int) std::max(-1, storage.support.layer_nr_max_filled_layer) ; layer_idx--)
    {
        const Polygons& support_here = supportAreas[layer_idx];
        if (support_here.size() > 0)
        {
            storage.support.layer_nr_max_filled_layer = layer_idx;
            break;
        }
    }

    storage.support.generated = true;
}

void AreaSupport::moveUpFromModel(const SliceDataStorage& storage, Polygons& stair_removal, Polygons& support_areas, const int layer_idx, const int bottom_empty_layer_count, const unsigned int bottom_stair_step_layer_count, const coord_t support_bottom_stair_step_width)
{
// The idea behing support bottom stairs:
//
//   LEGEND:
//   A: support resting on model
//   x: stair step width
//   C: to be removed from support untill the next stair step = intersection between model below and A offsetted by x
//
//     ALGORITHM                                                      RESULT
//
// ###########################                                     ###########################                              .
//    support                                                         support                                               .
// ###########################   ┐                                 ###########################                              .
// AAAAxxxxxxxxxxxxxx            │                                                                                          .
// CCCCCCCCCCCC                  │                                 ____        ###############                              .
// |   \      :                  │                                 |   \                                                    .
// |____\     :                  ├> stair step height              |____\      ###############                              .
// |     \    :                  │                                 |     \                                                  .
// |______\   :                  │                                 |______\    ###############                              .
// |       \  :                  │                                 |       \                                                .
// |________\ :                  │                                 |________\  ###############                              .
// |model    \:                  │                                 |model    \                                              .
// |__________\###############   ┘                                 |__________\###############                              .
// |           \                                                   |           \                                            .
// |____________\                                                  |____________\                                           .
//
//
//
//
//       for more horizontal surface, the stepping is (partly) negated
//
// ############################################################################
//                                                    support
// ############################################################################     ┐
// AAAAAxxxxxxxxxxxxx                                                               │
// CCCCCCCCCCCCCCCCCC##########################################################     │           >>>>>>>>>   result only applies stair step to first layer(s) of what woud normally be the stair step
//      ^^--..__                                                                    │
//              ^^--..__#######################################################     ├> stair step height
// ⎺⎺⎺⎺⎺⎺⎺⎺⎺⎺⎺⎺⎺⎺⎺⎺⎺⎺⎺  ^^--..__                                                    │
//                              ^^--..__#######################################     │
// ⎺⎺⎺⎺⎺⎺⎺⎺⎺⎺⎺⎺⎺⎺⎺⎺⎺⎺⎺⎺⎺⎺⎺⎺⎺⎺⎺⎺⎺⎺⎺⎺⎺⎺⎺⎺ ^^--..__                                    │
//                                              ^^--..__#######################     │
// ⎺⎺⎺⎺⎺⎺⎺⎺⎺⎺⎺⎺⎺⎺⎺⎺⎺⎺⎺⎺⎺⎺⎺⎺⎺⎺⎺⎺⎺⎺⎺⎺⎺⎺⎺⎺⎺⎺⎺⎺⎺⎺⎺⎺⎺⎺⎺⎺⎺⎺⎺⎺⎺^^--..__                    │
//                                                              ^^--..__#######     ┘
// ⎺⎺⎺⎺⎺⎺⎺⎺⎺⎺⎺⎺⎺⎺⎺⎺⎺⎺⎺⎺⎺⎺⎺⎺⎺⎺⎺⎺⎺⎺⎺⎺⎺⎺⎺⎺⎺⎺⎺⎺⎺⎺⎺⎺⎺⎺⎺⎺⎺⎺⎺⎺⎺⎺⎺⎺⎺⎺⎺⎺⎺⎺⎺⎺⎺⎺⎺⎺
    if (layer_idx < bottom_empty_layer_count)
    {
        return;
    }
    if (bottom_empty_layer_count <= 0 && bottom_stair_step_layer_count <= 1)
    {
        return;
    }

    int bottom_layer_nr = layer_idx - bottom_empty_layer_count;
    const Polygons bottom_outline = storage.getLayerOutlines(bottom_layer_nr, false);

    Polygons to_be_removed;
    if (bottom_stair_step_layer_count <= 1)
    {
        to_be_removed = bottom_outline;
    }
    else
    {
        to_be_removed = stair_removal.unionPolygons(bottom_outline);
        if (layer_idx % bottom_stair_step_layer_count == 0)
        { // update stairs for next step
            const Polygons supporting_bottom = storage.getLayerOutlines(bottom_layer_nr - 1, false);
            const Polygons allowed_step_width = support_areas.intersection(supporting_bottom).offset(support_bottom_stair_step_width);

            int step_bottom_layer_nr = bottom_layer_nr - bottom_stair_step_layer_count + 1;
            if (step_bottom_layer_nr >= 0)
            {
                const Polygons step_bottom_outline = storage.getLayerOutlines(step_bottom_layer_nr, false);
                stair_removal = step_bottom_outline.intersection(allowed_step_width);
            }
            else
            {
                stair_removal = allowed_step_width;
            }
        }
    }
    support_areas = support_areas.difference(to_be_removed);
}


/*            layer 2
 * layer 1 ______________|
 * _______|         ^^^^^ basic overhang
 * 
 * ^^^^^^^ supporter
 * ^^^^^^^^^^^^^^^^^ supported
 * ^^^^^^^^^^^^^^^^^^^^^^ supportee
 *         ^^^^^^^^^^^^^^^^^^^^^^^^ overhang extended
 *         ^^^^^^^^^      overhang extensions
 *         ^^^^^^^^^^^^^^ overhang
 */
std::pair<Polygons, Polygons> AreaSupport::computeBasicAndFullOverhang(const SliceDataStorage& storage, const SliceMeshStorage& mesh, const unsigned int layer_idx, const int64_t max_dist_from_lower_layer)
{
    Polygons supportLayer_supportee = mesh.layers[layer_idx].getOutlines();
    Polygons supportLayer_supporter = storage.getLayerOutlines(layer_idx-1, false);

    Polygons supportLayer_supported =  supportLayer_supporter.offset(max_dist_from_lower_layer);
    Polygons basic_overhang = supportLayer_supportee.difference(supportLayer_supported);

    const SupportLayer& support_layer = storage.support.supportLayers[layer_idx];
    if (support_layer.anti_overhang.size())
    {
        basic_overhang = basic_overhang.difference(support_layer.anti_overhang);
    }

//     Polygons support_extension = basic_overhang.offset(max_dist_from_lower_layer);
//     support_extension = support_extension.intersection(supportLayer_supported);
//     support_extension = support_extension.intersection(supportLayer_supportee);
//     
//     Polygons overhang =  basic_overhang.unionPolygons(support_extension);
//         presumably the computation above is slower than the one below

    Polygons overhang_extented = basic_overhang.offset(max_dist_from_lower_layer + 100); // +100 for easier joining with support from layer above
    Polygons full_overhang = overhang_extented.intersection(supportLayer_supportee);
    return std::make_pair(basic_overhang, full_overhang);
}


void AreaSupport::detectOverhangPoints(
    const SliceDataStorage& storage,
    const SliceMeshStorage& mesh,
    std::vector<std::vector<Polygons>>& overhang_points, // stores overhang_points of each layer
    int layer_count,
    int supportMinAreaSqrt
)
{
    ExtruderTrain* infill_extr = storage.meshgroup->getExtruderTrain(storage.getSettingAsIndex("support_infill_extruder_nr"));
    const unsigned int support_line_width = infill_extr->getSettingInMicrons("support_line_width");

    overhang_points.resize(layer_count);

    for (int layer_idx = 1; layer_idx < layer_count; layer_idx++)
    {
        const SliceLayer& layer = mesh.layers[layer_idx];
        for (const SliceLayerPart& part : layer.parts)
        {
            if (part.outline.outerPolygon().area() < supportMinAreaSqrt * supportMinAreaSqrt) 
            {
                const SliceLayer& layer_below = mesh.layers[layer_idx - 1];
                if (layer_below.getOutlines().intersection(part.outline).size() > 0)
                {
                    continue;
                }

                Polygons part_poly_computed;
                const Polygons& part_poly = (part.insets.size() > 0) ? part.insets[0] : part_poly_computed; // don't copy inset if its already computed
                if (part.insets.size() == 0)
                {
                    part_poly_computed = part.outline.offset(-support_line_width / 2);
                }

                if (part_poly.size() > 0)
                {
                    Polygons part_poly_recomputed = part_poly.difference(storage.support.supportLayers[layer_idx].anti_overhang);
                    if (part_poly_recomputed.size() == 0)
                    {
                        continue;
                    }
                    std::vector<Polygons>& layer_overhang_points = overhang_points[layer_idx];
                    layer_overhang_points.push_back(part_poly_recomputed);
                }
            }
        }
    }
}



void AreaSupport::handleTowers(
    Polygons& supportLayer_this,
    std::vector<Polygons>& towerRoofs,
    std::vector<std::vector<Polygons>>& overhang_points,
    int layer_idx,
    int towerRoofExpansionDistance,
    int supportTowerDiameter,
    int supportMinAreaSqrt,
    int layer_count,
    int z_layer_distance_tower
)
{
    int layer_overhang_point =  layer_idx + z_layer_distance_tower;
    if (layer_overhang_point >= layer_count - 1)
    {
        return;
    }
    std::vector<Polygons>& overhang_points_here = overhang_points[layer_overhang_point]; // may be changed if an overhang point has a (smaller) overhang point directly below
    // handle new tower roof tops
    if (overhang_points_here.size() > 0)
    {
        { // make sure we have the lowest point (make polys empty if they have small parts below)
            if (layer_overhang_point < layer_count && overhang_points[layer_overhang_point - 1].size() > 0)
            {
                std::vector<Polygons>& overhang_points_below = overhang_points[layer_overhang_point - 1];
                for (Polygons& poly_here : overhang_points_here)
                {
                    for (const Polygons& poly_below : overhang_points_below)
                    {
                        poly_here = poly_here.difference(poly_below.offset(supportMinAreaSqrt*2));
                    }
                }
            }
        }
        for (Polygons& poly : overhang_points_here)
        {
            if (poly.size() > 0)
            {
                towerRoofs.push_back(poly);
            }
        }
    }
    
    // make tower roofs
    for (unsigned int roof_idx = 0; roof_idx < towerRoofs.size(); roof_idx++)
    {
        Polygons& tower_roof = towerRoofs[roof_idx];
        if (tower_roof.size() > 0)
        {
            supportLayer_this = supportLayer_this.unionPolygons(tower_roof);

            if (tower_roof[0].area() < supportTowerDiameter * supportTowerDiameter)
            {
                tower_roof = tower_roof.offset(towerRoofExpansionDistance);
            }
            else
            {
                tower_roof.clear();
            }
        }
    }
}

void AreaSupport::handleWallStruts(
    Polygons& supportLayer_this,
    int supportMinAreaSqrt,
    int supportTowerDiameter
    )
{
    for (unsigned int p = 0; p < supportLayer_this.size(); p++)
    {
        PolygonRef poly = supportLayer_this[p];
        if (poly.size() < 6) // might be a single wall
        {
            PolygonRef poly = supportLayer_this[p];
            int best = -1;
            int best_length2 = -1;
            for (unsigned int i = 0; i < poly.size(); i++)
            {
                int length2 = vSize2(poly[i] - poly[(i+1) % poly.size()]);
                if (length2 > best_length2)
                {
                    best = i;
                    best_length2 = length2;
                }
            }
            
            if (best_length2 < supportMinAreaSqrt * supportMinAreaSqrt)
                break; // this is a small area, not a wall!
                
            
            // an estimate of the width of the area
            int width = sqrt( poly.area() * poly.area() / best_length2 ); // sqrt (a^2 / l^2) instead of a / sqrt(l^2)
            
            // add square tower (strut) in the middle of the wall
            if (width < supportMinAreaSqrt)
            {
                Point mid = (poly[best] + poly[(best+1) % poly.size()] ) / 2;
                Polygons struts;
                PolygonRef strut = struts.newPoly();
                strut.add(mid + Point( supportTowerDiameter/2,  supportTowerDiameter/2));
                strut.add(mid + Point(-supportTowerDiameter/2,  supportTowerDiameter/2));
                strut.add(mid + Point(-supportTowerDiameter/2, -supportTowerDiameter/2));
                strut.add(mid + Point( supportTowerDiameter/2, -supportTowerDiameter/2));
                supportLayer_this = supportLayer_this.unionPolygons(struts);
            }
        }
    }
}

void AreaSupport::generateSupportBottom(SliceDataStorage& storage, const SliceMeshStorage& mesh)
{
    const unsigned int bottom_layer_count = round_divide(mesh.getSettingInMicrons("support_bottom_height"), storage.getSettingInMicrons("layer_height")); //Number of layers in support bottom.
    if (bottom_layer_count <= 0)
    {
        return;
    }
    const unsigned int z_distance_bottom = round_up_divide(mesh.getSettingInMicrons("support_bottom_distance"), storage.getSettingInMicrons("layer_height")); //Number of layers between support bottom and model.
    const unsigned int skip_layer_count = std::max(1u, round_divide(mesh.getSettingInMicrons("support_interface_skip_height"), storage.getSettingInMicrons("layer_height"))); //Resolution of generating support bottoms above model.
    const coord_t bottom_line_width = storage.meshgroup->getExtruderTrain(storage.getSettingAsIndex("support_bottom_extruder_nr"))->getSettingInMicrons("support_bottom_line_width");

    const unsigned int scan_count = std::max(1u, (bottom_layer_count - 1) / skip_layer_count); //How many measurements to take to generate bottom areas.
    const float z_skip = std::max(1.0f, float(bottom_layer_count - 1) / float(scan_count)); //How many layers to skip between measurements. Using float for better spread, but this is later rounded.

    std::vector<SupportLayer>& support_layers = storage.support.supportLayers;
    for (unsigned int layer_idx = z_distance_bottom; layer_idx < support_layers.size(); layer_idx++)
    {
        const unsigned int bottom_layer_idx_below = std::max(0, int(layer_idx) - int(bottom_layer_count) - int(z_distance_bottom));
        Polygons mesh_outlines;
        for (float layer_idx_below = bottom_layer_idx_below; std::round(layer_idx_below) < (int)(layer_idx - z_distance_bottom); layer_idx_below += z_skip)
        {
            mesh_outlines.add(mesh.layers[std::round(layer_idx_below)].getOutlines());
        }
        Polygons bottoms;
        generateSupportInterfaceLayer(support_layers[layer_idx].supportAreas, mesh_outlines, bottom_line_width, bottoms);
        support_layers[layer_idx].support_bottom.add(bottoms);
    }
}

void AreaSupport::generateSupportRoof(SliceDataStorage& storage, const SliceMeshStorage& mesh)
{
    const unsigned int roof_layer_count = round_divide(mesh.getSettingInMicrons("support_roof_height"), storage.getSettingInMicrons("layer_height")); //Number of layers in support roof.
    if (roof_layer_count <= 0)
    {
        return;
    }
    const unsigned int z_distance_top = round_up_divide(mesh.getSettingInMicrons("support_top_distance"), storage.getSettingInMicrons("layer_height")); //Number of layers between support roof and model.
    const unsigned int skip_layer_count = std::max(1u, round_divide(mesh.getSettingInMicrons("support_interface_skip_height"), storage.getSettingInMicrons("layer_height"))); //Resolution of generating support roof below model.
    const coord_t roof_line_width = storage.meshgroup->getExtruderTrain(storage.getSettingAsIndex("support_roof_extruder_nr"))->getSettingInMicrons("support_roof_line_width");

    const unsigned int scan_count = std::max(1u, (roof_layer_count - 1) / skip_layer_count); //How many measurements to take to generate roof areas.
    const float z_skip = std::max(1.0f, float(roof_layer_count - 1) / float(scan_count)); //How many layers to skip between measurements. Using float for better spread, but this is later rounded.

    std::vector<SupportLayer>& support_layers = storage.support.supportLayers;
    for (unsigned int layer_idx = 0; static_cast<int>(layer_idx) < static_cast<int>(support_layers.size() - z_distance_top); layer_idx++)
    {
        const unsigned int top_layer_idx_above = std::min(static_cast<unsigned int>(support_layers.size() - 1), layer_idx + roof_layer_count + z_distance_top); //Maximum layer of the model that generates support roof.
        Polygons mesh_outlines;
        for (float layer_idx_above = top_layer_idx_above; layer_idx_above > layer_idx + z_distance_top; layer_idx_above -= z_skip)
        {
            mesh_outlines.add(mesh.layers[std::round(layer_idx_above)].getOutlines());
        }
        Polygons roofs;
        generateSupportInterfaceLayer(support_layers[layer_idx].supportAreas, mesh_outlines, roof_line_width, roofs);
        support_layers[layer_idx].support_roof.add(roofs);
    }
}

void AreaSupport::generateSupportInterfaceLayer(Polygons& support_areas, const Polygons colliding_mesh_outlines, const coord_t safety_offset, Polygons& interface_polygons)
{
    Polygons model = colliding_mesh_outlines.unionPolygons();
    interface_polygons = support_areas.intersection(model);
    interface_polygons = interface_polygons.offset(safety_offset).intersection(support_areas); //Make sure we don't generate any models that are not printable.
    interface_polygons.removeSmallAreas(1.0);
    support_areas = support_areas.difference(interface_polygons);
}

}//namespace cura<|MERGE_RESOLUTION|>--- conflicted
+++ resolved
@@ -331,13 +331,9 @@
     std::vector<Polygons> full_overhang_per_layer;
     xy_disallowed_per_layer.resize(support_layer_count);
     full_overhang_per_layer.resize(support_layer_count);
-<<<<<<< HEAD
-    xy_disallowed_per_layer[0] = storage.getLayerOutlines(0, false).offset(supportXYDistance);
-=======
     // simplified processing for bottom layer - just ensure support clears part by XY distance
     xy_disallowed_per_layer[0] = storage.getLayerOutlines(0, false).offset(supportXYDistance);
     // for all other layers (of non support meshes) compute the overhang area and possibly use that when calculating the support disallowed area
->>>>>>> e1a2dfbf
     #pragma omp parallel for default(none) shared(xy_disallowed_per_layer, full_overhang_per_layer, support_layer_count, storage, mesh, max_dist_from_lower_layer, tanAngle) schedule(dynamic)
     for (unsigned int layer_idx = 1; layer_idx < support_layer_count; layer_idx++)
     {
