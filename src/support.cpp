--- conflicted
+++ resolved
@@ -1061,8 +1061,6 @@
         // Move up from model, handle stair-stepping.
         moveUpFromModel(storage, stair_removal, sloped_areas_per_layer[layer_idx], layer_this, layer_idx, bottom_empty_layer_count, bottom_stair_step_layer_count, bottom_stair_step_width);
 
-<<<<<<< HEAD
-=======
         support_areas[layer_idx] = layer_this;
         Progress::messageProgress(Progress::Stage::SUPPORT, layer_count * (mesh_idx + 1) - layer_idx, layer_count * storage.meshes.size());
     }
@@ -1083,7 +1081,6 @@
         // Perform close operation to remove areas from support area that are unprintable
         support_layer = support_layer.offset(-half_min_feature_width).offset(half_min_feature_width);
 
->>>>>>> bc42be55
         // remove areas smaller than the minimum support area
         support_layer.removeSmallAreas(minimum_support_area);
     }
