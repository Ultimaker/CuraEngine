--- conflicted
+++ resolved
@@ -9,11 +9,14 @@
 #include <utility> // pair
 
 #include <range/v3/numeric/accumulate.hpp>
+#include <range/v3/view/concat.hpp>
 #include <range/v3/view/drop.hpp>
 #include <range/v3/view/drop_last.hpp>
 #include <range/v3/view/enumerate.hpp>
 #include <range/v3/view/filter.hpp>
 #include <range/v3/view/slice.hpp>
+#include <range/v3/view/sliding.hpp>
+#include <range/v3/view/take.hpp>
 #include <range/v3/view/zip.hpp>
 #include <scripta/logger.h>
 #include <spdlog/spdlog.h>
@@ -38,27 +41,11 @@
 #include "utils/math.h"
 #include "utils/views/get.h"
 
-<<<<<<< HEAD
-#include <range/v3/numeric/accumulate.hpp>
-#include <range/v3/view/concat.hpp>
-#include <range/v3/view/drop.hpp>
-#include <range/v3/view/drop_last.hpp>
-#include <range/v3/view/enumerate.hpp>
-#include <range/v3/view/filter.hpp>
-#include <range/v3/view/slice.hpp>
-#include <range/v3/view/sliding.hpp>
-#include <range/v3/view/take.hpp>
-#include <range/v3/view/zip.hpp>
-#include <scripta/logger.h>
-#include <spdlog/spdlog.h>
-
 #include <cmath> // sqrt, round
 #include <deque>
 #include <fstream> // ifstream.good()
 #include <utility> // pair
 
-=======
->>>>>>> 8134f05c
 namespace cura
 {
 
@@ -832,19 +819,7 @@
 
 Polygons AreaSupport::generateVaryingXYDisallowedArea(const SliceMeshStorage& storage, const LayerIndex layer_idx)
 {
-<<<<<<< HEAD
-    // When the setting X/Y overrides Z is enabled, the X/Y distance is not constant, walls overhang angle. To
-    // do this we calculate a _natural X/Y distance_. This is the X/Y distance a support structure would have
-    // from the wall angled at the overhang angle with a vertical distance from the wall equal to the support
-    // Z distance.
-    //
-    // This natural X/Y distance is used to define a mapping from overhang angle to X/Y distance. This mapping is
-    // a linear mapping where at the overhang angle the X/Y distance is the natural X/Y distance and at 90 degrees
-    // the X/Y distance is the X/Y distance setting. The X/Y distance is _always_ capped at the maximum X/Y distance.
-    const auto& mesh_group_settings = Application::getInstance().current_slice->scene.current_mesh_group->settings;
-=======
     const auto& mesh_group_settings = Application::getInstance().current_slice_->scene.current_mesh_group->settings;
->>>>>>> 8134f05c
     const Simplify simplify{ mesh_group_settings };
     const auto layer_thickness = mesh_group_settings.get<coord_t>("layer_height");
     const auto support_distance_top = static_cast<double>(mesh_group_settings.get<coord_t>("support_top_distance"));
