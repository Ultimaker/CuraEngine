--- conflicted
+++ resolved
@@ -21,7 +21,6 @@
 
 namespace cura {
 
-<<<<<<< HEAD
 /*!
  * \brief Split a layer into parts.
  * \param settings The settings to get the settings from (whether to union or
@@ -38,22 +37,6 @@
  */
 void createLayerParts(SliceMeshStorage& mesh, Slicer* slicer);
 
-/*!
- * \brief Visualise the layer parts in an SVG document.
- *
- * This is just for debugging.
- * \param mesh The mesh of which to show the layer parts.
- * \param filename The file name to write the document to.
- * \param all_layers Whether to show all layers or just a specific layer index.
- * \param layer_nr If ``all_layers`` is false, which layer to show.
- */
-void layerparts2HTML(SliceDataStorage& mesh, const char* filename, bool all_layers = true, LayerIndex layer_nr = -1);
-=======
-void createLayerWithParts(SliceLayer& storageLayer, SlicerLayer* layer, bool union_layers, bool union_all_remove_holes);
-
-void createLayerParts(SliceMeshStorage& mesh, Slicer* slicer, bool union_layers, bool union_all_remove_holes);
->>>>>>> 3b0e5ffd
-
 }//namespace cura
 
 #endif//LAYERPART_H