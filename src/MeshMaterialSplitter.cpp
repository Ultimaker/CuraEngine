// Copyright (c) 2025 UltiMaker
// CuraEngine is released under the terms of the AGPLv3 or higher

#include <execution>
#include <unordered_set>

#include <boost/unordered/concurrent_flat_map.hpp>
#include <boost/unordered/concurrent_flat_set.hpp>
#include <range/v3/view/map.hpp>
#include <spdlog/spdlog.h>
#include <spdlog/stopwatch.h>

#include "MeshGroup.h"
#include "Slice.h"
#include "TextureDataProvider.h"
#include "geometry/ClosedLinesSet.h"
#include "geometry/OpenPolyline.h"
#include "geometry/Shape.h"
#include "geometry/Triangle2F.h"
#include "geometry/Triangle3D.h"
#include "mesh.h"
#include "progress/Progress.h"
#include "slicer.h"
#include "utils/MeshUtils.h"
#include "utils/OpenPolylineStitcher.h"
#include "utils/Point3D.h"
#include "utils/Simplify.h"
#include "utils/SpatialLookup.h"
#include "utils/ThreadPool.h"
#include "utils/VoxelGrid.h"


namespace cura::MeshMaterialSplitter
{

/*!
 * Utility structure to store values in a map that are grouped by unique z-height and extruder number combinations
 */
union ContourKey
{
    uint32_t key;
    struct
    {
        uint16_t z;
        uint8_t extruder;
        uint8_t black_hole{ 0 }; // Don't place anything in there, or it would be lost forever (it exists only to properly set the 4th byte of the key)
    } definition;
};

inline std::size_t hash_value(ContourKey const& contour_key)
{
    return boost::hash<uint32_t>()(contour_key.key);
}

bool operator==(const ContourKey& key1, const ContourKey& key2)
{
    return key1.key == key2.key;
}

/*!
 * Fills the given voxels grid by setting an occupation everywhere the triangles of the mesh cross voxels. The extruder number is set according to the texture data
 * @param mesh The mesh to fill the voxels grid with
 * @param texture_data_provider The provider containing the painted texture data
 * @param voxel_grid The voxels grid to be filled with mesh data
<<<<<<< HEAD
 * @param mesh_extruder_nr The main mesh extruder number
 * @return True if this generated relevant data for multi-extruder, otherwise this means the mesh is completely filled with only extruder 0 and there is no need to go further on
 *         trying to calculate the modified meshes.
 */
bool makeVoxelGridFromTexture(const Mesh& mesh, const std::shared_ptr<TextureDataProvider>& texture_data_provider, VoxelGrid& voxel_grid, const uint8_t mesh_extruder_nr)
=======
 * @param main_extruder The main extruder of the mesh, to be used when we find a texture part that uses a disabled/inexisting extruder
 * @return True if this generated relevant data for multi-extruder, otherwise this means the mesh is completely filled with only extruder 0 and there is no need to go further on
 *         trying to calculate the modified meshes.
 */
bool makeVoxelGridFromTexture(const Mesh& mesh, const std::shared_ptr<TextureDataProvider>& texture_data_provider, VoxelGrid& voxel_grid, const size_t main_extruder)
>>>>>>> 9bf38bc4
{
    boost::concurrent_flat_set<uint8_t> found_extruders;
    std::unordered_set<size_t> active_extruders;
    for (const ExtruderTrain& extruder : Application::getInstance().current_slice_->scene.extruders)
    {
        active_extruders.insert(extruder.extruder_nr_);
    }

    cura::parallel_for(
        mesh.faces_,
        [&](const auto& iterator)
        {
            const MeshFace& face = *iterator;
            const std::optional<Point2F> uv0 = face.uv_coordinates_[0];
            const std::optional<Point2F> uv1 = face.uv_coordinates_[1];
            const std::optional<Point2F> uv2 = face.uv_coordinates_[2];

            if (! uv0.has_value() || ! uv1.has_value() || ! uv2.has_value())
            {
                return;
            }

            const Triangle2F face_uvs{ uv0.value(), uv1.value(), uv2.value() };

            constexpr double scale = 1.0;
            const Triangle3D triangle{ Point3D(mesh.vertices_[face.vertex_index_[0]].p_, scale),
                                       Point3D(mesh.vertices_[face.vertex_index_[1]].p_, scale),
                                       Point3D(mesh.vertices_[face.vertex_index_[2]].p_, scale) };

            for (const VoxelGrid::LocalCoordinates& traversed_voxel : voxel_grid.getTraversedVoxels(triangle))
            {
                const Point3D global_position = voxel_grid.toGlobalCoordinates(traversed_voxel);
                const std::optional<Point3D> barycentric_coordinates = MeshUtils::getBarycentricCoordinates(global_position, triangle);
                if (! barycentric_coordinates.has_value() || barycentric_coordinates.value().x_ < 0 || barycentric_coordinates.value().y_ < 0
                    || barycentric_coordinates.value().z_ < 0)
                {
                    // Triangle is invalid, or point is outside the triangle
                    continue;
                }

                const Point2F point_uv_coords = MeshUtils::getUVCoordinates(barycentric_coordinates.value(), face_uvs);
                const std::pair<size_t, size_t> pixel = texture_data_provider->getTexture()->getPixelCoordinates(Point2F(point_uv_coords.x_, point_uv_coords.y_));
                std::optional<uint32_t> extruder_nr = texture_data_provider->getValue(std::get<0>(pixel), std::get<1>(pixel), "extruder");
                if (! extruder_nr.has_value() || ! active_extruders.contains(extruder_nr.value()))
                {
                    extruder_nr = main_extruder;
                }

                voxel_grid.setOrUpdateOccupation(traversed_voxel, extruder_nr.value());
                found_extruders.insert(extruder_nr.value());
            }
        });

    if (found_extruders.size() == 1)
    {
        // We have found only one extruder in the texture, so return true only if this extruder is not the mesh extruder, otherwise the rest is useless
        bool is_specific_extruder = true;
        found_extruders.visit_all(
            [&is_specific_extruder, &mesh_extruder_nr](const uint8_t extruder_nr)
            {
                is_specific_extruder = extruder_nr != mesh_extruder_nr;
            });
        return is_specific_extruder;
    }

    return true;
}

/*!
 * Create modifier meshes from the given voxels grid, filled with the contours of the areas that should be processed by the different extruders.
 * @param voxel_grid The voxels grid containing the extruder occupations
 * @param mesh_extruder_nr The main mesh extruder number
 * @return A list of modifier meshes to be registered
 *
 * This function works by treating each horizontal plane separately of the voxels grid. For each plane, we apply a marching squares algorithm in order to generate 2D polygons.
 * Then we just have to extrude those polygons vertically. The final mesh has no horizontal face, thus it is not watertight at all. However, since it will subsequently
 * be re-sliced on XY planes, this is good enough.
 */
std::vector<Mesh> makeMeshesFromVoxelsGrid(const VoxelGrid& voxel_grid, const uint8_t mesh_extruder_nr)
{
    spdlog::debug("Make modifier meshes from voxels grid");

    // First, gather all positions that should be considered for the marching square, e.g. all that have a specific extruder and around them
    boost::concurrent_flat_set<VoxelGrid::LocalCoordinates> marching_squares;
    voxel_grid.visitOccupiedVoxels(
        [&marching_squares, &mesh_extruder_nr](const auto& occupied_voxel)
        {
            if (occupied_voxel.second != mesh_extruder_nr)
            {
                marching_squares.insert(occupied_voxel.first);
                if (occupied_voxel.first.position.x > 0)
                {
                    marching_squares.insert(VoxelGrid::LocalCoordinates(occupied_voxel.first.position.x - 1, occupied_voxel.first.position.y, occupied_voxel.first.position.z));
                }
                if (occupied_voxel.first.position.y > 0)
                {
                    marching_squares.insert(VoxelGrid::LocalCoordinates(occupied_voxel.first.position.x, occupied_voxel.first.position.y - 1, occupied_voxel.first.position.z));
                }
                if (occupied_voxel.first.position.x > 0 && occupied_voxel.first.position.y > 0)
                {
                    marching_squares.insert(VoxelGrid::LocalCoordinates(occupied_voxel.first.position.x - 1, occupied_voxel.first.position.y - 1, occupied_voxel.first.position.z));
                }
            }
        });

    // Build the list of segments to be added when running the marching squares
    const double half_res_x = voxel_grid.getResolution().x_ / 2;
    const double half_res_y = voxel_grid.getResolution().y_ / 2;
    std::array<OpenLinesSet, 16> marching_segments = {
        OpenLinesSet(), // This case is empty
        OpenLinesSet{ OpenPolyline({ Point2LL(0, half_res_y), Point2LL(half_res_x, 0) }) },
        OpenLinesSet{ OpenPolyline({ Point2LL(-half_res_x, 0), Point2LL(0, half_res_y) }) },
        OpenLinesSet{ OpenPolyline({ Point2LL(-half_res_x, 0), Point2LL(half_res_x, 0) }) },
        OpenLinesSet{ OpenPolyline({ Point2LL(half_res_x, 0), Point2LL(0, -half_res_y) }) },
        OpenLinesSet{ OpenPolyline({ Point2LL(0, half_res_y), Point2LL(0, -half_res_y) }) },
        OpenLinesSet{ OpenPolyline({ Point2LL(-half_res_x, 0), Point2LL(0, half_res_y) }), OpenPolyline({ Point2LL(half_res_x, 0), Point2LL(0, -half_res_y) }) },
        OpenLinesSet{ OpenPolyline({ Point2LL(-half_res_x, 0), Point2LL(0, -half_res_y) }) },
        OpenLinesSet{ OpenPolyline({ Point2LL(0, -half_res_y), Point2LL(-half_res_x, 0) }) },
        OpenLinesSet{ OpenPolyline({ Point2LL(0, -half_res_y), Point2LL(-half_res_x, 0) }), OpenPolyline({ Point2LL(0, half_res_y), Point2LL(half_res_x, 0) }) },
        OpenLinesSet{ OpenPolyline({ Point2LL(0, -half_res_y), Point2LL(0, half_res_y) }) },
        OpenLinesSet{ OpenPolyline({ Point2LL(0, -half_res_y), Point2LL(half_res_x, 0) }) },
        OpenLinesSet{ OpenPolyline({ Point2LL(half_res_x, 0), Point2LL(-half_res_x, 0) }) },
        OpenLinesSet{ OpenPolyline({ Point2LL(0, half_res_y), Point2LL(-half_res_x, 0) }) },
        OpenLinesSet{ OpenPolyline({ Point2LL(half_res_x, 0), Point2LL(0, half_res_y) }) },
        OpenLinesSet(), // This case is empty
    };

    // Now visit all the squares and generate the appropriate outer segments
    struct Contour
    {
        OpenLinesSet segments; // Single segments before stitching
        Shape polygons; // Assembled polygons
    };

    const Point3D position_delta_center(half_res_x, half_res_y, 0);
    boost::concurrent_flat_map<ContourKey, Contour> raw_contours;
    marching_squares.visit_all(
#ifdef __cpp_lib_execution
        std::execution::par,
#endif
        [&voxel_grid, &raw_contours, &position_delta_center, &marching_segments, &mesh_extruder_nr](const VoxelGrid::LocalCoordinates square_start)
        {
            const int32_t x_plus1 = static_cast<int32_t>(square_start.position.x) + 1;
            const bool x_plus1_valid = x_plus1 <= std::numeric_limits<uint16_t>::max();
            const int32_t y_plus1 = static_cast<int32_t>(square_start.position.y) + 1;
            const bool y_plus1_valid = y_plus1 <= std::numeric_limits<uint16_t>::max();

            const uint8_t occupation_bit0 = x_plus1_valid && y_plus1_valid
                                              ? voxel_grid.getOccupation(VoxelGrid::LocalCoordinates(x_plus1, y_plus1, square_start.position.z)).value_or(mesh_extruder_nr)
                                              : mesh_extruder_nr;
            const uint8_t occupation_bit1
                = y_plus1_valid ? voxel_grid.getOccupation(VoxelGrid::LocalCoordinates(square_start.position.x, y_plus1, square_start.position.z)).value_or(mesh_extruder_nr)
                                : mesh_extruder_nr;
            const uint8_t occupation_bit2
                = x_plus1_valid ? voxel_grid.getOccupation(VoxelGrid::LocalCoordinates(x_plus1, square_start.position.y, square_start.position.z)).value_or(mesh_extruder_nr)
                                : mesh_extruder_nr;
            const uint8_t occupation_bit3 = voxel_grid.getOccupation(square_start).value_or(mesh_extruder_nr);

            const std::unordered_set<uint8_t> extruders = { occupation_bit0, occupation_bit1, occupation_bit2, occupation_bit3 };
            for (const uint8_t extruder : extruders)
            {
                if (extruder == mesh_extruder_nr)
                {
                    continue;
                }

                // Apply the marching squares base principle: calculate the index of the segments list to be added according to the occupations of the 4 positions
                size_t segments_index = (occupation_bit0 == extruder ? 1 : 0) + ((occupation_bit1 == extruder ? 1 : 0) << 1) + ((occupation_bit2 == extruder ? 1 : 0) << 2)
                                      + ((occupation_bit3 == extruder ? 1 : 0) << 3);
                OpenLinesSet translated_segments = marching_segments[segments_index];

                if (translated_segments.empty())
                {
                    // Some cases don't generate segments, so don't bother doing any further calculation
                    continue;
                }

                // Now translate the segments according to the current position
                const Point3D center_position = voxel_grid.toGlobalCoordinates(square_start) + position_delta_center;
                const Point2LL center_position_ll(center_position.x_, center_position.y_);
                for (OpenPolyline& lines_set : translated_segments)
                {
                    for (Point2LL& point : lines_set)
                    {
                        point += center_position_ll;
                    }
                }

                // And finally, add the segments to the proper Z-plane and extruder
                raw_contours.emplace_or_visit(
                    std::make_pair(ContourKey{ .definition = { square_start.position.z, extruder } }, Contour{ .segments = translated_segments }),
                    [&translated_segments](auto& plane_contour)
                    {
                        plane_contour.second.segments.push_back(translated_segments);
                    });
            }
        });

    // Now we have added separate segments, stitch them to proper closed polygons
    raw_contours.visit_all(
#ifdef __cpp_lib_execution
        std::execution::par,
#endif
        [](auto& raw_contour)
        {
            OpenLinesSet result_lines;
            OpenPolylineStitcher::stitch(raw_contour.second.segments, result_lines, raw_contour.second.polygons);
        });

    // Finally, simplify the polygons and extrude them vertically
    const double min_distance = std::min({ voxel_grid.getResolution().x_, voxel_grid.getResolution().y_, voxel_grid.getResolution().z_ }) / 2.0;
    Simplify simplifier(min_distance, min_distance / 2, std::numeric_limits<coord_t>::max());

    std::map<uint8_t, Mesh> meshes;
    std::mutex mutex;
    raw_contours.visit_all(
#ifdef __cpp_lib_execution
        std::execution::par,
#endif
        [&simplifier, &voxel_grid, &meshes, &mutex](const auto& contour)
        {
            const uint16_t z = contour.first.definition.z;
            const uint8_t extruder = contour.first.definition.extruder;
            const coord_t z_low = voxel_grid.toGlobalZ(z, false);
            const coord_t z_high = voxel_grid.toGlobalZ(z + 1, false);

            for (const Polygon& polygon : contour.second.polygons)
            {
                // Do not export holes, only outer contours
                if (polygon.area() > 0)
                {
                    const Polygon simplified_polygon = simplifier.polygon(polygon);

                    const std::lock_guard lock(mutex);
                    const auto mesh_iterator = meshes.find(extruder);
                    if (mesh_iterator == meshes.end())
                    {
                        Mesh mesh(Application::getInstance().current_slice_->scene.extruders.at(extruder).settings_);
                        mesh.settings_.add("cutting_mesh", "true");
                        mesh.settings_.add("extruder_nr", std::to_string(extruder));
                        meshes.insert({ extruder, mesh });
                    }

                    Mesh& mesh = meshes[extruder];
                    for (auto iterator = simplified_polygon.beginSegments(); iterator != simplified_polygon.endSegments(); ++iterator)
                    {
                        const Point2LL& start = (*iterator).start;
                        const Point2LL& end = (*iterator).end;
                        mesh.addFace(Point3LL(start, z_low), Point3LL(end, z_low), Point3LL(end, z_high));
                        mesh.addFace(Point3LL(end, z_high), Point3LL(start, z_high), Point3LL(start, z_low));
                    }
                }
            }
        });

    std::vector<Mesh> meshes_vec;
    for (Mesh& mesh : meshes | ranges::views::values)
    {
        meshes_vec.push_back(std::move(mesh));
    }
    return meshes_vec;
}

/*!
 * Pre-slice the mesh to match the given voxels grid, so that we have a matching Shape for each XY plane of the grid.
 * @param mesh The mesh to be pre-sliced
 * @param rasterized_mesh The voxels grid containing the rasterized mesh
 * @return A vector of shapes, that has as many elements as Z planes in the voxels grid
 */
std::vector<Shape> sliceMesh(const Mesh& mesh, const VoxelGrid& rasterized_mesh)
{
    const coord_t thickness = rasterized_mesh.getResolution().z_;
    const coord_t initial_layer_thickness = thickness;
    constexpr bool use_variable_layer_heights = false;
    constexpr std::vector<AdaptiveLayer>* adaptive_layers = nullptr;
    constexpr SlicingTolerance slicing_tolerance = SlicingTolerance::INCLUSIVE;

    // There is some margin in the voxel grid around the mesh, so get the actual mesh bounding box and see how many layers are actually covered
    AABB3D mesh_bounding_box = mesh.getAABB();
    const size_t margin_below_mesh = rasterized_mesh.toLocalZ(mesh_bounding_box.min_.z_);
    const size_t slice_layer_count = rasterized_mesh.toLocalZ(mesh_bounding_box.max_.z_) - margin_below_mesh + 1;

    const double xy_offset = INT2MM(std::max(rasterized_mesh.getResolution().x_, rasterized_mesh.getResolution().y_) * 2);
    Mesh sliced_mesh = mesh;
    sliced_mesh.settings_.add("xy_offset", std::to_string(xy_offset));
    sliced_mesh.settings_.add("xy_offset_layer_0", std::to_string(xy_offset));
    sliced_mesh.settings_.add("hole_xy_offset", "0");
    sliced_mesh.settings_.add("hole_xy_offset_max_diameter", "0");

    Slicer slicer(&sliced_mesh, thickness, slice_layer_count, use_variable_layer_heights, adaptive_layers, slicing_tolerance, initial_layer_thickness);

    // In order to re-create an offset on the Z direction, union the sliced shapes over a few layers so that we get an approximate outer shell of it
    std::vector<Shape> slices;
    for (std::ptrdiff_t layer_index = 0; layer_index < rasterized_mesh.getSlicesCount().z_; ++layer_index)
    {
        Shape expanded_shape;
        for (std::ptrdiff_t delta = -2; delta <= 2; ++delta)
        {
            std::ptrdiff_t union_layer_index = layer_index + delta - margin_below_mesh;
            if (union_layer_index >= 0 && static_cast<size_t>(union_layer_index) < slicer.layers.size())
            {
                expanded_shape = expanded_shape.unionPolygons(slicer.layers[union_layer_index].polygons_);
            }
        }
        slices.push_back(expanded_shape);
    }
    return slices;
}

/*!
 * Checks whether the given position is inside the mesh, given the pre-sliced mesh
 * @param voxel_grid The voxels grid containing the rasterized mesh
 * @param position The position to be checked for insideness
 * @param sliced_mesh The pre-sliced mesh, containing a Shape for each Z-plane of the voxels grid
 * @return True if the position is inside the mesh or on the border, false if is outside
 */
bool isInside(const VoxelGrid& voxel_grid, const VoxelGrid::LocalCoordinates& position, const std::vector<Shape>& sliced_mesh)
{
    const Point3D global_position = voxel_grid.toGlobalCoordinates(position);
    constexpr bool border_result = true;
    return sliced_mesh.at(position.position.z).inside(Point2LL(global_position.x_, global_position.y_), border_result);
}

/*!
 * Find the voxels to be evaluated next, given the ones that have been previously evaluated
 * @param voxel_grid The current voxel grid to be checked. Some voxels may also be directly filled.
 * @param previously_evaluated_voxels The list of voxels that were just evaluated
 * @param sliced_mesh The pre-sliced mesh, used to check for points insideness
 * @param mesh_extruder_nr The main mesh extruder number
 * @return The list of new voxels to be evaluated
 */
boost::concurrent_flat_set<VoxelGrid::LocalCoordinates> findVoxelsToEvaluate(
    VoxelGrid& voxel_grid,
    const boost::concurrent_flat_set<VoxelGrid::LocalCoordinates>& previously_evaluated_voxels,
    const std::vector<Shape>& sliced_mesh,
    const uint8_t mesh_extruder_nr)
{
    boost::concurrent_flat_set<VoxelGrid::LocalCoordinates> voxels_to_evaluate;

    previously_evaluated_voxels.visit_all(
#ifdef __cpp_lib_execution
        std::execution::par,
#endif
        [&](const VoxelGrid::LocalCoordinates& previously_evaluated_voxel)
        {
            for (const VoxelGrid::LocalCoordinates& voxel_around : voxel_grid.getVoxelsAround(previously_evaluated_voxel))
            {
                if (voxels_to_evaluate.contains(voxel_around))
                {
                    // This voxel has already been registered for evaluation
                    continue;
                }

                const std::optional<uint8_t> occupation = voxel_grid.getOccupation(voxel_around);
                if (occupation.has_value())
                {
                    // Voxel is already filled, don't evaluate it anyhow
                    continue;
                }

                if (! isInside(voxel_grid, voxel_around, sliced_mesh))
                {
                    voxel_grid.setOccupation(voxel_around, mesh_extruder_nr);
                }
                else
                {
                    voxels_to_evaluate.emplace(voxel_around);
                }
            }
        });

    return voxels_to_evaluate;
}

/*!
 * Evaluate the given voxels list, i.e. set their proper occupation
 * @param voxel_grid The voxel grid to be filled
 * @param voxels_to_evaluate The voxels to be evaluated
 * @param texture_data The lookup containing the rasterized texture data
 * @param deepness_squared The maximum deepness, squared
 * @param mesh_extruder_nr The main mesh extruder number
 */
void evaluateVoxels(
    VoxelGrid& voxel_grid,
    const boost::concurrent_flat_set<VoxelGrid::LocalCoordinates>& voxels_to_evaluate,
    const SpatialLookup& texture_data,
    const coord_t deepness_squared,
    const uint8_t mesh_extruder_nr)
{
    voxels_to_evaluate.visit_all(
#ifdef __cpp_lib_execution
        std::execution::par,
#endif
        [&voxel_grid, &texture_data, &deepness_squared, &mesh_extruder_nr](const VoxelGrid::LocalCoordinates& voxel_to_evaluate)
        {
            const Point3D position = voxel_grid.toGlobalCoordinates(voxel_to_evaluate);

            // Find the nearest neighbor
            std::optional<OccupiedPosition> nearest_occupation = texture_data.findClosestOccupation(position);

            if (nearest_occupation.has_value())
            {
                const Point3D diff = position - nearest_occupation.value().position;
                const uint8_t new_occupation = diff.vSize2() <= deepness_squared ? nearest_occupation.value().occupation : mesh_extruder_nr;
                voxel_grid.setOccupation(voxel_to_evaluate, new_occupation);
            }
            else
            {
                voxel_grid.setOccupation(voxel_to_evaluate, mesh_extruder_nr);
            }
        });
}

void findBoundaryVoxels(boost::concurrent_flat_set<VoxelGrid::LocalCoordinates>& evaluated_voxels, const VoxelGrid& voxel_grid)
{
    evaluated_voxels.erase_if(
#ifdef __cpp_lib_execution
        std::execution::par,
#endif
        [&voxel_grid](const VoxelGrid::LocalCoordinates& evaluated_voxel)
        {
            bool has_various_voxels_around = false;
            const uint8_t actual_occupation = voxel_grid.getOccupation(evaluated_voxel).value();
            for (const VoxelGrid::LocalCoordinates& voxel_around : voxel_grid.getVoxelsAround(evaluated_voxel))
            {
                const std::optional<uint8_t> around_occupation = voxel_grid.getOccupation(voxel_around);
                if (around_occupation.has_value() && around_occupation.value() != actual_occupation)
                {
                    has_various_voxels_around = true;
                    break;
                }
            }

            return ! has_various_voxels_around;
        });
}

/*!
 * Propagates the voxels occupations around the boundaries, according to the initially built grid
 * @param voxel_grid The voxel grid to be filled, initially containing the rasterized mesh data based on texture
 * @param evaluated_voxels The initial voxels list to be propagated
 * @param estimated_iterations The roughly estimated number of iterations that will be processed
 * @param sliced_mesh The pre-sliced mesh matching the voxel grid
 * @param texture_data The lookup containing the rasterized texture data
 * @param deepness_squared The maximum propagation deepness, squared
 * @param mesh_extruder_nr The main mesh extruder number
 */
void propagateVoxels(
    VoxelGrid& voxel_grid,
    boost::concurrent_flat_set<VoxelGrid::LocalCoordinates>& evaluated_voxels,
    const coord_t estimated_iterations,
    const std::vector<Shape>& sliced_mesh,
    const SpatialLookup& texture_data,
    const coord_t deepness_squared,
    const uint8_t mesh_extruder_nr)
{
    uint32_t iteration = 0;

    while (! evaluated_voxels.empty())
    {
        Progress::messageProgress(Progress::Stage::SPLIT_MULTIMATERIAL, iteration, estimated_iterations);

        // Make the list of new voxels to be evaluated, based on which were evaluated before
        spdlog::debug("Finding voxels around {} voxels for iteration {}", evaluated_voxels.size(), iteration);
        evaluated_voxels = findVoxelsToEvaluate(voxel_grid, evaluated_voxels, sliced_mesh, mesh_extruder_nr);

        // Now actually evaluate the candidate voxels, i.e. find their closest outside point and set the according occupation
        spdlog::debug("Evaluating {} voxels", evaluated_voxels.size());
        evaluateVoxels(voxel_grid, evaluated_voxels, texture_data, deepness_squared, mesh_extruder_nr);

        // Now we have evaluated the candidates, check which of them are to be processed next. We skip all the voxels that have only voxels with similar occupations around
        // them, because they are obviously not part of the boundaries we are looking for. This avoids filling the inside of the points clouds and speeds up calculation a lot.
        spdlog::debug("Find boundary voxels for next round");
        findBoundaryVoxels(evaluated_voxels, voxel_grid);

        ++iteration;
    }
}

/*!
 * Generate a modifier mesh for every extruder other than 0, that has some user-painted texture data
 * @param mesh The mesh being sliced
 * @param texture_data_provider The provider containing the texture painted data
 * @return A list of modifier meshes to be added to the slicing process
 */
std::vector<Mesh> makeModifierMeshes(const Mesh& mesh, const std::shared_ptr<TextureDataProvider>& texture_data_provider)
{
<<<<<<< HEAD
    const Settings& settings = Application::getInstance().current_slice_->scene.settings;
    const uint8_t mesh_extruder_nr = static_cast<uint8_t>(mesh.settings_.get<size_t>("extruder_nr"));
=======
    const Settings& settings = mesh.settings_;
    const size_t main_extruder = settings.get<size_t>("extruder_nr");
>>>>>>> 9bf38bc4

    // Fill a first voxel grid by rasterizing the triangles of the mesh in 3D, and assign the extruders according to the texture. This way we can later evaluate which extruder
    // to assign any point in 3D space just by finding the closest outside point and see what extruder it is assigned to.
    spdlog::debug("Fill original voxels based on texture data");
    auto resolution = settings.get<coord_t>("multi_material_paint_resolution");
    AABB3D bounding_box;
    for (const MeshVertex& vertex : mesh.vertices_)
    {
        bounding_box.include(vertex.p_);
    }
    bounding_box.expand(resolution * 8);

    // Create the voxel grid and initially fill it with the rasterized mesh triangles, which will be used as spatial reference for the texture data
    VoxelGrid voxel_grid(bounding_box, resolution);
<<<<<<< HEAD
    if (! makeVoxelGridFromTexture(mesh, texture_data_provider, voxel_grid, mesh_extruder_nr))
=======
    if (! makeVoxelGridFromTexture(mesh, texture_data_provider, voxel_grid, main_extruder))
>>>>>>> 9bf38bc4
    {
        // Texture is filled with the main extruder, don't bother doing anything
        return {};
    }

    spdlog::debug("Prepare spatial lookup for texture data");
    const SpatialLookup texture_data = SpatialLookup::makeSpatialLookupFromVoxelGrid(voxel_grid);

    const auto deepness = settings.get<coord_t>("multi_material_paint_deepness");
    const coord_t deepness_squared = deepness * deepness;

    // Create a slice of the mesh so that we can quickly check for points insideness
    const std::vector<Shape> sliced_mesh = sliceMesh(mesh, voxel_grid);

    spdlog::debug("Get initially filled voxels");
    boost::concurrent_flat_set<VoxelGrid::LocalCoordinates> previously_evaluated_voxels;
    voxel_grid.visitOccupiedVoxels(
        [&previously_evaluated_voxels, &mesh_extruder_nr](const auto& voxel)
        {
            if (voxel.second != mesh_extruder_nr)
            {
                previously_evaluated_voxels.insert(voxel.first);
            };
        });

    // Make a rough estimation of the max number of iterations, by calculating how deep we may propagate inside the mesh
    const double bounding_box_max_deepness = std::max({ bounding_box.spanX() / 2.0, bounding_box.spanY() / 2.0, bounding_box.spanZ() / 2.0 });
    const double estimated_min_deepness = std::min(static_cast<double>(deepness), bounding_box_max_deepness);
    const coord_t estimated_iterations = estimated_min_deepness / resolution;
    spdlog::debug("Estimated {} iterations", estimated_iterations);

    propagateVoxels(voxel_grid, previously_evaluated_voxels, estimated_iterations, sliced_mesh, texture_data, deepness_squared, mesh_extruder_nr);

    return makeMeshesFromVoxelsGrid(voxel_grid, mesh_extruder_nr);
}

void makeMaterialModifierMeshes(const Mesh& mesh, MeshGroup* meshgroup)
{
    if (mesh.texture_ == nullptr || mesh.texture_data_mapping_ == nullptr || ! mesh.texture_data_mapping_->contains("extruder"))
    {
        return;
    }

    const spdlog::stopwatch timer;
    spdlog::info("Start multi-material mesh generation");

    const auto texture_data_provider = std::make_shared<TextureDataProvider>(nullptr, mesh.texture_, mesh.texture_data_mapping_);

    for (const Mesh& modifier_mesh : makeModifierMeshes(mesh, texture_data_provider))
    {
        meshgroup->meshes.push_back(modifier_mesh);
    }

    spdlog::info("Multi-material mesh generation took {} seconds", timer.elapsed().count());
}

} // namespace cura::MeshMaterialSplitter<|MERGE_RESOLUTION|>--- conflicted
+++ resolved
@@ -62,19 +62,11 @@
  * @param mesh The mesh to fill the voxels grid with
  * @param texture_data_provider The provider containing the painted texture data
  * @param voxel_grid The voxels grid to be filled with mesh data
-<<<<<<< HEAD
  * @param mesh_extruder_nr The main mesh extruder number
  * @return True if this generated relevant data for multi-extruder, otherwise this means the mesh is completely filled with only extruder 0 and there is no need to go further on
  *         trying to calculate the modified meshes.
  */
 bool makeVoxelGridFromTexture(const Mesh& mesh, const std::shared_ptr<TextureDataProvider>& texture_data_provider, VoxelGrid& voxel_grid, const uint8_t mesh_extruder_nr)
-=======
- * @param main_extruder The main extruder of the mesh, to be used when we find a texture part that uses a disabled/inexisting extruder
- * @return True if this generated relevant data for multi-extruder, otherwise this means the mesh is completely filled with only extruder 0 and there is no need to go further on
- *         trying to calculate the modified meshes.
- */
-bool makeVoxelGridFromTexture(const Mesh& mesh, const std::shared_ptr<TextureDataProvider>& texture_data_provider, VoxelGrid& voxel_grid, const size_t main_extruder)
->>>>>>> 9bf38bc4
 {
     boost::concurrent_flat_set<uint8_t> found_extruders;
     std::unordered_set<size_t> active_extruders;
@@ -562,13 +554,8 @@
  */
 std::vector<Mesh> makeModifierMeshes(const Mesh& mesh, const std::shared_ptr<TextureDataProvider>& texture_data_provider)
 {
-<<<<<<< HEAD
     const Settings& settings = Application::getInstance().current_slice_->scene.settings;
     const uint8_t mesh_extruder_nr = static_cast<uint8_t>(mesh.settings_.get<size_t>("extruder_nr"));
-=======
-    const Settings& settings = mesh.settings_;
-    const size_t main_extruder = settings.get<size_t>("extruder_nr");
->>>>>>> 9bf38bc4
 
     // Fill a first voxel grid by rasterizing the triangles of the mesh in 3D, and assign the extruders according to the texture. This way we can later evaluate which extruder
     // to assign any point in 3D space just by finding the closest outside point and see what extruder it is assigned to.
@@ -583,11 +570,7 @@
 
     // Create the voxel grid and initially fill it with the rasterized mesh triangles, which will be used as spatial reference for the texture data
     VoxelGrid voxel_grid(bounding_box, resolution);
-<<<<<<< HEAD
     if (! makeVoxelGridFromTexture(mesh, texture_data_provider, voxel_grid, mesh_extruder_nr))
-=======
-    if (! makeVoxelGridFromTexture(mesh, texture_data_provider, voxel_grid, main_extruder))
->>>>>>> 9bf38bc4
     {
         // Texture is filled with the main extruder, don't bother doing anything
         return {};
