// Copyright (c) 2023 UltiMaker
// CuraEngine is released under the terms of the AGPLv3 or higher

#include "TreeSupport.h"

#include <chrono>
#include <fstream>
#include <optional>
#include <stdio.h>
#include <string>
#include <thread>

#include <range/v3/view/drop_last.hpp>
#include <range/v3/view/enumerate.hpp>
#include <range/v3/view/iota.hpp>
#include <range/v3/view/reverse.hpp>
#include <scripta/logger.h>
#include <spdlog/spdlog.h>

#include "Application.h" //To get settings.
#include "TreeSupportTipGenerator.h"
#include "TreeSupportUtils.h"
#include "infill.h"
#include "infill/SierpinskiFillProvider.h"
#include "progress/Progress.h"
#include "settings/EnumSettings.h"
#include "support.h" //For precomputeCrossInfillTree
#include "utils/Simplify.h"
#include "utils/ThreadPool.h"
#include "utils/algorithm.h"
#include "utils/math.h" //For round_up_divide and PI.
#include "utils/polygonUtils.h" //For moveInside.
#include "utils/section_type.h"

namespace cura
{

TreeSupport::TreeSupport(const SliceDataStorage& storage)
{
    size_t largest_printed_mesh_idx = 0;

    for (const std::shared_ptr<SliceMeshStorage>& mesh_ptr : storage.meshes)
    {
        const auto& mesh = *mesh_ptr;
        TreeSupportSettings::some_model_contains_thick_roof |= mesh.settings.get<coord_t>("support_roof_height") >= 2 * mesh.settings.get<coord_t>("layer_height");
        TreeSupportSettings::has_to_rely_on_min_xy_dist_only |= mesh.settings.get<coord_t>("support_top_distance") == 0
                                                             || mesh.settings.get<coord_t>("support_bottom_distance") == 0
                                                             || mesh.settings.get<coord_t>("min_feature_size") < (FUDGE_LENGTH * 2);
    }

    // Group all meshes that can be processed together. NOTE this is different from mesh-groups!
    // Only one setting object is needed per group, as different settings in the same group may only occur in the tip, which uses the original settings objects from the meshes.
    for (auto [mesh_idx, mesh_ptr] : storage.meshes | ranges::views::enumerate)
    {
        SliceMeshStorage& mesh = *mesh_ptr;
        const bool non_supportable_mesh = mesh.settings.get<bool>("infill_mesh") || mesh.settings.get<bool>("anti_overhang_mesh") || mesh.settings.get<bool>("support_mesh");
        if (mesh.settings.get<ESupportStructure>("support_structure") != ESupportStructure::TREE || ! mesh.settings.get<bool>("support_enable") || non_supportable_mesh)
        {
            continue;
        }

        bool added = false;

        TreeSupportSettings next_settings(mesh.settings);

        for (auto& grouped_mesh : grouped_meshes)
        {
            if (next_settings == grouped_mesh.first)
            {
                added = true;
                grouped_mesh.second.emplace_back(mesh_idx);
            }
        }
        if (! added)
        {
            grouped_meshes.emplace_back(next_settings, std::vector<size_t>{ mesh_idx });
        }

        // no need to do this per mesh group as adaptive layers and raft setting are not setable per mesh.
        if (storage.meshes[largest_printed_mesh_idx]->layers.back().printZ < mesh.layers.back().printZ)
        {
            largest_printed_mesh_idx = mesh_idx;
        }
    }
    std::vector<coord_t> known_z(storage.meshes[largest_printed_mesh_idx]->layers.size());

    for (auto [z, layer] : ranges::views::enumerate(storage.meshes[largest_printed_mesh_idx]->layers))
    {
        known_z[z] = layer.printZ;
    }

    for (auto& mesh : grouped_meshes)
    {
        mesh.first.setActualZ(known_z);
    }

    fake_roof_areas = std::vector<std::vector<FakeRoofArea>>(storage.support.supportLayers.size(), std::vector<FakeRoofArea>());
    support_free_areas = std::vector<Shape>(storage.support.supportLayers.size(), Shape());
}

void TreeSupport::generateSupportAreas(SliceDataStorage& storage)
{
    if (grouped_meshes.empty())
    {
        return;
    }

    if (storage.support.cross_fill_provider == nullptr)
    {
        AreaSupport::precomputeCrossInfillTree(storage);
    }

    // Process every mesh group. These groups can not be processed parallel, as the processing in each group is parallelized, and nested parallelization is disables and slow.
    for (auto [counter, processing] : grouped_meshes | ranges::views::enumerate)
    {
        // process each combination of meshes
        std::vector<std::set<TreeSupportElement*>> move_bounds(
            storage.support.supportLayers
                .size()); // Value is the area where support may be placed. As this is calculated in CreateLayerPathing it is saved and reused in drawAreas.

        spdlog::info("Processing support tree mesh group {} of {} containing {} meshes.", counter + 1, grouped_meshes.size(), grouped_meshes[counter].second.size());
        std::vector<Shape> exclude(storage.support.supportLayers.size());
        auto t_start = std::chrono::high_resolution_clock::now();

        // get all already existing support areas and exclude them
        cura::parallel_for<coord_t>(
            LayerIndex(0),
            LayerIndex(storage.support.supportLayers.size()),
            [&](const LayerIndex layer_idx)
            {
                Shape exlude_at_layer;
                exlude_at_layer.push_back(storage.support.supportLayers[layer_idx].support_bottom);
                exlude_at_layer.push_back(storage.support.supportLayers[layer_idx].getTotalAreaFromParts(storage.support.supportLayers[layer_idx].support_roof));
                exlude_at_layer.push_back(storage.support.supportLayers[layer_idx].getTotalAreaFromParts(storage.support.supportLayers[layer_idx].support_infill_parts));
                exclude[layer_idx] = exlude_at_layer.unionPolygons();
                scripta::log("tree_support_exclude", exclude[layer_idx], SectionType::SUPPORT, layer_idx);
            });
        config = processing.first; // This struct is used to easy retrieve setting. No other function except those in TreeModelVolumes and generateInitialAreas have knowledge of
                                   // the existence of multiple meshes being processed.
        progress_multiplier = 1.0 / double(grouped_meshes.size());
        progress_offset = counter == 0 ? 0 : TREE_PROGRESS_TOTAL * (double(counter) * progress_multiplier);
        volumes_ = TreeModelVolumes(
            storage,
            config.maximum_move_distance,
            config.maximum_move_distance_slow,
            config.support_line_width / 2,
            config.getRadius(0),
            processing.second.front(),
            progress_multiplier,
            progress_offset,
            exclude);


        // ### Evaluate cradle placement. Topmost cradle layer is needed tor precalculation
        std::vector<std::vector<TreeSupportCradle*>> cradle_data;
        SupportCradleGeneration cradle_gen(storage, volumes_);
        for (size_t mesh_idx : processing.second)
        {
            cradle_gen.addMeshToCradleCalculation(storage, mesh_idx);
        }

        const auto t_cradle_init = std::chrono::high_resolution_clock::now();
        // ### Precalculate avoidances, collision etc.
        const LayerIndex max_required_layer = precalculate(storage, processing.second, cradle_gen.getTopMostCradleLayer());
        if (max_required_layer < 0)
        {
            spdlog::info("Support tree mesh group {} does not have any overhang. Skipping tree support generation for this support tree mesh group.", counter + 1);
            continue; // If there is no overhang to support, skip these meshes
        }
        const auto t_precalc = std::chrono::high_resolution_clock::now();

        for (size_t mesh_idx : processing.second)
        {
            cradle_gen.generateCradleForMesh(storage, mesh_idx);
        }
        cradle_gen.generate(storage);
        const auto t_cradle = std::chrono::high_resolution_clock::now();

        // ### Place tips of the support tree
        for (size_t mesh_idx : processing.second)
        {
            std::vector<std::vector<TreeSupportCradle*>> cradle_data_mesh(move_bounds.size());
            cradle_gen.pushCradleData(cradle_data_mesh, support_free_areas, mesh_idx); // todo the support free areas here are HORRIBLE
            generateInitialAreas(*storage.meshes[mesh_idx], move_bounds, storage, cradle_data_mesh);
            if (cradle_data.size() < cradle_data_mesh.size())
            {
                cradle_data.resize(cradle_data_mesh.size());
            }
            for (LayerIndex layer_idx = 0; layer_idx < cradle_data.size(); layer_idx++)
            {
                cradle_data[layer_idx].insert(cradle_data[layer_idx].end(), cradle_data_mesh[layer_idx].begin(), cradle_data_mesh[layer_idx].end());
            }
        }
        volumes_.precalculateAntiPreferred();
        const auto t_gen = std::chrono::high_resolution_clock::now();

        // ### Propagate the influence areas downwards.
        createLayerPathing(move_bounds, cradle_data);
        const auto t_path = std::chrono::high_resolution_clock::now();

        // ### Set a point in each influence area
        createNodesFromArea(move_bounds);
        const auto t_place = std::chrono::high_resolution_clock::now();

        // ### draw these points as circles
        drawAreas(move_bounds, storage, cradle_data);

        const auto t_draw = std::chrono::high_resolution_clock::now();
        const auto dur_cradle_init = 0.001 * std::chrono::duration_cast<std::chrono::microseconds>(t_cradle_init - t_start).count();
        const auto dur_pre_gen = 0.001 * std::chrono::duration_cast<std::chrono::microseconds>(t_precalc - t_cradle_init).count();
        const auto dur_cradle = 0.001 * std::chrono::duration_cast<std::chrono::microseconds>(t_cradle - t_precalc).count();
        const auto dur_gen = 0.001 * std::chrono::duration_cast<std::chrono::microseconds>(t_gen - t_cradle).count();
        const auto dur_path = 0.001 * std::chrono::duration_cast<std::chrono::microseconds>(t_path - t_gen).count();
        const auto dur_place = 0.001 * std::chrono::duration_cast<std::chrono::microseconds>(t_place - t_path).count();
        const auto dur_draw = 0.001 * std::chrono::duration_cast<std::chrono::microseconds>(t_draw - t_place).count();
        const auto dur_total = 0.001 * std::chrono::duration_cast<std::chrono::microseconds>(t_draw - t_start).count();
        spdlog::info(
            "Total time used creating Tree support for the currently grouped meshes: {} ms. Different subtasks:\n"
            "Calculating Avoidance: {} ms\n"
            "Calculating Cradle: {} ms and {} ms initialising cradle calculation\n"
            "Creating initial influence areas: {} ms\n"
            "Influence area creation: {} ms\n"
            "Placement of Points in InfluenceAreas: {} ms\n"
            "Drawing result as support {} ms\n",
            dur_total,
            dur_pre_gen,
            dur_cradle,
            dur_cradle_init,
            dur_gen,
            dur_path,
            dur_place,
            dur_draw);

        for (auto& layer : move_bounds)
        {
            for (auto elem : layer)
            {
                delete elem->area_;
                delete elem;
            }
        }
    }

    storage.support.generated = true;
}

LayerIndex TreeSupport::precalculate(const SliceDataStorage& storage, std::vector<size_t> currently_processing_meshes, LayerIndex top_most_cradle_layer_idx)
{

    // Calculate top most layer that is relevant for support.
    LayerIndex max_layer = top_most_cradle_layer_idx;
    for (size_t mesh_idx : currently_processing_meshes)
    {
        const SliceMeshStorage& mesh = *storage.meshes[mesh_idx];
        const coord_t layer_height = mesh.settings.get<coord_t>("layer_height");
        const coord_t z_distance_top = mesh.settings.get<coord_t>("support_top_distance");
        const size_t z_distance_top_layers = round_up_divide(z_distance_top,
                                                             layer_height) + 1; // Support must always be 1 layer below overhang.
        if (mesh.overhang_areas.size() <= z_distance_top_layers)
        {
            continue;
        }

        for (const auto layer_idx : ranges::views::iota(1UL, mesh.overhang_areas.size() - z_distance_top_layers) | ranges::views::reverse)
        {
            // Look for max relevant layer.
            const Shape& overhang = mesh.overhang_areas[layer_idx + z_distance_top_layers];
            if (! overhang.empty())
            {
                if (layer_idx > max_layer) // iterates over multiple meshes
                {
                    max_layer = 1 + layer_idx; // plus one to avoid problems if something is of by one
                }
                break;
            }
        }
    }

    // ### The actual precalculation happens in TreeModelVolumes.
    if (max_layer >= 0)
    {
        volumes_.precalculate(max_layer);
    }
    return max_layer;
}


void TreeSupport::generateInitialAreas(
    const SliceMeshStorage& mesh,
    std::vector<std::set<TreeSupportElement*>>& move_bounds,
    SliceDataStorage& storage,
    std::vector<std::vector<TreeSupportCradle*>>& cradle_data_model)
{
    TreeSupportTipGenerator tip_gen(mesh, volumes_);
    tip_gen.generateTips(storage, mesh, move_bounds, fake_roof_areas, support_free_areas, cradle_data_model);
}

void TreeSupport::mergeHelper(
    std::map<TreeSupportElement, AABB>& reduced_aabb,
    std::map<TreeSupportElement, AABB>& input_aabb,
    const PropertyAreasUnordered& to_bp_areas,
    const PropertyAreas& to_model_areas,
    const PropertyAreas& influence_areas,
    PropertyAreasUnordered& insert_bp_areas,
    PropertyAreasUnordered& insert_model_areas,
    PropertyAreasUnordered& insert_influence,
    std::vector<TreeSupportElement>& erase,
    const LayerIndex layer_idx)
{
    const bool first_merge_iteration = reduced_aabb.empty(); // If this is the first iteration, all elements in input have to be merged with each other
    const std::function<coord_t(size_t, double)> getRadiusFunction = [&](const size_t distance_to_top, const double buildplate_radius_increases)
    {
        return config.getRadius(distance_to_top, buildplate_radius_increases);
    };
    for (auto& influence : input_aabb)
    {
        bool merged = false;
        AABB influence_aabb = influence.second;
        for (const auto& reduced_check : reduced_aabb)
        {
            // As every area has to be checked for overlaps with other areas, some fast heuristic is needed to abort early if clearly possible
            // This is so performance critical that using a map lookup instead of the direct access of the cached AABBs can have a surprisingly large performance impact
            AABB aabb = reduced_check.second;
            if (aabb.hit(influence_aabb))
            {
                if (! first_merge_iteration && input_aabb.count(reduced_check.first))
                {
                    break; // Do not try to merge elements that already should have been merged. Done for potential performance improvement.
                }

                const bool merging_gracious_and_non_gracious = reduced_check.first.to_model_gracious_ != influence.first.to_model_gracious_;
                // ^^^ We do not want to merge a gracious with a non gracious area as bad placement could negatively impact the dependability of the whole subtree.
                const bool merging_to_bp = reduced_check.first.to_buildplate_ && influence.first.to_buildplate_;
                const bool merging_min_and_regular_xy = reduced_check.first.use_min_xy_dist_ != influence.first.use_min_xy_dist_;
                // ^^^ Could cause some issues with the increase of one area, as it is assumed that if the smaller is increased by the delta to the larger it is engulfed by it
                // already.
                //     But because a different collision may be removed from the in drawArea generated circles, this assumption could be wrong.
                const bool merging_different_range_limits = reduced_check.first.influence_area_limit_active_ && influence.first.influence_area_limit_active_
                                                         && influence.first.influence_area_limit_range_ != reduced_check.first.influence_area_limit_range_;
                coord_t increased_to_model_radius = 0;
                size_t larger_to_model_dtt = 0;

                if (! merging_to_bp)
                {
                    const coord_t infl_radius = config.getRadius(influence.first); // Get the real radius increase as the user does not care for the collision model.
                    const coord_t redu_radius = config.getRadius(reduced_check.first);
                    if (reduced_check.first.to_buildplate_ != influence.first.to_buildplate_)
                    {
                        if (reduced_check.first.to_buildplate_)
                        {
                            if (infl_radius < redu_radius)
                            {
                                increased_to_model_radius = influence.first.increased_to_model_radius_ + redu_radius - infl_radius;
                            }
                        }
                        else
                        {
                            if (infl_radius > redu_radius)
                            {
                                increased_to_model_radius = reduced_check.first.increased_to_model_radius_ + infl_radius - redu_radius;
                            }
                        }
                    }
                    larger_to_model_dtt = std::max(influence.first.distance_to_top_, reduced_check.first.distance_to_top_);
                }

                // If a merge could place a stable branch on unstable ground, would be increasing the radius further than allowed to when merging to model and to_bp trees or
                //   would merge to model before it is known they will even been drawn the merge is skipped
                if (merging_min_and_regular_xy || merging_gracious_and_non_gracious || increased_to_model_radius > config.max_to_model_radius_increase
                    || (! merging_to_bp && larger_to_model_dtt < config.min_dtt_to_model && ! reduced_check.first.supports_roof_ && ! influence.first.supports_roof_)
                    || merging_different_range_limits)
                {
                    continue;
                }

                Shape relevant_infl;
                Shape relevant_redu;
                if (merging_to_bp)
                {
                    relevant_infl = to_bp_areas.count(influence.first) ? to_bp_areas.at(influence.first)
                                                                       : Shape(); // influence.first is a new element => not required to check if it was changed
                    relevant_redu = insert_bp_areas.count(reduced_check.first) ? insert_bp_areas[reduced_check.first]
                                                                               : (to_bp_areas.count(reduced_check.first) ? to_bp_areas.at(reduced_check.first) : Shape());
                }
                else
                {
                    relevant_infl = to_model_areas.count(influence.first) ? to_model_areas.at(influence.first) : Shape();
                    relevant_redu = insert_model_areas.count(reduced_check.first) ? insert_model_areas[reduced_check.first]
                                                                                  : (to_model_areas.count(reduced_check.first) ? to_model_areas.at(reduced_check.first) : Shape());
                }

                const bool red_bigger = config.getCollisionRadius(reduced_check.first) > config.getCollisionRadius(influence.first);
                std::pair<TreeSupportElement, Shape> smaller_rad
                    = red_bigger ? std::pair<TreeSupportElement, Shape>(influence.first, relevant_infl) : std::pair<TreeSupportElement, Shape>(reduced_check.first, relevant_redu);
                std::pair<TreeSupportElement, Shape> bigger_rad
                    = red_bigger ? std::pair<TreeSupportElement, Shape>(reduced_check.first, relevant_redu) : std::pair<TreeSupportElement, Shape>(influence.first, relevant_infl);
                const coord_t real_radius_delta = std::abs(config.getRadius(bigger_rad.first) - config.getRadius(smaller_rad.first));
                const coord_t smaller_collision_radius = config.getCollisionRadius(smaller_rad.first);

                // the area of the bigger radius is used to ensure correct placement regarding the relevant avoidance, so if that would change an invalid area may be created
                if (! bigger_rad.first.can_use_safe_radius_ && smaller_rad.first.can_use_safe_radius_)
                {
                    continue;
                }

                // The bigger radius is used to verify that the area is still valid after the increase with the delta.
                // If there were a point where the big influence area could be valid with can_use_safe_radius the element would already be can_use_safe_radius.
                // The smaller radius, which gets increased by delta may reach into the area where use_min_xy_dist is no longer required.
                bool use_min_radius = bigger_rad.first.use_min_xy_dist_ && smaller_rad.first.use_min_xy_dist_;

                // The idea is that the influence area with the smaller collision radius is increased by the radius difference.
                // If this area has any intersections with the influence area of the larger collision radius,
                //   a branch (of the larger collision radius) placed in this intersection, has already engulfed the branch of the smaller collision radius.
                // Because of this a merge may happen even if the influence areas (that represent possible center points of branches) do not intersect yet.
                // Remember that collision radius <= real radius as otherwise this assumption would be false.
                const Shape small_rad_increased_by_big_minus_small = TreeSupportUtils::safeOffsetInc(
                    smaller_rad.second,
                    real_radius_delta,
                    volumes_.getCollision(smaller_collision_radius, layer_idx - 1, use_min_radius),
                    2 * (config.xy_distance + smaller_collision_radius - EPSILON), // Epsilon avoids possible rounding errors
                    0,
                    0,
                    config.support_line_distance / 2,
                    &config.simplifier);
                Shape intersect = small_rad_increased_by_big_minus_small.intersection(bigger_rad.second);

                if (intersect.area()
                    > 1) // dont use empty as a line is not empty, but for this use-case it very well may be (and would be one layer down as union does not keep lines)
                {
                    // Check if the overlap is large enough (Small ares tend to attract rounding errors in clipper). While 25 was guessed as enough, i did not have reason to change
                    // it.
                    if (intersect.offset(-FUDGE_LENGTH / 2).area() <= 1)
                    {
                        continue;
                    }

                    // Do the actual merge now that the branches are confirmed to be able to intersect.

                    // Calculate which point is closest to the point of the last merge (or tip center if no merge above it has happened)
                    // Used at the end to estimate where to best place the branch on the bottom most layer
                    // Could be replaced with a random point inside the new area
                    Point2LL new_pos = reduced_check.first.next_position_;
                    if (! intersect.inside(new_pos, true))
                    {
                        PolygonUtils::moveInside(intersect, new_pos);
                    }

                    if (increased_to_model_radius == 0)
                    {
                        increased_to_model_radius = std::max(reduced_check.first.increased_to_model_radius_, influence.first.increased_to_model_radius_);
                    }

                    const TreeSupportElement key(
                        reduced_check.first,
                        influence.first,
                        layer_idx - 1,
                        new_pos,
                        increased_to_model_radius,
                        getRadiusFunction,
                        config.diameter_scale_bp_radius,
                        config.branch_radius,
                        config.diameter_angle_scale_factor);

                    const auto getIntersectInfluence = [&](const PropertyAreasUnordered& insert_infl, const PropertyAreas& infl_areas)
                    {
                        const Shape infl_small = insert_infl.count(smaller_rad.first) ? insert_infl.at(smaller_rad.first)
                                                                                      : (infl_areas.count(smaller_rad.first) ? infl_areas.at(smaller_rad.first) : Shape());
                        const Shape infl_big = insert_infl.count(bigger_rad.first) ? insert_infl.at(bigger_rad.first)
                                                                                   : (infl_areas.count(bigger_rad.first) ? infl_areas.at(bigger_rad.first) : Shape());
                        const Shape small_rad_increased_by_big_minus_small_infl = TreeSupportUtils::safeOffsetInc(
                            infl_small,
                            real_radius_delta,
                            volumes_.getCollision(smaller_collision_radius, layer_idx - 1, use_min_radius),
                            2 * (config.xy_distance + smaller_collision_radius - EPSILON),
                            0,
                            0,
                            config.support_line_distance / 2,
                            &config.simplifier);
                        return small_rad_increased_by_big_minus_small_infl.intersection(
                            infl_big); // If the one with the bigger radius with the lower radius removed overlaps we can merge.
                    };

                    Shape intersect_influence;
                    intersect_influence
                        = TreeSupportUtils::safeUnion(intersect, getIntersectInfluence(insert_influence, influence_areas)); // Rounding errors again. Do not ask me where or why.

                    Shape intersect_to_model;
                    if (merging_to_bp && config.support_rests_on_model)
                    {
                        intersect_to_model = getIntersectInfluence(insert_model_areas, to_model_areas);
                        intersect_influence = TreeSupportUtils::safeUnion(intersect_influence, intersect_to_model); // Still rounding errors.
                    }

                    // Remove the now merged elements from all buckets, as they do not exist anymore in their old form.
                    insert_bp_areas.erase(reduced_check.first);
                    insert_bp_areas.erase(influence.first);
                    insert_model_areas.erase(reduced_check.first);
                    insert_model_areas.erase(influence.first);
                    insert_influence.erase(reduced_check.first);
                    insert_influence.erase(influence.first);

                    (merging_to_bp ? insert_bp_areas : insert_model_areas).emplace(key, intersect);
                    if (merging_to_bp && config.support_rests_on_model)
                    {
                        insert_model_areas.emplace(key, intersect_to_model);
                    }
                    insert_influence.emplace(key, intersect_influence);

                    erase.emplace_back(reduced_check.first);
                    erase.emplace_back(influence.first);
                    const Shape merge
                        = intersect.unionPolygons(intersect_to_model).offset(config.getRadius(key), ClipperLib::jtRound).difference(volumes_.getCollision(0, layer_idx - 1));
                    // ^^^ Regular union should be preferable here as Polygons tend to only become smaller through rounding errors (smaller!=has smaller area as holes have a
                    // negative area.).
                    //     And if this area disappears because of rounding errors, the only downside is that it can not merge again on this layer.

                    reduced_aabb.erase(reduced_check.first); // This invalidates reduced_check.
                    reduced_aabb.emplace(key, AABB(merge));

                    merged = true;
                    break;
                }
            }
        }

        if (! merged)
        {
            reduced_aabb[influence.first] = influence_aabb;
        }
    }
}

void TreeSupport::mergeInfluenceAreas(PropertyAreasUnordered& to_bp_areas, PropertyAreas& to_model_areas, PropertyAreas& influence_areas, LayerIndex layer_idx)
{
    /*
     * Idea behind this is that the calculation of merges can be accelerated a bit using divide and conquer:
     * If two groups of areas are already merged, only all elements in group 2 have to be merged into group one.
     * This can only accelerate by factor 2 (as half the work is merging the last two groups).
     * The actual merge logic is found in mergeHelper. This function only manages parallelization of different mergeHelper calls.
     */

    const size_t input_size = influence_areas.size();
    size_t num_threads = std::max(size_t(1), size_t(std::thread::hardware_concurrency())); // For some reason hardware concurrency can return 0;

    if (input_size == 0)
    {
        return;
    }
    constexpr int min_elements_per_bucket = 2;

    // max_bucket_count is input_size/min_elements_per_bucket round down to the next 2^n.
    // The rounding to 2^n is to ensure improved performance, as every iteration two buckets will be merged, halving the amount of buckets.
    // If halving would cause an uneven count, e.g. 3 Then bucket 0 and 1 would have to be merged, and in the next iteration the last remaining buckets. This is assumed to not be
    // optimal performance-wise.
    const size_t max_bucket_count = std::pow(2, std::floor(std::log(round_up_divide(input_size, min_elements_per_bucket))));
    int bucket_count = std::min(max_bucket_count, num_threads); // do not use more buckets than available threads.

    // To achieve that every element in a bucket is already correctly merged with other elements in this bucket
    // an extra empty bucket is created for each bucket, and the elements are merged into the empty one.
    // Each thread will then process two buckets by merging all elements in the second bucket into the first one as mergeHelper will disable not trying to merge elements from the
    // same bucket in this case.
    std::vector<PropertyAreas> buckets_area(2 * bucket_count);
    std::vector<std::map<TreeSupportElement, AABB>> buckets_aabb(2 * bucket_count);


    size_t position = 0, counter = 0;
    const size_t over_elements = input_size % bucket_count;
    const size_t elements_per_step = input_size / bucket_count;

    // Dplit the data in x parts to be able to divide and conquer.
    // The first "over_elements" of buckets gets elements_per_step+1 elements
    for (const auto& influence_area : influence_areas)
    {
        buckets_area[position * 2 + 1].emplace(influence_area.first, influence_area.second);
        // ^^^ Only use every second bucket beginning with 1 as this makes the parallel call later easier as we assume everything in a bucket i%2==0 is already processed.
        counter++;
        if ((counter == elements_per_step && position >= over_elements) || counter > elements_per_step)
        {
            position++;
            counter = 0;
        }
    }

    // Precalculate the AABBs from the influence areas.
    cura::parallel_for<size_t>(
        0,
        buckets_area.size() / 2,
        [&](size_t idx) // +=2 as in the beginning only uneven buckets will be filled
        {
            idx = idx * 2 + 1; // this is eqivalent to a parallel for(size_t idx=1;idx<buckets_area.size(),idx+=2)
            for (const std::pair<TreeSupportElement, Shape>& input_pair : buckets_area[idx])
            {
                AABB outer_support_wall_aabb = AABB(input_pair.second);
                outer_support_wall_aabb.expand(config.getRadius(input_pair.first));
                buckets_aabb[idx].emplace(input_pair.first, outer_support_wall_aabb);
            }
        });

    while (buckets_area.size() > 1)
    {
        // Some temporary storage, of elements that have to be inserted or removed from the background storage. Only one per two buckets required
        std::vector<PropertyAreasUnordered> insert_main(buckets_area.size() / 2);
        std::vector<PropertyAreasUnordered> insert_secondary(buckets_area.size() / 2);
        std::vector<PropertyAreasUnordered> insert_influence(buckets_area.size() / 2);
        std::vector<std::vector<TreeSupportElement>> erase(buckets_area.size() / 2);

        cura::parallel_for<size_t>(
            0,
            (coord_t)buckets_area.size() / 2,
            [&](size_t bucket_pair_idx)
            {
                bucket_pair_idx *= 2; // this is eqivalent to a parallel for(size_t idx=0;idx<buckets_area.size()-1,idx+=2)
                // Merge bucket_count adjacent to each other, merging uneven bucket numbers into even buckets
                mergeHelper(
                    buckets_aabb[bucket_pair_idx],
                    buckets_aabb[bucket_pair_idx + 1],
                    to_bp_areas,
                    to_model_areas,
                    influence_areas,
                    insert_main[bucket_pair_idx / 2],
                    insert_secondary[bucket_pair_idx / 2],
                    insert_influence[bucket_pair_idx / 2],
                    erase[bucket_pair_idx / 2],
                    layer_idx);
                buckets_area[bucket_pair_idx + 1].clear(); // clear now irrelevant max_bucket_count, and delete them later
                buckets_aabb[bucket_pair_idx + 1].clear();
            });

        // Note the division in the limit of the loop!
        for (const coord_t i : ranges::views::iota(0UL, buckets_area.size() / 2))
        {
            for (TreeSupportElement& del : erase[i])
            {
                to_bp_areas.erase(del);
                to_model_areas.erase(del);
                influence_areas.erase(del);
            }

            for (const std::pair<TreeSupportElement, Shape>& tup : insert_main[i])
            {
                to_bp_areas.emplace(tup);
            }

            for (const std::pair<TreeSupportElement, Shape>& tup : insert_secondary[i])
            {
                to_model_areas.emplace(tup);
            }
            for (const std::pair<TreeSupportElement, Shape>& tup : insert_influence[i])
            {
                influence_areas.emplace(tup);
            }
        }

        const auto position_rem = std::remove_if(
            buckets_area.begin(),
            buckets_area.end(),
            [&](const PropertyAreas x) mutable
            {
                return x.empty();
            });
        buckets_area.erase(position_rem, buckets_area.end());

        const auto position_aabb = std::remove_if(
            buckets_aabb.begin(),
            buckets_aabb.end(),
            [&](const std::map<TreeSupportElement, AABB> x) mutable
            {
                return x.empty();
            });
        buckets_aabb.erase(position_aabb, buckets_aabb.end());
    }
}

std::optional<TreeSupportElement> TreeSupport::increaseSingleArea(
    AreaIncreaseSettings settings,
    LayerIndex layer_idx,
    TreeSupportElement* parent,
    const Shape& relevant_offset,
    Shape& to_bp_data,
    Shape& to_model_data,
    Shape& increased,
    const coord_t overspeed,
    const bool mergelayer)
{
    TreeSupportElement current_elem = parent->createNewElement(); // Also increases DTT by one.
    Shape check_layer_data;
    if (settings.increase_radius_)
    {
        current_elem.effective_radius_height_ += 1;
    }
    coord_t radius = config.getCollisionRadius(current_elem);

    if (settings.move_)
    {
        increased = relevant_offset;
        if (overspeed > 0)
        {
            const coord_t safe_movement_distance = (current_elem.use_min_xy_dist_ ? config.xy_min_distance : config.xy_distance)
                                                 + (std::min(config.z_distance_top_layers, config.z_distance_bottom_layers) > 0 ? config.min_feature_size : 0);
            // The difference to ensure that the result not only conforms to wall_restriction, but collision/avoidance is done later.
            // The higher last_safe_step_movement_distance comes exactly from the fact that the collision will be subtracted later.
            increased = TreeSupportUtils::safeOffsetInc(
                increased,
                overspeed,
                volumes_.getWallRestriction(config.getCollisionRadius(*parent), layer_idx, parent->use_min_xy_dist_),
                safe_movement_distance,
                safe_movement_distance + radius,
                1,
                config.support_line_distance / 2,
                nullptr);
        }
        if (settings.no_error_ && settings.move_)
        {
            increased = config.simplifier.polygon(increased); // as ClipperLib::jtRound has to be used for offsets this simplify is VERY important for performance.
        }
    }
    else // if no movement is done the areas keep parent area as no move == offset(0)
    {
        increased = *parent->area_;
    }

    if ((mergelayer || current_elem.to_buildplate_) && config.support_rest_preference == RestPreference::BUILDPLATE)
    {
        to_bp_data = TreeSupportUtils::safeUnion(increased.difference(volumes_.getAvoidance(radius, layer_idx - 1, settings.type_, false, settings.use_min_distance_)));
        if (! current_elem.to_buildplate_ && to_bp_data.area() > 1) // mostly happening in the tip, but with merges one should check every time, just to be sure.
        {
            current_elem.to_buildplate_ = true; // sometimes nodes that can reach the buildplate are marked as cant reach, tainting subtrees. This corrects it.
            spdlog::debug("Corrected taint leading to a wrong to model value on layer {} targeting {} with radius {}", layer_idx - 1, current_elem.target_height_, radius);
        }

        // Sometimes the avoidance can contain holes that are smaller than 1, so in that case increase the area slightly,
        // technically this makes the influence area is larger than it should be (as it overlaps with the avoidance slightly),
        // but everything compensates for small rounding errors already, so it will be fine.
        // Other solution would be to apply a morphological closure for the avoidances, but as this issue occurs very rarely it may not be worth the performance impact.
        if (! settings.no_error_ && ! to_bp_data.empty() && to_bp_data.area() < 1)
        {
            to_bp_data = to_bp_data.unionPolygons(TreeSupportUtils::toPolylines(to_bp_data).offset(1));
            spdlog::warn("Detected very small influence area, possible caused by a small hole in the avoidance. Compensating.");
        }
    }
    if (config.support_rests_on_model)
    {
        if (mergelayer || current_elem.to_model_gracious_)
        {
            to_model_data = TreeSupportUtils::safeUnion(increased.difference(volumes_.getAvoidance(radius, layer_idx - 1, settings.type_, true, settings.use_min_distance_)));
        }

        if (! current_elem.to_model_gracious_)
        {
            if (mergelayer && to_model_data.area() >= 1)
            {
                current_elem.to_model_gracious_ = true;
                spdlog::debug("Corrected taint leading to a wrong non gracious value on layer {} targeting {} with radius {}", layer_idx - 1, current_elem.target_height_, radius);
            }
            else
            {
                to_model_data
                    = TreeSupportUtils::safeUnion(increased.difference(volumes_.getAvoidance(radius, layer_idx - 1, AvoidanceType::COLLISION, true, settings.use_min_distance_)));
            }
        }

        // Sometimes the avoidance can contain holes that are smaller than 1, so in that case increase the area slightly,
        // technically this makes the influence area is larger than it should be (as it overlaps with the avoidance slightly),
        // but everything compensates for small rounding errors already, so it will be fine.
        // Other solution would be to apply a morphological closure for the avoidances, but as this issue occurs very rarely it may not be worth the performance impact.
        if (! settings.no_error_ && ! to_model_data.empty() && to_model_data.area() < 1)
        {
            to_model_data = to_model_data.unionPolygons(TreeSupportUtils::toPolylines(to_model_data).offset(1));
            spdlog::warn("Detected very small influence area, possible caused by a small hole in the avoidance. Compensating.");
        }
    }

    coord_t actual_radius = config.getRadius(current_elem);
    // Removing cradle areas from influence areas if possible.
    Shape anti_preferred_areas = volumes_.getAntiPreferredAreas(layer_idx - 1, actual_radius);
    bool anti_preferred_exists = volumes_.getFirstAntiPreferredLayerIdx() < layer_idx;
    if (! anti_preferred_areas.empty())
    {
        bool is_fast = settings.type_ != AvoidanceType::SLOW;
        // Ensure that branches can not lag through cradle lines. Proper way to do this would be in the beginning with custom increased areas.
        coord_t anti_radius_extra = std::max(settings.increase_speed_ - volumes_.ceilRadius(actual_radius * 2, true), coord_t(0));
        if (anti_radius_extra)
        {
            anti_preferred_areas = anti_preferred_areas.offset(anti_radius_extra).unionPolygons();
        }
        if (current_elem.to_buildplate_)
        {
            Shape to_bp_without_anti = to_bp_data.difference(anti_preferred_areas);
            // If already moving fast there is not much to do. The anti preferred with collision radius will then later be subtracted if it is not subtracted here.
            if (to_bp_without_anti.area() > EPSILON || (settings.use_anti_preferred_ && ! is_fast))
            {
                to_bp_data = to_bp_without_anti;
                Shape to_model_data_without_anti = to_model_data.difference(anti_preferred_areas);
                to_model_data = to_model_data_without_anti;
                Shape increased_without_anti = increased.difference(anti_preferred_areas);
                increased = increased_without_anti;
                current_elem.ensure_valid_anti_preferred_ = true;
            }
        }
        else
        {
            Shape to_model_data_without_anti = to_model_data.difference(anti_preferred_areas);
            if (to_model_data_without_anti.area() > EPSILON || (settings.use_anti_preferred_ && ! is_fast))
            {
                to_model_data = to_model_data_without_anti;
                Shape increased_without_anti = increased.difference(anti_preferred_areas);
                increased = increased_without_anti;
                current_elem.ensure_valid_anti_preferred_ = true;
            }
        }
    }
    else
    {
        current_elem.ensure_valid_anti_preferred_ = true;
    }
    check_layer_data = current_elem.to_buildplate_ ? to_bp_data : to_model_data;

    // Remove areas where the branch should not be if possible.
    // Has to be also subtracted from increased, as otherwise a merge directly below the anti-preferred area may force a branch inside it.
    if (anti_preferred_exists && settings.use_anti_preferred_)
    {
        const Shape& anti_preferred = volumes_.getAntiPreferredAvoidance(radius, layer_idx - 1, settings.type_, ! current_elem.to_buildplate_, settings.use_min_distance_);
        if (current_elem.to_buildplate_)
        {
            to_bp_data = to_bp_data.difference(anti_preferred);
            to_model_data = to_model_data.difference(anti_preferred);
        }
        else
        {
            to_model_data = to_model_data.difference(anti_preferred);
        }

        if (! current_elem.ensure_valid_anti_preferred_)
        {
            increased = increased.difference(volumes_.getAntiPreferredAreas(layer_idx - 1, radius));
        }

        check_layer_data = current_elem.to_buildplate_ ? to_bp_data : to_model_data;
        if (check_layer_data.area() > 1)
        {
            current_elem.can_avoid_anti_preferred_ = true;
        }
    }

    if (!anti_preferred_exists)
    {
        current_elem.can_avoid_anti_preferred_ = true;
        current_elem.ensure_valid_anti_preferred_ = true;
    }

    if (settings.increase_radius_ && check_layer_data.area() > 1)
    {
        std::function<bool(coord_t)> validWithRadius = [&](coord_t next_radius)
        {
            if (volumes_.ceilRadius(next_radius, settings.use_min_distance_) <= volumes_.ceilRadius(radius, settings.use_min_distance_))
            {
                return true;
            }

            Shape to_bp_data_2;
            if (current_elem.to_buildplate_)
            {
                // Regular union as output will not be used later => this area should always be a subset of the safeUnion one.

                to_bp_data_2 = increased;
                bool avoidance_handled = false;
                if (settings.use_anti_preferred_ && current_elem.can_use_safe_radius_ && anti_preferred_exists)
                {
                    to_bp_data_2 = to_bp_data_2.difference(
                        volumes_.getAntiPreferredAvoidance(next_radius, layer_idx - 1, settings.type_, ! current_elem.to_buildplate_, settings.use_min_distance_));
                    avoidance_handled = settings.type_ != AvoidanceType::SLOW;
                }
                else if (current_elem.ensure_valid_anti_preferred_ && next_radius > actual_radius && anti_preferred_exists)
                {
                    to_bp_data_2 = to_bp_data_2.difference(volumes_.getAntiPreferredAreas(layer_idx - 1, next_radius));
                }
                if (! avoidance_handled)
                {
                    to_bp_data_2 = to_bp_data_2.difference(volumes_.getAvoidance(next_radius, layer_idx - 1, settings.type_, false, settings.use_min_distance_));
                }
            }
            Shape to_model_data_2;
            if (config.support_rests_on_model && ! current_elem.to_buildplate_)
            {
                to_model_data_2 = increased;
                bool avoidance_handled = false;
                if (settings.use_anti_preferred_ && current_elem.can_use_safe_radius_ && anti_preferred_exists)
                {
                    to_model_data_2 = to_model_data_2.difference(
                        volumes_.getAntiPreferredAvoidance(next_radius,
                                                           layer_idx - 1,
                                                           current_elem.to_model_gracious_ ? settings.type_ : AvoidanceType::COLLISION,
                                                           true,
                                                           settings.use_min_distance_));
                    avoidance_handled = settings.type_ != AvoidanceType::SLOW; // There is no slow anti-preferred avoidance.
                }
                else if (current_elem.ensure_valid_anti_preferred_ && next_radius > actual_radius && anti_preferred_exists)
                {
                    to_model_data_2 = to_model_data_2.difference(volumes_.getAntiPreferredAreas(layer_idx - 1, next_radius));
                }
                if (! avoidance_handled)
                {
                    to_model_data_2 = to_model_data_2.difference(volumes_.getAvoidance(
                        next_radius,
                        layer_idx - 1,
                        current_elem.to_model_gracious_ ? settings.type_ : AvoidanceType::COLLISION,
                        true,
                        settings.use_min_distance_));
                }
            }
            Shape check_layer_data_2 = current_elem.to_buildplate_ ? to_bp_data_2 : to_model_data_2;

            return check_layer_data_2.area() > 1;
        };
        coord_t ceil_radius_before = volumes_.ceilRadius(radius, settings.use_min_distance_);
        coord_t ceil_actual_radius_before = volumes_.ceilRadius(actual_radius, settings.use_min_distance_);


        // If the Collision Radius is smaller than the actual radius, check if it can catch up without violating the avoidance.
        const bool collision_radius_catch_up = config.getCollisionRadius(current_elem) < config.increase_radius_until_radius &&
                                               config.getCollisionRadius(current_elem) < config.getRadius(current_elem);
        if (collision_radius_catch_up)
        {
            coord_t target_radius = std::min(config.getRadius(current_elem), config.increase_radius_until_radius);
            coord_t current_ceil_radius = volumes_.getRadiusNextCeil(radius, settings.use_min_distance_);

            while (current_ceil_radius < target_radius && validWithRadius(volumes_.getRadiusNextCeil(current_ceil_radius + 1, settings.use_min_distance_)))
            {
                current_ceil_radius = volumes_.getRadiusNextCeil(current_ceil_radius + 1, settings.use_min_distance_);
            }
            size_t resulting_eff_dtt = current_elem.effective_radius_height_;
            while (resulting_eff_dtt + 1 < current_elem.distance_to_top_
                   && config.getRadius(resulting_eff_dtt + 1, current_elem.buildplate_radius_increases_) <= current_ceil_radius
                   && config.getRadius(resulting_eff_dtt + 1, current_elem.buildplate_radius_increases_) <= config.getRadius(current_elem))
            {
                resulting_eff_dtt++;
            }
            current_elem.effective_radius_height_ = resulting_eff_dtt;

            // If catchup is not possible, it is likely that there is a hole below. Assuming the branches are in some kind of bowl, the branches should still stay away from the
            // wall of the bowl if possible.
            if (config.getCollisionRadius(current_elem) < config.increase_radius_until_radius && config.getCollisionRadius(current_elem) < config.getRadius(current_elem))
            {
                Shape new_to_bp_data;
                Shape new_to_model_data;

                if (current_elem.to_buildplate_)
                {
                    new_to_bp_data = to_bp_data.difference(volumes_.getCollision(config.getRadius(current_elem), layer_idx - 1, current_elem.use_min_xy_dist_));
                    if (new_to_bp_data.area() > EPSILON)
                    {
                        to_bp_data = new_to_bp_data;
                    }
                }
                if (config.support_rests_on_model && (! current_elem.to_buildplate_ || mergelayer))
                {
                    new_to_model_data = to_model_data.difference(volumes_.getCollision(config.getRadius(current_elem), layer_idx - 1, current_elem.use_min_xy_dist_));
                    if (new_to_model_data.area() > EPSILON)
                    {
                        to_model_data = new_to_model_data;
                    }
                }
            }
        }
        radius = config.getCollisionRadius(current_elem);

        // If a hidden radius increase was used, also do some catching up.
        const bool hidden_radius_catch_up = current_elem.hidden_radius_increase_ > 0;
        if (hidden_radius_catch_up)
        {
            coord_t target_radius = config.getRadius(current_elem);
            coord_t current_ceil_radius = volumes_.getRadiusNextCeil(radius, settings.use_min_distance_);

            while (current_ceil_radius < target_radius && validWithRadius(volumes_.getRadiusNextCeil(current_ceil_radius + 1, settings.use_min_distance_)))
            {
                current_ceil_radius = volumes_.getRadiusNextCeil(current_ceil_radius + 1, settings.use_min_distance_);
            }
            double resulting_hidden_increases = current_elem.hidden_radius_increase_;
            while (resulting_hidden_increases > 0
                   && config.getRadius(current_elem.effective_radius_height_, resulting_hidden_increases + current_elem.buildplate_radius_increases_) <= current_ceil_radius
                   && config.getRadius(current_elem.effective_radius_height_, resulting_hidden_increases + current_elem.buildplate_radius_increases_)
                          <= config.getRadius(current_elem))
            {
                resulting_hidden_increases--;
            }
            double bp_increases = current_elem.hidden_radius_increase_ - std::max(0.0, resulting_hidden_increases);
            current_elem.hidden_radius_increase_ = std::max(0.0, resulting_hidden_increases);
            current_elem.buildplate_radius_increases_ += bp_increases;

            //Try to ensure the branch stays away from potential walls if possible.
            if (config.getCollisionRadius(current_elem) < config.getRadius(current_elem))
            {
                Shape new_to_bp_data;
                Shape new_to_model_data;

                if (current_elem.to_buildplate_)
                {
                    new_to_bp_data = to_bp_data.difference(volumes_.getCollision(config.getRadius(current_elem), layer_idx - 1, current_elem.use_min_xy_dist_));
                    if (new_to_bp_data.area() > EPSILON)
                    {
                        to_bp_data = new_to_bp_data;
                    }
                }
                if (config.support_rests_on_model && (! current_elem.to_buildplate_ || mergelayer))
                {
                    new_to_model_data = to_model_data.difference(volumes_.getCollision(config.getRadius(current_elem), layer_idx - 1, current_elem.use_min_xy_dist_));
                    if (new_to_model_data.area() > EPSILON)
                    {
                        to_model_data = new_to_model_data;
                    }
                }
            }
        }

        const coord_t foot_radius_increase = config.branch_radius * (std::max(config.diameter_scale_bp_radius - config.diameter_angle_scale_factor, 0.0));
        const double planned_foot_increase = std::min(1.0, double(config.recommendedMinRadius(layer_idx - 1) - config.getRadius(current_elem)) / foot_radius_increase);
        // ^^^ Is nearly all of the time 1, but sometimes an increase of 1 could cause the radius to become bigger than recommendedMinRadius, which could cause the radius to become
        // bigger than precalculated.

        // If the support_rest_preference is GRACEFUL, increase buildplate_radius_increases anyway. This does ONLY affect the CollisionRadius, as the regular radius only includes
        // the buildplate_radius_increases when the SupportElement is to_buildplate (which it can not be when support_rest_preference is GRACEFUL). If the branch later rests on the
        // buildplate the to_buildplate flag will only need to be updated to ensure that the radius is also correctly increased. Downside is that the enlargement of the
        // CollisionRadius can cause branches, that could rest on the model if the radius was not increased, to instead rest on the buildplate. A better way could be changing
        // avoidance to model to not include the buildplate and then calculate avoidances by combining the to model avoidance without the radius increase with the to buildplate
        // avoidance with the larger radius. This would require ensuring all requests for the avoidance would have to ensure that the correct hybrid avoidance is requested (which
        // would only be relevant when support_rest_preference is GRACEFUL) Also unioning areas when an avoidance is requested may also have a relevant performance impact, so there
        // can be an argument made that the current workaround is preferable.
        const bool increase_bp_foot
            = planned_foot_increase > 0 && (current_elem.to_buildplate_ || (current_elem.to_model_gracious_ && config.support_rest_preference == RestPreference::GRACEFUL));

        if (increase_bp_foot && config.getRadius(current_elem) >= config.branch_radius && config.getRadius(current_elem) >= config.increase_radius_until_radius)
        {
            if (validWithRadius(config.getRadius(current_elem.effective_radius_height_, current_elem.buildplate_radius_increases_ + planned_foot_increase)))
            {
                current_elem.buildplate_radius_increases_ += planned_foot_increase;
                radius = config.getCollisionRadius(current_elem);
                actual_radius = config.getRadius(current_elem);
            }
        }

        if (ceil_radius_before != volumes_.ceilRadius(radius, settings.use_min_distance_))
        {
            if (current_elem.ensure_valid_anti_preferred_ && ceil_actual_radius_before < volumes_.ceilRadius(actual_radius, settings.use_min_distance_) && anti_preferred_exists)
            {
                increased = increased.difference(volumes_.getAntiPreferredAreas(layer_idx - 1, actual_radius));
            }
            if (current_elem.to_buildplate_)
            {
                bool avoidance_handled = false;
                to_bp_data = increased;
                if (settings.use_anti_preferred_ && current_elem.can_use_safe_radius_ && anti_preferred_exists)
                {
                    to_bp_data = to_bp_data.difference(
                        volumes_.getAntiPreferredAvoidance(radius, layer_idx - 1, settings.type_, ! current_elem.to_buildplate_, settings.use_min_distance_));
                    avoidance_handled = settings.type_ != AvoidanceType::SLOW; // There is no slow anti-preferred avoidance.
                }
                if (! avoidance_handled)
                {
                    to_bp_data = to_bp_data.difference(volumes_.getAvoidance(radius, layer_idx - 1, settings.type_, false, settings.use_min_distance_));
                }
                to_bp_data = TreeSupportUtils::safeUnion(to_bp_data);
            }
            if (config.support_rests_on_model && (! current_elem.to_buildplate_ || mergelayer))
            {
                bool avoidance_handled = false;
                to_model_data = increased;
                if (settings.use_anti_preferred_ && current_elem.can_use_safe_radius_ && anti_preferred_exists)
                {
                    to_model_data = to_model_data.difference(volumes_.getAntiPreferredAvoidance(
                        radius,
                        layer_idx - 1,
                        current_elem.to_model_gracious_ ? settings.type_ : AvoidanceType::COLLISION,
                        true,
                        settings.use_min_distance_));
                    avoidance_handled = settings.type_ != AvoidanceType::SLOW; // There is no slow anti-preferred avoidance.
                }
                if (! avoidance_handled)
                {
                    to_model_data = to_model_data.difference(
                        volumes_.getAvoidance(radius, layer_idx - 1, current_elem.to_model_gracious_ ? settings.type_ : AvoidanceType::COLLISION, true, settings.use_min_distance_));
                }
                to_model_data = TreeSupportUtils::safeUnion(to_model_data);
            }
            check_layer_data = current_elem.to_buildplate_ ? to_bp_data : to_model_data;
            if (check_layer_data.area() < 1)
            {
                spdlog::error(
                    "Lost area by doing catch up from {} to radius {} collision_radius_catch_up: {} hidden_radius_catch_up: {}",
                    ceil_radius_before,
                    volumes_.ceilRadius(config.getCollisionRadius(current_elem), settings.use_min_distance_),
                    collision_radius_catch_up,
                    hidden_radius_catch_up);
            }
        }
    }

    if (current_elem.influence_area_limit_active_ && ! current_elem.use_min_xy_dist_ && check_layer_data.area() > 1
        && (current_elem.to_model_gracious_ || current_elem.distance_to_top_ <= config.min_dtt_to_model))
    {
        const coord_t max_radius_increase = std::max(
            static_cast<coord_t>((config.branch_radius - config.min_radius) / config.tip_layers),
            static_cast<coord_t>(
                (config.branch_radius * config.diameter_angle_scale_factor)
                + config.branch_radius * (std::max(config.diameter_scale_bp_radius - config.diameter_angle_scale_factor, 0.0))));
        bool limit_range_validated = false;
        // Rounding errors in a while loop can cause non-termination, so better safe than sorry. See https://github.com/Ultimaker/Cura/issues/14133 for an example.
        to_bp_data = TreeSupportUtils::safeUnion(to_bp_data);
        to_model_data = TreeSupportUtils::safeUnion(to_model_data);
        while (! limit_range_validated)
        {
            if (current_elem.to_buildplate_)
            {
                Shape limited_to_bp = to_bp_data.intersection((current_elem.influence_area_limit_area_));
                if (limited_to_bp.area() > 1)
                {
                    to_bp_data = limited_to_bp;
                    to_model_data = to_model_data.intersection((current_elem.influence_area_limit_area_));
                    limit_range_validated = true;
                }
            }
            else
            {
                Shape limited_to_model_data = to_model_data.intersection((current_elem.influence_area_limit_area_));
                if (limited_to_model_data.area() > 1)
                {
                    to_bp_data = to_bp_data.intersection((current_elem.influence_area_limit_area_));
                    to_model_data = limited_to_model_data;
                    limit_range_validated = true;
                }
            }
            if (! limit_range_validated)
            {
                const coord_t reach_increase = std::max(current_elem.influence_area_limit_range_ / 4, (config.maximum_move_distance + max_radius_increase));
                current_elem.influence_area_limit_range_ += reach_increase;
                current_elem.RecreateInfluenceLimitArea();
            }
        }
    }

    return check_layer_data.area() > 1 ? std::optional<TreeSupportElement>(current_elem) : std::optional<TreeSupportElement>();
}

void TreeSupport::increaseAreas(
    PropertyAreasUnordered& to_bp_areas,
    PropertyAreas& to_model_areas,
    PropertyAreas& influence_areas,
    PropertyAreas& bypass_merge_areas,
    const std::vector<TreeSupportElement*>& last_layer,
    const LayerIndex layer_idx,
    const bool mergelayer)
{
    std::mutex critical_sections;
    cura::parallel_for<size_t>(
        0,
        last_layer.size(),
        [&](const size_t idx)
        {
            TreeSupportElement* parent = last_layer[idx];
            TreeSupportElement elem = parent->createNewElement(); // Also increases dtt.
            // Abstract representation of the model outline. If an influence area would move through it, it could teleport through a wall.
            const Shape wall_restriction = volumes_.getWallRestriction(config.getCollisionRadius(*parent), layer_idx, parent->use_min_xy_dist_);

            Shape to_bp_data;
            Shape to_model_data;
            coord_t radius = config.getCollisionRadius(elem);

            // When the radius increases, the outer "support wall" of the branch will have been moved farther away from the center (as this is the definition of radius).
            // As it is not specified that the support_tree_angle has to be one of the center of the branch,
            //   it is here seen as the smaller angle of the outer wall of the branch, to the outer wall of the same branch one layer above.
            // As the branch may have become larger the distance between these 2 walls is smaller than the distance of the center points.
            // These extra distance is added to the movement distance possible for this layer.

            coord_t extra_speed = EPSILON; // The extra speed is added to both movement distances. Also move 5 microns faster than allowed to avoid rounding errors, this may cause
                                           // issues at VERY VERY small layer heights.
            coord_t extra_slow_speed = 0; // Only added to the slow movement distance.
            const coord_t ceiled_parent_radius = volumes_.ceilRadius(config.getCollisionRadius(*parent), parent->use_min_xy_dist_);
            const coord_t projected_radius_increased = config.getRadius(parent->effective_radius_height_ + 1, parent->buildplate_radius_increases_);
            const coord_t projected_radius_delta = projected_radius_increased - config.getCollisionRadius(*parent);

            // When z distance is more than one layer up and down the Collision used to calculate the wall restriction will always include the wall (and not just the
            // xy_min_distance) of the layer above and below like this (d = blocked area because of z distance):
            /*
             *  layer z+1:dddddiiiiiioooo
             *  layer z+0:xxxxxdddddddddd
             *  layer z-1:dddddxxxxxxxxxx
             *  For more detailed visualisation see calculateWallRestrictions
             */
            const coord_t safe_movement_distance = (elem.use_min_xy_dist_ ? config.xy_min_distance : config.xy_distance)
                                                 + (std::min(config.z_distance_top_layers, config.z_distance_bottom_layers) > 0 ? config.min_feature_size : 0);
            if (ceiled_parent_radius == volumes_.ceilRadius(projected_radius_increased, parent->use_min_xy_dist_)
                || projected_radius_increased < config.increase_radius_until_radius)
            {
                // If it is guaranteed possible to increase the radius, the maximum movement speed can be increased, as it is assumed that the maximum movement speed is the one of
                // the slower moving wall
                extra_speed += projected_radius_delta;
            }
            else
            {
                // If a guaranteed radius increase is not possible, only increase the slow speed.
                // Ensure that the slow movement distance can not become larger than the fast one.
                extra_slow_speed += std::min(projected_radius_delta, (config.maximum_move_distance + extra_speed) - (config.maximum_move_distance_slow + extra_slow_speed));
            }

            if (config.layer_start_bp_radius > layer_idx
                && config.recommendedMinRadius(layer_idx - 1) < config.getRadius(elem.effective_radius_height_ + 1, elem.buildplate_radius_increases_))
            {
                // Can guarantee elephant foot radius increase.
                if (ceiled_parent_radius
                    == volumes_.ceilRadius(config.getRadius(parent->effective_radius_height_ + 1, parent->buildplate_radius_increases_ + 1), parent->use_min_xy_dist_))
                {
                    extra_speed += config.branch_radius * config.diameter_scale_bp_radius;
                }
                else
                {
                    extra_slow_speed += std::min(
                        coord_t(config.branch_radius * config.diameter_scale_bp_radius),
                        config.maximum_move_distance - (config.maximum_move_distance_slow + extra_slow_speed));
                }
            }

            const coord_t fast_speed = config.maximum_move_distance + extra_speed;
            const coord_t slow_speed = config.maximum_move_distance_slow + extra_speed + extra_slow_speed;

            Shape offset_slow;
            Shape offset_fast;

            bool add = false;
            bool bypass_merge = false;

            // Aliases for better readability.
            constexpr bool increase_radius = true;
            constexpr bool no_error = true;
            constexpr bool use_min_radius = true;
            constexpr bool use_anti_preferred = true;
            constexpr bool move = true;

            // Determine in which order configurations are checked if they result in a valid influence area. Check will stop if a valid area is found
            std::deque<AreaIncreaseSettings> order;
            std::function<void(const AreaIncreaseSettings&, bool)> insertSetting = [&](const AreaIncreaseSettings& settings, bool back)
            {
                if (std::find(order.begin(), order.end(), settings) == order.end())
                {
                    if (back)
                    {
                        order.emplace_back(settings);
                    }
                    else
                    {
                        order.emplace_front(settings);
                    }
                }
            };

            const bool parent_moved_slow = elem.last_area_increase_.increase_speed_ < config.maximum_move_distance;
            const bool avoidance_speed_mismatch = parent_moved_slow && elem.last_area_increase_.type_ != AvoidanceType::SLOW;
            if (elem.last_area_increase_.move_ && elem.last_area_increase_.no_error_ && elem.can_use_safe_radius_ && ! mergelayer && ! avoidance_speed_mismatch
                && (elem.distance_to_top_ >= config.tip_layers || parent_moved_slow))
            {
                // Assume that the avoidance type that was best for the parent is best for me. Makes this function about 7% faster.
                const auto slow_or_fast = elem.last_area_increase_.increase_speed_ < config.maximum_move_distance ? slow_speed : fast_speed;
                insertSetting(
                    AreaIncreaseSettings(
                        elem.last_area_increase_.type_,
                        slow_or_fast,
                        increase_radius,
                        elem.last_area_increase_.no_error_,
                        ! use_min_radius,
                        use_anti_preferred,
                        elem.last_area_increase_.move_),
                    true);
                insertSetting(
                    AreaIncreaseSettings(
                        elem.last_area_increase_.type_,
                        slow_or_fast,
                        ! increase_radius,
                        elem.last_area_increase_.no_error_,
                        ! use_min_radius,
                        use_anti_preferred,
                        elem.last_area_increase_.move_),
                    true);
            }
            // Branch may still go though a hole, so a check has to be done whether the hole was already passed, and the regular avoidance can be used.
            if (! elem.can_use_safe_radius_)
            {
                // If the radius until which it is always increased can not be guaranteed, move fast. This is to avoid holes smaller than the real branch radius.
                // This does not guarantee the avoidance of such holes, but ensures they are avoided if possible.
                insertSetting(
                    AreaIncreaseSettings(AvoidanceType::SLOW, slow_speed, increase_radius, no_error, ! use_min_radius, use_anti_preferred, ! move),
                    true); // Did we go through the hole.
                // In many cases the definition of hole is overly restrictive, so to avoid unnecessary fast movement in the tip, it is ignored there for a bit.
                // This CAN cause a branch to go though a hole it otherwise may have avoided.
                if (elem.distance_to_top_ < round_up_divide(config.tip_layers, 2))
                {
                    insertSetting(AreaIncreaseSettings(AvoidanceType::FAST, slow_speed, increase_radius, no_error, ! use_min_radius, use_anti_preferred, ! move), true);
                }
                insertSetting(
                    AreaIncreaseSettings(AvoidanceType::FAST_SAFE, fast_speed, increase_radius, no_error, ! use_min_radius, use_anti_preferred, ! move),
                    true); // Did we manage to avoid the hole,
                insertSetting(AreaIncreaseSettings(AvoidanceType::FAST_SAFE, fast_speed, ! increase_radius, no_error, ! use_min_radius, use_anti_preferred, move), true);
                insertSetting(AreaIncreaseSettings(AvoidanceType::FAST, fast_speed, ! increase_radius, no_error, ! use_min_radius, use_anti_preferred, move), true);
            }
            else
            {
                insertSetting(AreaIncreaseSettings(AvoidanceType::SLOW, slow_speed, increase_radius, no_error, ! use_min_radius, use_anti_preferred, move), true);
                // While moving fast to be able to increase the radius (b) may seems preferable (over a) this can cause the a sudden skip in movement, which looks similar to a
                // layer shift and can reduce stability. As such idx have chosen to only use the user setting for radius increases as a friendly recommendation.
                insertSetting(
                    AreaIncreaseSettings(AvoidanceType::SLOW, slow_speed, ! increase_radius, no_error, ! use_min_radius, use_anti_preferred, move),
                    true); // a (See above.)
                if (elem.distance_to_top_ < config.tip_layers)
                {
                    insertSetting(AreaIncreaseSettings(AvoidanceType::FAST_SAFE, slow_speed, increase_radius, no_error, ! use_min_radius, use_anti_preferred, move), true);
                }
                insertSetting(
                    AreaIncreaseSettings(AvoidanceType::FAST_SAFE, fast_speed, increase_radius, no_error, ! use_min_radius, use_anti_preferred, move),
                    true); // b (See above.)
                insertSetting(AreaIncreaseSettings(AvoidanceType::FAST_SAFE, fast_speed, ! increase_radius, no_error, ! use_min_radius, use_anti_preferred, move), true);
            }

            if (! elem.can_avoid_anti_preferred_ && layer_idx > volumes_.getFirstAntiPreferredLayerIdx() )
            {
                std::deque<AreaIncreaseSettings> old_order = order;
                for (AreaIncreaseSettings settings : old_order)
                {
                    if (elem.effective_radius_height_ < config.increase_radius_until_dtt && ! settings.increase_radius_)
                    {
                        continue;
                    }
                    if (! settings.move_)
                    {
                        continue;
                    }

                    insertSetting(
                        AreaIncreaseSettings(
                            settings.type_,
                            settings.increase_speed_,
                            settings.increase_radius_,
                            settings.no_error_,
                            use_min_radius,
                            ! settings.use_anti_preferred_,
                            settings.move_),
                        true);
                }
            }

            if (elem.use_min_xy_dist_)
            {
                std::deque<AreaIncreaseSettings> new_order;
                // If the branch currently has to use min_xy_dist check if the configuration would also be valid with the regular xy_distance before checking with use_min_radius.
                // (Only happens when Support Distance priority is z overrides xy )
                for (AreaIncreaseSettings settings : order)
                {
                    new_order.emplace_back(settings);
                    new_order.emplace_back(
                        settings.type_,
                        settings.increase_speed_,
                        settings.increase_radius_,
                        settings.no_error_,
                        use_min_radius,
                        settings.use_anti_preferred_,
                        settings.move_);
                }
                order = new_order;
            }

            insertSetting(
                AreaIncreaseSettings(AvoidanceType::FAST, fast_speed, ! increase_radius, ! no_error, elem.use_min_xy_dist_, ! use_anti_preferred, move),
                true); // simplifying is very important for performance, but before an error is compensated by moving faster it makes sense to check to see if the simplifying has
                       // caused issues

            // The getAccumulatedPlaceable0 intersection is just a quick and dirty check to see that at least a part of the branch would correctly rest on the model.
            // Proper way would be to offset getAccumulatedPlaceable0 by -radius first, but the small benefit to maybe detect an error, that should not be happening anyway is not
            // worth the performance impact in the expected case when a branch rests on the model.
            if (elem.to_buildplate_ || (elem.to_model_gracious_ && (parent->area_->intersection(volumes_.getPlaceableAreas(radius, layer_idx)).empty()))
                || (! elem.to_model_gracious_ && layer_idx > volumes_.getMaxLayerIdxWithoutBlocker() && (parent->area_->intersection(volumes_.getAccumulatedPlaceable0(layer_idx)).empty()))) // Error case.
            {
                // It is normal that we won't be able to find a new area at some point in time if we won't be able to reach layer 0 aka have to connect with the model.
                insertSetting(AreaIncreaseSettings(AvoidanceType::FAST, fast_speed * 1.5, ! increase_radius, ! no_error, elem.use_min_xy_dist_, ! use_anti_preferred, move), true);
            }
            if (elem.distance_to_top_ < elem.dont_move_until_ && elem.can_use_safe_radius_) // Only do not move when holes would be avoided in every case.
            {
                insertSetting(
                    AreaIncreaseSettings(AvoidanceType::SLOW, 0, increase_radius, no_error, ! use_min_radius, use_anti_preferred, ! move),
                    false); // Only do not move when already in a no hole avoidance with the regular xy distance.
            }

            Shape inc_wo_collision;
            // Check whether it is faster to calculate the area increased with the fast speed independently from the slow area, or time could be saved by reusing the slow area to
            // calculate the fast one. Calculated by comparing the steps saved when calculating independently with the saved steps when not.
            const bool offset_independent_faster = (radius / safe_movement_distance - (((config.maximum_move_distance + extra_speed) < (radius + safe_movement_distance)) ? 1 : 0))
                                                 > (round_up_divide((extra_speed + extra_slow_speed + config.maximum_move_distance_slow), safe_movement_distance));
            for (AreaIncreaseSettings settings : order)
            {
                if (settings.move_)
                {
                    if (offset_slow.empty() && (settings.increase_speed_ == slow_speed || ! offset_independent_faster))
                    {
                        offset_slow = TreeSupportUtils::safeOffsetInc(
                                          *parent->area_,
                                          extra_speed + extra_slow_speed + config.maximum_move_distance_slow,
                                          wall_restriction,
                                          safe_movement_distance,
                                          offset_independent_faster ? safe_movement_distance + radius : 0,
                                          2, // Offsetting in 2 steps makes our offsetted area rounder preventing (rounding) errors created by to pointy areas.
                                          config.support_line_distance / 2,
                                          &config.simplifier)
                                          .unionPolygons();
                        // At this point one can see that the Polygons class was never made for precision in the single digit micron range.
                    }

                    if ((settings.increase_speed_ != slow_speed) && offset_fast.empty())
                    {
                        if (offset_independent_faster)
                        {
                            offset_fast = TreeSupportUtils::safeOffsetInc(
                                              *parent->area_,
                                              extra_speed + config.maximum_move_distance,
                                              wall_restriction,
                                              safe_movement_distance,
                                              offset_independent_faster ? safe_movement_distance + radius : 0,
                                              1,
                                              config.support_line_distance / 2,
                                              &config.simplifier)
                                              .unionPolygons();
                        }
                        else
                        {
                            const coord_t delta_slow_fast = config.maximum_move_distance - (config.maximum_move_distance_slow + extra_slow_speed);
                            offset_fast = TreeSupportUtils::safeOffsetInc(
                                              offset_slow,
                                              delta_slow_fast,
                                              wall_restriction,
                                              safe_movement_distance,
                                              safe_movement_distance + radius,
                                              offset_independent_faster ? 2 : 1,
                                              config.support_line_distance / 2,
                                              &config.simplifier)
                                              .unionPolygons();
                        }
                    }
                }
                std::optional<TreeSupportElement> result;

                // Check for errors!
                if (! settings.no_error_)
                {
                    // If the area becomes for whatever reason something that clipper sees as a line, offset would stop working, so ensure that even if if wrongly would be a line,
                    // it still actually has an area that can be increased
                    Shape lines_offset = TreeSupportUtils::toPolylines(*parent->area_).offset(EPSILON);
                    Shape base_error_area = parent->area_->unionPolygons(lines_offset);
                    result = increaseSingleArea(settings, layer_idx, parent, base_error_area, to_bp_data, to_model_data, inc_wo_collision, settings.increase_speed_, mergelayer);

                    if (fast_speed < settings.increase_speed_)
                    {
                        spdlog::warn(
                            "Influence area could not be increased! Data about the Influence area: "
                            "Radius: {} at layer: {} NextTarget: {} Distance to top: {} Elephant foot increases {}  use_min_xy_dist {} to buildplate {} gracious {} safe {} until "
                            "move {} \n "
                            "Parent {}: Radius: {} at layer: {} NextTarget: {} Distance to top: {} Elephant foot increases {}  use_min_xy_dist {} to buildplate {} gracious {} "
                            "safe {} until move {}",
                            radius,
                            layer_idx - 1,
                            elem.next_height_,
                            elem.distance_to_top_,
                            elem.buildplate_radius_increases_,
                            elem.use_min_xy_dist_,
                            elem.to_buildplate_,
                            elem.to_model_gracious_,
                            elem.can_use_safe_radius_,
                            elem.dont_move_until_,
                            fmt::ptr(parent),
                            config.getCollisionRadius(*parent),
                            layer_idx,
                            parent->next_height_,
                            parent->distance_to_top_,
                            parent->buildplate_radius_increases_,
                            parent->use_min_xy_dist_,
                            parent->to_buildplate_,
                            parent->to_model_gracious_,
                            parent->can_use_safe_radius_,
                            parent->dont_move_until_);
                    }
                }
                else
                {
                    result = increaseSingleArea(
                        settings,
                        layer_idx,
                        parent,
                        settings.increase_speed_ == slow_speed ? offset_slow : offset_fast,
                        to_bp_data,
                        to_model_data,
                        inc_wo_collision,
                        std::max(settings.increase_speed_ - fast_speed, coord_t(0)),
                        mergelayer);
                }

                if (result)
                {
                    elem = result.value();
                    radius = config.getCollisionRadius(elem);
                    elem.last_area_increase_ = settings;
                    add = true;
                    // Do not merge if the branch should not move or the priority has to be to get farther away from the model.
                    bypass_merge = ! settings.move_ || (settings.use_min_distance_ && elem.distance_to_top_ < config.tip_layers)
                                || ! elem.can_avoid_anti_preferred_; // todo less aggressive merge prevention?
                    if (settings.move_)
                    {
                        elem.dont_move_until_ = 0;
                    }
                    else
                    {
                        elem.result_on_layer_ = parent->result_on_layer_;
                    }

                    elem.can_use_safe_radius_ = settings.type_ != AvoidanceType::FAST;

                    if (! settings.use_min_distance_)
                    {
                        elem.use_min_xy_dist_ = false;
                    }
                    if (! settings.no_error_ && fast_speed < settings.increase_speed_)
                    {
                        spdlog::warn("Trying to keep area by moving faster than intended: Success.");
                    }
                    break;
                }
                else if (! settings.no_error_ && fast_speed < settings.increase_speed_)
                {
                    spdlog::error("Trying to keep area by moving faster than intended: FAILURE! Wrong branch likely!");
                }
            }

            if (add)
            {
                Shape max_influence_area = TreeSupportUtils::safeUnion(
                    inc_wo_collision.difference(volumes_.getCollision(radius, layer_idx - 1, elem.use_min_xy_dist_)),
                    TreeSupportUtils::safeUnion(to_bp_data, to_model_data));
                // ^^^ Note: union seems useless, but some rounding errors somewhere can cause to_bp_data to be slightly bigger than it should be

                {
                    std::lock_guard<std::mutex> critical_section_newLayer(critical_sections);
                    if (bypass_merge)
                    {
                        bypass_merge_areas.emplace(elem, max_influence_area);
                    }
                    else
                    {
                        influence_areas.emplace(elem, max_influence_area);
                    }
                    if (elem.to_buildplate_)
                    {
                        to_bp_areas.emplace(elem, to_bp_data);
                    }
                    if (config.support_rests_on_model)
                    {
                        to_model_areas.emplace(elem, to_model_data);
                    }
                }
            }
            else
            {
                // If the bottom most point of a branch is set, later functions will assume that the position is valid, and ignore it.
                // But as branches connecting with the model that are to small have to be culled, the bottom most point has to be not set.
                // A point can be set on the top most tip layer (maybe more if it should not move for a few layers).
                parent->result_on_layer_ = Point2LL(-1, -1);
            }
        });
}

void TreeSupport::handleCradleLineValidity(
    PropertyAreasUnordered& to_bp_areas,
    PropertyAreas& to_model_areas,
    PropertyAreas& influence_areas,
    PropertyAreas& bypass_merge_areas,
    LayerIndex layer_idx,
    std::vector<std::set<TreeSupportElement*>>& move_bounds,
    std::vector<std::vector<CradlePresenceInformation>>& cradle_data)
{
    // cant skip just because cradle_data is empty as there may be tips that have to be removed as the line they support was removed further up
    if (cradle_data.size() <= layer_idx)
    {
        return;
    }

    if(!cradle_data[layer_idx].empty())
    {
        std::unordered_set<size_t> removed_lines_idx;
        // Evaluate which lines have to be removed for all influence areas to be valid.
        // Goal is to remove as few lines as possible
        // Correctly solving this is very hard.
        // So for now any solution will do. Todo find a better way. Also parallelize

        std::vector<const TreeSupportElement*> all_elements_on_layer;
        all_elements_on_layer.insert(all_elements_on_layer.end(), move_bounds[layer_idx].begin(), move_bounds[layer_idx].end());
        for (auto& elem_influence_pair : influence_areas)
        {
            all_elements_on_layer.emplace_back(&elem_influence_pair.first);
        }
        for (auto& elem_influence_pair : bypass_merge_areas)
        {
            all_elements_on_layer.emplace_back(&elem_influence_pair.first);
        }
        for (const TreeSupportElement* elem : all_elements_on_layer)
        {
            if (! elem->ensure_valid_anti_preferred_)
            {
                const coord_t safe_movement_distance = (elem->use_min_xy_dist_ ? config.xy_min_distance : config.xy_distance) + config.getCollisionRadius(*elem)
                                                     + (std::min(config.z_distance_top_layers, config.z_distance_bottom_layers) > 0 ? config.min_feature_size : 0);

                bool immutable = elem->area_ != nullptr;
                bool to_bp = elem->to_buildplate_;

                Shape relevant_influence;
                Shape full_influence;
                if (! immutable)
                {
                    relevant_influence = to_bp ? to_bp_areas[*elem] : to_model_areas[*elem];
                    full_influence = bypass_merge_areas.contains(*elem) ? bypass_merge_areas[*elem] : influence_areas[*elem];
                }
                else
                {
                    relevant_influence = elem->area_->difference(volumes_.getCollision(config.getCollisionRadius(*elem), layer_idx, elem->use_min_xy_dist_));
                    full_influence = relevant_influence;
                }
                AABB relevant_influence_aabb = AABB(relevant_influence);

                for (auto [cradle_idx, cradle] : cradle_data[layer_idx] | ranges::views::enumerate)
                {
                    if (cradle.cradleLineExists() && ! cradle.getCradleLine()->is_base_ && ! removed_lines_idx.contains(cradle_idx))
                    {
                        // The branch created by the influence area cant lag though the model... So the offset needs to be safe...
                        AABB cradle_area_aabb = AABB(cradle.getCradleLine()->area_);
                        cradle_area_aabb.expand(config.getRadius(*elem) + config.xy_distance);
                        if (cradle_area_aabb.hit(relevant_influence_aabb))
                        {
                            Shape cradle_influence = TreeSupportUtils::safeOffsetInc(
                                cradle.getCradleLine()->area_,
                                config.getRadius(*elem) + config.xy_distance,
                                volumes_.getCollision(config.getCollisionRadius(*elem), layer_idx, true),
                                safe_movement_distance,
                                0,
                                1,
                                config.support_line_distance / 2,
                                &config.simplifier);
                            Shape next_relevant_influence = relevant_influence.difference(cradle_influence);

                            if (next_relevant_influence.area() > EPSILON)
                            {
                                relevant_influence = TreeSupportUtils::safeUnion(next_relevant_influence);
                                full_influence = TreeSupportUtils::safeUnion(full_influence.difference(cradle_influence), relevant_influence);
                            }
                            else
                            {
                                // todo Check if non remove options are available eg shortening cradle line...
                                removed_lines_idx.emplace(cradle_idx);
                                cradle.getCradleLine()->addLineToRemoved(cradle.getCradleLine()->line_);
                                cradle.getCradleLine()->line_.clear();
                                spdlog::debug("Flagging to remove cradle line {} {} ", cradle.layer_idx_, cradle.line_idx_);
                            }
                        }
                    }
                }
                if (! immutable)
                {
                    (bypass_merge_areas.contains(*elem) ? bypass_merge_areas[*elem] : influence_areas[*elem]) = full_influence;
                    (to_bp ? to_bp_areas[*elem] : to_model_areas[*elem]) = relevant_influence;
                }
            }
        }
        for (auto [cradle_idx, cradle] : cradle_data[layer_idx] | ranges::views::enumerate)
        {
            if (cradle.cradleLineExists())
            {
                cradle.cradle_->verifyLines();
            }
        }
    }

    // todo would be great if removed cradle lines could be eliminated from the avoidance...

    std::vector<TreeSupportElement*> next_layer;
    next_layer.insert(next_layer.begin(), move_bounds[layer_idx].begin(), move_bounds[layer_idx].end());
    for (TreeSupportElement* elem : next_layer)
    {
        if (elem->cradle_line_ && ! elem->cradle_line_->cradleLineExists())
        {
            move_bounds[layer_idx].erase(elem);
            delete elem->area_;
            delete elem;
        }
    }
}


void TreeSupport::createLayerPathing(std::vector<std::set<TreeSupportElement*>>& move_bounds, std::vector<std::vector<TreeSupportCradle*>>& cradle_data)
{
    const double data_size_inverse = 1 / double(move_bounds.size());
    double progress_total = TREE_PROGRESS_PRECALC_AVO + TREE_PROGRESS_PRECALC_COLL + TREE_PROGRESS_GENERATE_NODES;

    auto dur_inc = std::chrono::duration_values<std::chrono::nanoseconds>::zero();
    auto dur_merge = std::chrono::duration_values<std::chrono::nanoseconds>::zero();
    auto dur_cradle = std::chrono::duration_values<std::chrono::nanoseconds>::zero();

    LayerIndex last_merge = move_bounds.size();
    bool new_element = false;

    // Ensure at least one merge operation per 3mm height, 50 layers, 1 mm movement of slow speed or 5mm movement of fast speed (whatever is lowest). Values were guessed.
    size_t max_merge_every_x_layers = std::min(
        std::min(5000 / (std::max(config.maximum_move_distance, static_cast<coord_t>(100))), 1000 / std::max(config.maximum_move_distance_slow, static_cast<coord_t>(20))),
        3000 / config.layer_height);

    size_t merge_every_x_layers = 1;

    std::vector<std::vector<CradlePresenceInformation>> all_cradles_with_line_presence(move_bounds.size());
    for (LayerIndex layer_idx = 0; layer_idx < cradle_data.size(); layer_idx++)
    {
        for (size_t cradle_idx = 0; cradle_idx < cradle_data[layer_idx].size(); cradle_idx++)
        {
            for (size_t line_idx = 0; line_idx < cradle_data[layer_idx][cradle_idx]->lines_.size(); line_idx++)
            {
                for (size_t height_idx = 0; height_idx < cradle_data[layer_idx][cradle_idx]->lines_[line_idx].size(); height_idx++)
                {
                    LayerIndex cradle_layer_idx = cradle_data[layer_idx][cradle_idx]->lines_[line_idx][height_idx].layer_idx_;
                    all_cradles_with_line_presence[cradle_layer_idx].emplace_back(cradle_data[layer_idx][cradle_idx], cradle_layer_idx, line_idx);
                }
            }
        }
    }

    // Calculate the influence areas for each layer below (Top down)
    // This is done by first increasing the influence area by the allowed movement distance, and merging them with other influence areas if possible
    for (const auto layer_idx : ranges::views::iota(1UL, move_bounds.size()) | ranges::views::reverse)
    {
        // Merging is expensive and only parallelized to a max speedup of 2. As such it may be useful in some cases to only merge every few layers to improve performance.
        bool merge_this_layer = size_t(last_merge - layer_idx) >= merge_every_x_layers;
        if (new_element)
        {
            merge_this_layer = true;
            merge_every_x_layers = 1;
        }

        PropertyAreas influence_areas; // Over this map will be iterated when merging, as such it has to be ordered to ensure deterministic results.
        PropertyAreas to_model_areas; // The area of these SupportElement is not set, to avoid to much allocation and deallocation on the heap.
        PropertyAreasUnordered to_bp_areas; // Same.
        PropertyAreas bypass_merge_areas;

        const auto time_a = std::chrono::high_resolution_clock::now();

        std::vector<TreeSupportElement*> last_layer;
        last_layer.insert(last_layer.end(), move_bounds[layer_idx].begin(), move_bounds[layer_idx].end());

        // ### Increase the influence areas by the allowed movement distance
        increaseAreas(to_bp_areas, to_model_areas, influence_areas, bypass_merge_areas, last_layer, layer_idx, merge_this_layer);

        const auto time_b = std::chrono::high_resolution_clock::now();
        if (merge_this_layer)
        {
            bool reduced_by_merging = false;
            size_t count_before_merge = influence_areas.size();
            // ### Calculate which influence areas overlap, and merge them into a new influence area (simplified: an intersection of influence areas that have such an intersection)
            mergeInfluenceAreas(to_bp_areas, to_model_areas, influence_areas, layer_idx);

            last_merge = layer_idx;
            reduced_by_merging = count_before_merge > influence_areas.size();
            if (! reduced_by_merging && ! new_element)
            {
                merge_every_x_layers = std::min(max_merge_every_x_layers, merge_every_x_layers + 1);
            }
        }
        new_element = ! move_bounds[layer_idx - 1].empty();
        const auto time_c = std::chrono::high_resolution_clock::now();

        // ### Cradle lines may be removed, causing tips to be removed.
        if (layer_idx > 0)
        {
            handleCradleLineValidity(to_bp_areas, to_model_areas, influence_areas, bypass_merge_areas, layer_idx - 1, move_bounds, all_cradles_with_line_presence);
        }
        const auto time_d = std::chrono::high_resolution_clock::now();

        dur_inc += time_b - time_a;
        dur_merge += time_c - time_b;
        dur_cradle += time_d - time_c;

        // Save calculated elements to output, and allocate Polygons on heap, as they will not be changed again.
        for (std::pair<TreeSupportElement, Shape> tup : influence_areas)
        {
            const TreeSupportElement elem = tup.first;
            Shape* new_area = new Shape(TreeSupportUtils::safeUnion(tup.second));
            TreeSupportElement* next = new TreeSupportElement(elem, new_area);
            move_bounds[layer_idx - 1].emplace(next);

            if (new_area->area() < 1)
            {
                spdlog::error("Insert Error of Influence area on layer {}. Origin of {} areas. Was to bp {}", layer_idx - 1, elem.parents_.size(), elem.to_buildplate_);
            }
        }

        // Place already fully constructed elements in the output.
        for (std::pair<TreeSupportElement, Shape> tup : bypass_merge_areas)
        {
            const TreeSupportElement elem = tup.first;
            Shape* new_area = new Shape(TreeSupportUtils::safeUnion(tup.second));
            TreeSupportElement* next = new TreeSupportElement(elem, new_area);
            move_bounds[layer_idx - 1].emplace(next);
            if (new_area->area() < 1)
            {
                spdlog::error("Insert Error of Influence area bypass on layer {}.", layer_idx - 1);
            }
        }

        progress_total += data_size_inverse * TREE_PROGRESS_AREA_CALC;
        Progress::messageProgress(Progress::Stage::SUPPORT, progress_total * progress_multiplier + progress_offset, TREE_PROGRESS_TOTAL);
    }

    spdlog::info(
        "Time spent with creating influence areas' subtasks: Increasing areas {} ms merging areas: {} ms CradleLineValidity: {} ms ",
        dur_inc.count() / 1000000,
        dur_merge.count() / 1000000,
        dur_cradle.count() / 1000000);
}

void TreeSupport::setPointsOnAreas(const TreeSupportElement* elem)
{
    // Based on the branch center point of the current layer, the point on the next (further up) layer is calculated.

    if (elem->result_on_layer_ == Point2LL(-1, -1))
    {
        spdlog::error("Uninitialized support element");
        return;
    }

    for (TreeSupportElement* next_elem : elem->parents_)
    {
        if (next_elem->result_on_layer_
            != Point2LL(-1, -1)) // If the value was set somewhere else it it kept. This happens when a branch tries not to move after being unable to create a roof.
        {
            continue;
        }

        Point2LL from = elem->result_on_layer_;
        if (! (next_elem->area_->inside(from, true)))
        {
            PolygonUtils::moveInside(
                *next_elem->area_,
                from,
                0); // Move inside has edgecases (see tests) so DONT use Polygons.inside to confirm correct move, Error with distance 0 is <= 1
            // It is not required to check if how far this move moved a point as is can be larger than maximum_movement_distance. While this seems like a problem it may for example
            // occur after merges.
        }
        next_elem->result_on_layer_ = from;
        // Do not call recursive because then amount of layers would be restricted by the stack size.
    }
}

bool TreeSupport::setToModelContact(std::vector<std::set<TreeSupportElement*>>& move_bounds, TreeSupportElement* first_elem, const LayerIndex layer_idx)
{
    if (first_elem->to_model_gracious_)
    {
        TreeSupportElement* check = first_elem;

        std::vector<TreeSupportElement*> checked;
        LayerIndex last_successfull_layer = layer_idx;

        bool set = false;
        if (config.support_rest_preference != RestPreference::BUILDPLATE && layer_idx == 0)
        {
            set = true;
        }

        Shape valid_place_area;

        // Check for every layer upwards, up to the point where this influence area was created (either by initial insert or merge) if the branch could be placed on it, and highest
        // up layer index.
        for (LayerIndex layer_check = layer_idx; check->next_height_ >= layer_check; layer_check++)
        {
            Shape check_valid_place_area = check->area_->intersection(volumes_.getPlaceableAreas(config.getCollisionRadius(*check), layer_check));

            if (! check_valid_place_area.empty())
            {
                set = true;
                last_successfull_layer = layer_check;
                valid_place_area = check_valid_place_area;
            }
            checked.emplace_back(check);
            if (check->parents_.size() == 1)
            {
                check = check->parents_[0];
            }
            else
            {
                break; // reached merge point
            }
        }

        // Could not find valid placement, even though it should exist => error handling
        if (! set)
        {
            if (SUPPORT_TREE_ONLY_GRACIOUS_TO_MODEL)
            {
                spdlog::warn("No valid placement found for to model gracious element on layer {}: REMOVING BRANCH", layer_idx);
                for (LayerIndex layer = layer_idx; layer <= first_elem->next_height_; layer++)
                {
                    move_bounds[layer].erase(checked[layer - layer_idx]);
                    delete checked[layer - layer_idx]->area_;
                    delete checked[layer - layer_idx];
                }
                return true;
            }
            else
            {
                spdlog::warn("No valid placement found for to model gracious element on layer {}", layer_idx);
                first_elem->to_model_gracious_ = false;
                return setToModelContact(move_bounds, first_elem, layer_idx);
            }
        }

        for (LayerIndex layer = layer_idx + 1; layer < last_successfull_layer - 1;
             ++layer) // NOTE: Use of 'itoa' will make this crash in the loop, even though the operation should be equivalent.
        {
            move_bounds[layer].erase(checked[layer - layer_idx]);
            delete checked[layer - layer_idx]->area_;
            delete checked[layer - layer_idx];
        }

        // If resting on the buildplate keep bp location
        if (config.support_rest_preference != RestPreference::BUILDPLATE && last_successfull_layer == 0)
        {
            return false;
        }

        // Guess a point inside the influence area, in which the branch will be placed in.
        Point2LL best = checked[last_successfull_layer - layer_idx]->next_position_;

        if (! valid_place_area.inside(best, true))
        {
            PolygonUtils::moveInside(valid_place_area, best);
        }

        checked[last_successfull_layer - layer_idx]->result_on_layer_ = best;
        spdlog::debug("Added gracious Support On Model Point ({},{}). The current layer is {}", best.X, best.Y, last_successfull_layer);

        return last_successfull_layer != layer_idx;
    }
    else // can not add graceful => just place it here and hope for the best
    {
        Point2LL best = first_elem->next_position_;
        Shape valid_place_area
            = first_elem->area_->difference(volumes_.getAvoidance(config.getCollisionRadius(*first_elem), layer_idx, AvoidanceType::COLLISION, first_elem->use_min_xy_dist_));

        if (! valid_place_area.inside(best, true))
        {
            if (! valid_place_area.empty())
            {
                PolygonUtils::moveInside(valid_place_area, best);
            }
            else
            {
                bool found_partial_placement;
                for (coord_t radius_offset : { -config.getCollisionRadius(*first_elem),
                                               -config.getCollisionRadius(*first_elem) / 2,
                                               coord_t(0) }) // Interestingly the first radius is working most of the time, even though it seems like it shouldn't.
                {
                    valid_place_area = first_elem->area_->intersection(volumes_.getAccumulatedPlaceable0(layer_idx).offset(radius_offset));
                    if (! valid_place_area.empty())
                    {
                        PolygonUtils::moveInside(valid_place_area, best);
                        spdlog::warn(
                            "Not able to place branch fully on non support blocker at layer {} using offset {} for radius {}",
                            layer_idx,
                            radius_offset,
                            config.getCollisionRadius(*first_elem));
                        found_partial_placement = true;
                        break;
                    }
                }
                if (! found_partial_placement)
                {
                    PolygonUtils::moveInside(*first_elem->area_, best);
                    spdlog::warn("Not able to place branch on non support blocker at layer {}", layer_idx);
                }
            }
        }
        first_elem->result_on_layer_ = best;
        first_elem->to_model_gracious_ = false;
        spdlog::debug("Added NON gracious Support On Model Point ({},{}). The current layer is {}", best.X, best.Y, layer_idx);
        return false;
    }
}

void TreeSupport::createNodesFromArea(std::vector<std::set<TreeSupportElement*>>& move_bounds)
{
    // Initialize points on layer 0, with a "random" point in the influence area. Point is chosen based on an inaccurate estimate where the branches will split into two, but every
    // point inside the influence area would produce a valid result.
    std::unordered_set<TreeSupportElement*> remove;
    for (TreeSupportElement* init : move_bounds[0])
    {
        Point2LL p = init->next_position_;
        if (! (init->area_->inside(p, true)))
        {
            PolygonUtils::moveInside(*init->area_, p, 0);
        }
        init->result_on_layer_ = p;

        setPointsOnAreas(init); // Also set the parent nodes, as these will be required for the first iteration of the loop below.

        if (config.support_rest_preference != RestPreference::BUILDPLATE)
        {
            if (setToModelContact(move_bounds, init, 0))
            {
                remove.emplace(init);
            }
            else
            {
                // If the support_rest_preference is GRACEFUL the collision radius is increased, but the radius will only be increased if the element is to_buildplate, so if the
                // branch rests on the buildplate, the element will have to be updated to include this information.
                init->setToBuildplateForAllParents(true);
            }
        }
    }

    for (TreeSupportElement* del : remove)
    {
        move_bounds[0].erase(del);
        delete del->area_;
        delete del;
    }
    remove.clear();

    for (const auto layer_idx : ranges::views::iota(1UL, move_bounds.size()))
    {
        for (TreeSupportElement* elem : move_bounds[layer_idx])
        {
            bool removed = false;
            if (elem->result_on_layer_ == Point2LL(-1, -1)) // Check if the resulting center point is not yet set.
            {
                if (elem->to_buildplate_ || (! elem->to_buildplate_ && elem->distance_to_top_ < config.min_dtt_to_model && ! elem->supports_roof_))
                {
                    if (elem->to_buildplate_)
                    {
                        spdlog::error(
                            "Uninitialized Influence area targeting ({},{}) at target_height: {} layer: {}",
                            elem->target_position_.X,
                            elem->target_position_.Y,
                            elem->target_height_,
                            layer_idx);
                    }
                    remove.emplace(elem); // We dont need to remove yet the parents as they will have a lower dtt and also no result_on_layer set.
                    removed = true;
                    for (TreeSupportElement* parent : elem->parents_)
                    {
                        // When the roof was not able to generate downwards enough, the top elements may have not moved, and have result_on_layer already set. As this branch needs
                        // to be removed => all parents result_on_layer have to be invalidated.
                        parent->result_on_layer_ = Point2LL(-1, -1);
                    }
                    continue;
                }
                else
                {
                    // Set the point where the branch will be placed on the model.
                    removed = setToModelContact(move_bounds, elem, layer_idx);
                    if (removed)
                    {
                        remove.emplace(elem);
                    }
                }
            }

            if (! removed)
            {
                setPointsOnAreas(elem); // Element is valid now setting points in the layer above.
            }
        }

        // Delete all not needed support elements.
        for (TreeSupportElement* del : remove)
        {
            move_bounds[layer_idx].erase(del);
            delete del->area_;
            delete del;
        }
        remove.clear();
    }
}

void TreeSupport::generateBranchAreas(
    std::vector<std::pair<LayerIndex, TreeSupportElement*>>& linear_data,
    std::vector<std::unordered_map<TreeSupportElement*, Shape>>& layer_tree_polygons,
    const std::map<TreeSupportElement*, TreeSupportElement*>& inverse_tree_order)
{
    double progress_total = TREE_PROGRESS_PRECALC_AVO + TREE_PROGRESS_PRECALC_COLL + TREE_PROGRESS_GENERATE_NODES + TREE_PROGRESS_AREA_CALC;
    constexpr int progress_report_steps = 10;
    Polygon branch_circle; // Pre-generate a circle with correct diameter so that we don't have to recompute those (co)sines every time.

    {
        Polygon base_circle = TreeSupportBaseCircle::getBaseCircle();
        for (Point2LL vertex : base_circle)
        {
            vertex = Point2LL(vertex.X * config.branch_radius / TreeSupportBaseCircle::base_radius, vertex.Y * config.branch_radius / TreeSupportBaseCircle::base_radius);
            branch_circle.push_back(vertex);
        }
    }

    std::vector<Shape> linear_inserts(linear_data.size());
    const size_t progress_inserts_check_interval = std::max(linear_data.size() / progress_report_steps, size_t(1));

    std::mutex critical_sections;
    cura::parallel_for<size_t>(
        0,
        linear_data.size(),
        [&](const size_t idx)
        {
            TreeSupportElement* elem = linear_data[idx].second;
            coord_t radius = config.getRadius(*elem);
            bool parent_uses_min = false;
            TreeSupportElement* child_elem = inverse_tree_order.count(elem) ? inverse_tree_order.at(elem) : nullptr;

            // Calculate multiple ovalized circles, to connect with every parent and child. Also generate regular circle for the current layer. Merge all these into one area.
            std::vector<std::pair<Point2LL, coord_t>> movement_directions{ std::pair<Point2LL, coord_t>(Point2LL(0, 0), radius) };
            if (! elem->skip_ovalisation_)
            {
                if (child_elem != nullptr)
                {
                    Point2LL movement = (child_elem->result_on_layer_ - elem->result_on_layer_);
                    movement_directions.emplace_back(movement, radius);
                }
                for (TreeSupportElement* parent : elem->parents_)
                {
                    Point2LL movement = (parent->result_on_layer_ - elem->result_on_layer_);
                    movement_directions.emplace_back(movement, std::max(config.getRadius(*parent), config.support_line_width));
                    parent_uses_min |= parent->use_min_xy_dist_;
                }

                for (Point2LL target : elem->additional_ovalization_targets_)
                {
                    Point2LL movement = (target - elem->result_on_layer_);
                    movement_directions.emplace_back(movement, std::max(radius, config.support_line_width));
                }
            }

            coord_t max_speed_sqd = 0;
            std::function<Shape(coord_t)> generateArea = [&](coord_t offset)
            {
                Shape poly;

                for (std::pair<Point2LL, coord_t> movement : movement_directions)
                {
                    max_speed_sqd = std::max(max_speed_sqd, vSize2(movement.first));

                    // Visualization: https://jsfiddle.net/0zvcq39L/2/
                    // Ovalizes the circle to an ellipse, that contains both old center and new target position.
                    double used_scale = (movement.second + offset) / (1.0 * config.branch_radius);
                    Point2LL center_position = elem->result_on_layer_ + movement.first / 2;
                    const double moveX = movement.first.X / (used_scale * config.branch_radius);
                    const double moveY = movement.first.Y / (used_scale * config.branch_radius);
                    const double vsize_inv = 0.5 / (0.01 + std::sqrt(moveX * moveX + moveY * moveY));

                    std::array<double, 4> matrix = {
                        used_scale * (1 + moveX * moveX * vsize_inv),
                        used_scale * (0 + moveX * moveY * vsize_inv),
                        used_scale * (0 + moveX * moveY * vsize_inv),
                        used_scale * (1 + moveY * moveY * vsize_inv),
                    };
                    Polygon circle;
                    for (Point2LL vertex : branch_circle)
                    {
                        vertex = Point2LL(matrix[0] * vertex.X + matrix[1] * vertex.Y, matrix[2] * vertex.X + matrix[3] * vertex.Y);
                        circle.push_back(center_position + vertex);
                    }
                    poly.push_back(circle.offset(0));
                }

                poly = poly.unionPolygons()
                           .offset(std::min(static_cast<coord_t>(FUDGE_LENGTH), config.support_line_width / 4))
                           .difference(volumes_.getCollision(0, linear_data[idx].first, parent_uses_min || elem->use_min_xy_dist_));
                // ^^^ There seem to be some rounding errors, causing a branch to be a tiny bit further away from the model that it has to be. This can cause the tip to be slightly
                // further away front the overhang (x/y wise) than optimal.
                //     This fixes it, and for every other part, 0.05mm will not be noticed.
                return poly;
            };

            constexpr auto three_quarters_sqd = 0.75 * 0.75;
            const bool fast_relative_movement = max_speed_sqd > (radius * radius * three_quarters_sqd);

            // Ensure branch area will not overlap with model/collision. This can happen because of e.g. ovalization or increase_until_radius.
            linear_inserts[idx] = generateArea(0);

            if (fast_relative_movement || config.getRadius(*elem) - config.getCollisionRadius(*elem) > config.support_line_width)
            {
                // Simulate the path the nozzle will take on the outermost wall.
                // If multiple parts exist, the outer line will not go all around the support part potentially causing support material to be printed mid air.
                Shape nozzle_path = linear_inserts[idx].offset(-config.support_line_width / 2);
                if (nozzle_path.splitIntoParts(false).size() > 1)
                {
                    // Just try to make the area a tiny bit larger.
                    linear_inserts[idx] = generateArea(config.support_line_width / 2);
                    nozzle_path = linear_inserts[idx].offset(-config.support_line_width / 2);

                    // if larger area did not fix the problem, all parts off the nozzle path that do not contain the center point are removed, hoping for the best
                    if (nozzle_path.splitIntoParts(false).size() > 1)
                    {
                        Shape polygons_with_correct_center;
                        for (SingleShape part : nozzle_path.splitIntoParts(false))
                        {
                            if (part.inside(elem->result_on_layer_, true))
                            {
                                polygons_with_correct_center = polygons_with_correct_center.unionPolygons(part);
                            }
                            else
                            {
                                // Try a fuzzy inside as sometimes the point should be on the border, but is not because of rounding errors...
                                Point2LL from = elem->result_on_layer_;
                                PolygonUtils::moveInside(part, from, 0);
                                if (vSize2(elem->result_on_layer_ - from) < (FUDGE_LENGTH * FUDGE_LENGTH) / 4)
                                {
                                    polygons_with_correct_center = polygons_with_correct_center.unionPolygons(part);
                                }
                            }
                        }
                        // Increase the area again, to ensure the nozzle path when calculated later is very similar to the one assumed above.
                        linear_inserts[idx] = polygons_with_correct_center.offset(config.support_line_width / 2).unionPolygons();
                        linear_inserts[idx]
                            = linear_inserts[idx].difference(volumes_.getCollision(0, linear_data[idx].first, parent_uses_min || elem->use_min_xy_dist_)).unionPolygons();
                    }
                }
            }

            if (idx % progress_inserts_check_interval == 0)
            {
                {
                    std::lock_guard<std::mutex> critical_section_progress(critical_sections);
                    progress_total += TREE_PROGRESS_GENERATE_BRANCH_AREAS / progress_report_steps;
                    Progress::messageProgress(Progress::Stage::SUPPORT, progress_total * progress_multiplier + progress_offset, TREE_PROGRESS_TOTAL);
                }
            }
        });

    // Single threaded combining all elements to the right layers. Only copies data!
    for (const coord_t i : ranges::views::iota(0UL, linear_data.size()))
    {
        layer_tree_polygons[linear_data[i].first].emplace(linear_data[i].second, linear_inserts[i]);
    }
}

void TreeSupport::smoothBranchAreas(std::vector<std::unordered_map<TreeSupportElement*, Shape>>& layer_tree_polygons)
{
    double progress_total = TREE_PROGRESS_PRECALC_AVO + TREE_PROGRESS_PRECALC_COLL + TREE_PROGRESS_GENERATE_NODES + TREE_PROGRESS_AREA_CALC + TREE_PROGRESS_GENERATE_BRANCH_AREAS;
    const coord_t max_radius_change_per_layer = 1 + config.support_line_width / 2; // This is the upper limit a radius may change per layer. +1 to avoid rounding errors.

    // Smooth upward.
    for (const auto layer_idx : ranges::views::iota(0UL, std::max<size_t>(layer_tree_polygons.size(), 1UL) - 1UL))
    {
        std::vector<std::pair<TreeSupportElement*, Shape>> processing;
        processing.insert(processing.end(), layer_tree_polygons[layer_idx].begin(), layer_tree_polygons[layer_idx].end());
        std::vector<std::vector<std::pair<TreeSupportElement*, Shape>>> update_next(processing.size()); // With this a lock can be avoided.
        cura::parallel_for<size_t>(
            0,
            processing.size(),
            [&](const size_t processing_idx)
            {
                std::pair<TreeSupportElement*, Shape> data_pair = processing[processing_idx];

                coord_t max_outer_wall_distance = 0;
                bool do_something = false;
                for (TreeSupportElement* parent : data_pair.first->parents_)
                {
                    if (config.getRadius(*parent) != config.getCollisionRadius(*parent))
                    {
                        do_something = true;
                        max_outer_wall_distance = std::max(
                            max_outer_wall_distance,
                            vSize(data_pair.first->result_on_layer_ - parent->result_on_layer_) - (config.getRadius(*data_pair.first) - config.getRadius(*parent)));
                    }
                }
                max_outer_wall_distance
                    += max_radius_change_per_layer; // As this change is a bit larger than what usually appears, lost radius can be slowly reclaimed over the layers.
                if (do_something)
                {
                    Shape max_allowed_area = data_pair.second.offset(max_outer_wall_distance);
                    for (TreeSupportElement* parent : data_pair.first->parents_)
                    {
                        if (config.getRadius(*parent) != config.getCollisionRadius(*parent))
                        {
                            update_next[processing_idx].emplace_back(
                                std::pair<TreeSupportElement*, Shape>(parent, layer_tree_polygons[layer_idx + 1][parent].intersection(max_allowed_area)));
                        }
                    }
                }
            });

        for (std::vector<std::pair<TreeSupportElement*, Shape>> data_vector : update_next)
        {
            for (std::pair<TreeSupportElement*, Shape> data_pair : data_vector)
            {
                layer_tree_polygons[layer_idx + 1][data_pair.first] = data_pair.second;
            }
        }
    }

    progress_total += TREE_PROGRESS_SMOOTH_BRANCH_AREAS / 2;
    Progress::messageProgress(Progress::Stage::SUPPORT, progress_total * progress_multiplier + progress_offset, TREE_PROGRESS_TOTAL);
    // ^^^ It is just assumed that both smoothing loops together are one third of the time spent in this function. This was guessed.
    //     As the whole function is only 10%, and the smoothing is hard to predict a progress report in the loop may be not useful.

    // Smooth downwards.
    std::unordered_set<TreeSupportElement*> updated_last_iteration;
    for (const auto layer_idx : ranges::views::iota(0UL, std::max<size_t>(layer_tree_polygons.size(), 1UL) - 1UL) | ranges::views::reverse)
    {
        std::vector<std::pair<TreeSupportElement*, Shape>> processing;
        processing.insert(processing.end(), layer_tree_polygons[layer_idx].begin(), layer_tree_polygons[layer_idx].end());
        std::vector<std::pair<TreeSupportElement*, Shape>> update_next(
            processing.size(),
            std::pair<TreeSupportElement*, Shape>(nullptr, Shape())); // With this a lock can be avoided.

        cura::parallel_for<size_t>(
            0,
            processing.size(),
            [&](const size_t processing_idx)
            {
                std::pair<TreeSupportElement*, Shape> data_pair = processing[processing_idx];
                bool do_something = false;
                Shape max_allowed_area;
                for (size_t idx = 0; idx < data_pair.first->parents_.size(); idx++)
                {
                    TreeSupportElement* parent = data_pair.first->parents_[idx];
                    const coord_t max_outer_line_increase = max_radius_change_per_layer;
                    Shape result = layer_tree_polygons[layer_idx + 1][parent].offset(max_outer_line_increase);
                    const Point2LL direction = data_pair.first->result_on_layer_ - parent->result_on_layer_;
                    // Move the polygons object.
                    for (auto& outer : result)
                    {
                        for (Point2LL& p : outer)
                        {
                            p += direction;
                        }
                    }
                    max_allowed_area.push_back(result);
                    do_something = do_something || updated_last_iteration.count(parent) || config.getCollisionRadius(*parent) != config.getRadius(*parent);
                }

                if (do_something)
                {
                    const Shape result = max_allowed_area.unionPolygons().intersection(data_pair.second);
                    if (result.area() < data_pair.second.area())
                    {
                        update_next[processing_idx] = std::pair<TreeSupportElement*, Shape>(data_pair.first, result);
                    }
                }
            });

        updated_last_iteration.clear();
        for (std::pair<TreeSupportElement*, Shape> data_pair : update_next)
        {
            if (data_pair.first != nullptr)
            {
                updated_last_iteration.emplace(data_pair.first);
                layer_tree_polygons[layer_idx][data_pair.first] = data_pair.second;
            }
        }
    }

    progress_total += TREE_PROGRESS_SMOOTH_BRANCH_AREAS / 2;
    Progress::messageProgress(Progress::Stage::SUPPORT, progress_total * progress_multiplier + progress_offset, TREE_PROGRESS_TOTAL);
}

void TreeSupport::dropNonGraciousAreas(
    std::vector<std::unordered_map<TreeSupportElement*, Shape>>& layer_tree_polygons,
    const std::vector<std::pair<LayerIndex, TreeSupportElement*>>& linear_data,
    std::vector<std::vector<std::pair<LayerIndex, Shape>>>& dropped_down_areas,
    const std::map<TreeSupportElement*, TreeSupportElement*>& inverse_tree_order)
{
    cura::parallel_for<size_t>(
        0,
        linear_data.size(),
        [&](const size_t idx)
        {
            TreeSupportElement* elem = linear_data[idx].second;
            bool non_gracious_model_contact = ! elem->to_model_gracious_ && ! inverse_tree_order.count(elem) && linear_data[idx].first > 0
                                           && ! elem->to_buildplate_; // If an element has no child, it connects to whatever is below as no support further down for it will exist.
            if (non_gracious_model_contact)
            {
                Shape rest_support = layer_tree_polygons[linear_data[idx].first][elem];
                if(linear_data[idx].first > volumes_.getMaxLayerIdxWithoutBlocker())
                {
                    rest_support = rest_support.intersection(volumes_.getAccumulatedPlaceable0(linear_data[idx].first));
                }

                for (LayerIndex counter = 1; rest_support.area() > 1 && counter < linear_data[idx].first; ++counter)
                {
                    rest_support = rest_support.difference(volumes_.getCollision(0, linear_data[idx].first - counter));
                    dropped_down_areas[idx].emplace_back(linear_data[idx].first - counter, rest_support);
                }
            }
        });
}

void TreeSupport::prepareSupportAreas(
    std::vector<Shape>& support_layer_storage,
    std::vector<Shape>& support_layer_storage_fractional,
    std::vector<Shape>& support_roof_storage,
    std::vector<Shape>& support_roof_extra_wall_storage,
    std::vector<Shape>& support_roof_storage_fractional,
    std::vector<Shape>& support_roof_extra_wall_storage_fractional,
    std::vector<Shape>& fake_roof_areas_combined,
    std::vector<Shape>& cradle_base_areas,
    std::vector<Shape>& cradle_support_line_areas,
    SliceDataStorage& storage,
    std::vector<std::vector<TreeSupportCradle*>>& cradle_data)
{
    using ShapeWithStart = std::pair<SingleShape,Point2LL>;
    const auto t_start = std::chrono::high_resolution_clock::now();
    const coord_t open_close_distance = config.fill_outline_gaps ? config.min_feature_size / 2 - 5 : config.min_wall_line_width / 2 - 5; // based on calculation in WallToolPath
    const double small_area_length = INT2MM(static_cast<double>(config.support_line_width) / 2);
    const bool print_cradle_towards_model = true; //todo make setting

    std::vector<std::vector<ShapeWithStart>> cradle_support_line_roof_areas_with_start(support_layer_storage.size()); // All cradle lines that have to be added as roof
    std::vector<std::vector<ShapeWithStart>> cradle_support_line_areas_with_start(support_layer_storage.size()); // All cradle lines that have to be added as roof

    std::vector<Shape> cradle_line_xy_distance_areas(support_layer_storage.size()); // All cradle lines offset by xy distance.
    std::vector<Shape> missing_cradle_line_xy_distance_areas(support_layer_storage.size()); // All missing (because of cradle z distance) cradle lines offset by xy distance.

    std::mutex critical_cradle_line_xy_distance_areas;
    std::mutex critical_cradle_support_line_areas;
    std::mutex critical_support_roof_storage;
    std::mutex critical_support_layer_storage;
    std::mutex critical_cradle_support_line_roof_areas_with_start;

    cura::parallel_for<coord_t>(
        0,
        cradle_data.size(),
        [&](const LayerIndex layer_idx)
        {
            for (size_t cradle_idx = 0; cradle_idx < cradle_data[layer_idx].size(); cradle_idx++)
            {
                for (auto [base_idx, base] : cradle_data[layer_idx][cradle_idx]->base_below_ | ranges::views::enumerate)
                {
                    if (cradle_data[layer_idx][cradle_idx]->is_roof_)
                    {
                        std::lock_guard<std::mutex> critical_section_cradle(critical_support_roof_storage);
                        cradle_base_areas[layer_idx - base_idx].push_back(base);
                        (config.support_roof_wall_count ? support_roof_storage : support_roof_extra_wall_storage)[layer_idx - base_idx].push_back(base);
                        if (base_idx == 0 && config.z_distance_top % config.layer_height != 0 && layer_idx + 1 < support_roof_extra_wall_storage_fractional.size())
                        {
                            (config.support_roof_wall_count ? support_roof_storage_fractional : support_roof_extra_wall_storage_fractional)[layer_idx + 1].push_back(base);
                        }
                    }
                    else
                    {
                        // Dead code. Currently, Cradles that are not roofs do not have a base area, just a tip. This is just here for the case that this changes
                        std::lock_guard<std::mutex> critical_section_cradle(critical_support_layer_storage);
                        cradle_base_areas[layer_idx - base_idx].push_back(base);
                        support_layer_storage[layer_idx - base_idx].push_back(base);
                        if (base_idx == 0 && config.z_distance_top % config.layer_height != 0 && layer_idx + 1 < support_layer_storage_fractional.size())
                        {
                            support_layer_storage_fractional[layer_idx + 1].push_back(base);
                        }
                    }
                }

                for (size_t line_idx = 0; line_idx < cradle_data[layer_idx][cradle_idx]->lines_.size(); line_idx++)
                {
                    if (! cradle_data[layer_idx][cradle_idx]->lines_[line_idx].empty())
                    {
                        Shape previous_line_area = cradle_data[layer_idx][cradle_idx]->lines_[line_idx].back().area_;
                        LayerIndex previous_layer_idx = cradle_data[layer_idx][cradle_idx]->lines_[line_idx].back().layer_idx_;
                        for (int64_t height_idx = cradle_data[layer_idx][cradle_idx]->lines_[line_idx].size() - 1; height_idx >= 0; height_idx--)
                        {
                            if(cradle_data[layer_idx][cradle_idx]->lines_[line_idx][height_idx].area_.empty())
                            {
                                continue;
                            }

                            SingleShape line_area = cradle_data[layer_idx][cradle_idx]->lines_[line_idx][height_idx].area_.splitIntoParts(false).front(); //todo prettier.
                            bool is_roof = cradle_data[layer_idx][cradle_idx]->lines_[line_idx][height_idx].is_roof_;
                            LayerIndex cradle_line_layer_idx = cradle_data[layer_idx][cradle_idx]->lines_[line_idx][height_idx].layer_idx_;
                            bool is_base = cradle_data[layer_idx][cradle_idx]->lines_[line_idx][height_idx].is_base_;
                            bool was_line_above = height_idx + 1 < cradle_data[layer_idx][cradle_idx]->lines_[line_idx].size() &&
                                                  ! cradle_data[layer_idx][cradle_idx]->lines_[line_idx][height_idx + 1].is_base_;
                            Point2LL front = cradle_data[layer_idx][cradle_idx]->lines_[line_idx][height_idx].line_.front();
                            Point2LL back = cradle_data[layer_idx][cradle_idx]->lines_[line_idx][height_idx].line_.back();

                            if (was_line_above)
                            {
                                for (LayerIndex xy_dist_layer_idx = previous_layer_idx - 1; xy_dist_layer_idx > cradle_line_layer_idx; xy_dist_layer_idx--)
                                {
                                    Shape line_areas = TreeSupportUtils::safeOffsetInc(
                                        previous_line_area,
                                        config.xy_distance,
                                        volumes_.getCollision(0, xy_dist_layer_idx),
                                        config.xy_min_distance + config.min_feature_size,
                                        0,
                                        0,
                                        config.min_feature_size,
                                        &config.simplifier);
                                    std::lock_guard<std::mutex> critical_section_cradle(critical_cradle_line_xy_distance_areas);
                                    missing_cradle_line_xy_distance_areas[xy_dist_layer_idx].push_back(line_areas);
                                }
                            }

                            if (is_roof)
                            {
<<<<<<< HEAD
                                std::lock_guard<std::mutex> critical_section_cradle(critical_support_roof_storage);

                                if (cradle_support_line_roof_areas_with_start.size() <= layer_idx)
                                {
                                    cradle_support_line_roof_areas_with_start.resize(layer_idx + 1 + cradle_data[layer_idx][cradle_idx]->lines_[line_idx].size() - height_idx);
                                }
                                cradle_support_line_roof_areas_with_start[cradle_line_layer_idx].emplace_back(line_area, print_cradle_towards_model ? back : front);
=======
                                if(is_base)
                                {
                                    std::lock_guard<std::mutex> critical_section_cradle(critical_support_roof_storage);
                                    support_roof_storage[cradle_line_layer_idx].push_back(line_area);
                                }
                                else
                                {
                                    std::lock_guard<std::mutex> critical_section_cradle(critical_cradle_support_line_roof_areas_with_start);

                                    if (cradle_support_line_roof_areas_with_start.size() <= layer_idx)
                                    {
                                        cradle_support_line_roof_areas_with_start.resize(layer_idx + 1 + cradle_data[layer_idx][cradle_idx]->lines_[line_idx].size() - height_idx);
                                    }
                                    cradle_support_line_roof_areas_with_start[cradle_line_layer_idx].emplace_back(line_area, print_cradle_towards_model ? back : front);
                                }
>>>>>>> 682dda80
                            }
                            else
                            {
                                std::lock_guard<std::mutex> critical_section_cradle(critical_cradle_support_line_areas);

                                if (cradle_support_line_areas.size() <= layer_idx)
                                {
                                    cradle_support_line_areas.resize(layer_idx + 1 + cradle_data[layer_idx][cradle_idx]->lines_[line_idx].size() - height_idx);
                                }
                                cradle_support_line_areas[cradle_line_layer_idx].push_back(line_area);

<<<<<<< HEAD
                                if (cradle_support_line_areas_with_start.size() <= layer_idx)
                                {
                                    cradle_support_line_areas_with_start.resize(layer_idx + 1 + cradle_data[layer_idx][cradle_idx]->lines_[line_idx].size() - height_idx);
                                }
                                cradle_support_line_areas_with_start[cradle_line_layer_idx].emplace_back(line_area, print_cradle_towards_model ? back : front);
=======
                                if(is_base)
                                {
                                    //Dead code, Just here just in case something is refactored later.
                                    std::lock_guard<std::mutex> critical_section_cradle(critical_support_layer_storage);
                                    support_layer_storage[cradle_line_layer_idx].push_back(line_area);
                                }
                                else
                                {
                                    std::lock_guard<std::mutex> critical_section_cradle(critical_cradle_support_line_roof_areas_with_start);

                                    if (cradle_support_line_areas_with_start.size() <= layer_idx)
                                    {
                                        cradle_support_line_areas_with_start.resize(layer_idx + 1 + cradle_data[layer_idx][cradle_idx]->lines_[line_idx].size() - height_idx);
                                    }
                                    cradle_support_line_areas_with_start[cradle_line_layer_idx].emplace_back(line_area, print_cradle_towards_model ? back : front);
                                }
>>>>>>> 682dda80
                            }
                            if (! is_base)
                            {
                                Shape line_areas = TreeSupportUtils::safeOffsetInc(
                                    line_area,
                                    config.xy_distance,
                                    volumes_.getCollision(0, cradle_line_layer_idx),
                                    config.xy_min_distance + config.min_feature_size,
                                    0,
                                    0,
                                    config.min_feature_size,
                                    &config.simplifier);
                                std::lock_guard<std::mutex> critical_section_cradle(critical_cradle_line_xy_distance_areas);
                                cradle_line_xy_distance_areas[cradle_line_layer_idx].push_back(line_areas);
                            }
                            previous_layer_idx = cradle_line_layer_idx;
                            previous_line_area = line_area;
                        }
                    }
                }
            }
        });

    cura::parallel_for<coord_t>(
        0,
        support_layer_storage.size(),
        [&](const LayerIndex layer_idx)
        {
            Shape fake_roof;
            Shape fake_roof_lines;

            for (FakeRoofArea& f_roof : fake_roof_areas[layer_idx])
            {
                fake_roof.push_back(f_roof.area_);
                fake_roof_lines.push_back(
                    TreeSupportUtils::generateSupportInfillLines(f_roof.area_, config, false, layer_idx, f_roof.line_distance_, storage.support.cross_fill_provider, 0)
                        .offset(config.support_line_width / 2));
            }
            fake_roof_lines = fake_roof_lines.unionPolygons();
            fake_roof = fake_roof.unionPolygons();
            fake_roof_areas_combined[layer_idx] = fake_roof;


            Shape remove_from_support = cradle_line_xy_distance_areas[layer_idx];
            remove_from_support.push_back(missing_cradle_line_xy_distance_areas[layer_idx]);
            remove_from_support.push_back(fake_roof_lines);
            remove_from_support.push_back(support_free_areas[layer_idx]);
            remove_from_support = remove_from_support.unionPolygons();

            support_layer_storage[layer_idx] = config.simplifier.polygon(PolygonUtils::unionManySmall(support_layer_storage[layer_idx].smooth(FUDGE_LENGTH)))
                                                   .offset(-open_close_distance)
                                                   .offset(open_close_distance * 2)
                                                   .offset(-open_close_distance);
            support_layer_storage_fractional[layer_idx] = support_layer_storage_fractional[layer_idx].unionPolygons();
            Shape original_fractional = support_layer_storage_fractional[layer_idx];
            support_layer_storage_fractional[layer_idx] = support_layer_storage_fractional[layer_idx].difference(support_layer_storage[layer_idx]);
            // ensure there is at lease one line space for fractional support. Overlap is removed later!
            support_layer_storage_fractional[layer_idx] = support_layer_storage_fractional[layer_idx].offset(config.support_line_width).intersection(original_fractional);

            support_layer_storage[layer_idx] = support_layer_storage[layer_idx].difference(remove_from_support);
            support_layer_storage_fractional[layer_idx] = support_layer_storage_fractional[layer_idx].difference(remove_from_support);
            support_layer_storage[layer_idx].removeSmallAreas(small_area_length * small_area_length, false);
            support_layer_storage_fractional[layer_idx].removeSmallAreas(small_area_length * small_area_length, false);


            support_roof_storage[layer_idx] = support_roof_storage[layer_idx].unionPolygons();
            support_roof_storage_fractional[layer_idx] = support_roof_storage_fractional[layer_idx].unionPolygons();

            support_roof_extra_wall_storage[layer_idx] = support_roof_extra_wall_storage[layer_idx].unionPolygons();
            support_roof_extra_wall_storage_fractional[layer_idx] = support_roof_extra_wall_storage_fractional[layer_idx].unionPolygons();

            cradle_line_xy_distance_areas[layer_idx] = cradle_line_xy_distance_areas[layer_idx].unionPolygons();
            cradle_base_areas[layer_idx] = cradle_base_areas[layer_idx].unionPolygons();
            // If areas are overwriting others in can will influence where support skin will be generated. So the differences have to be calculated here.
            if (! storage.support.supportLayers[layer_idx].support_roof.empty())
            {
                switch (config.interface_preference)
                {
                case InterfacePreference::INTERFACE_AREA_OVERWRITES_SUPPORT:
                {
                    Shape all_roof = storage.support.supportLayers[layer_idx].getTotalAreaFromParts(storage.support.supportLayers[layer_idx].support_roof);
                    all_roof.push_back(support_roof_storage[layer_idx]);
                    all_roof.push_back(support_roof_storage_fractional[layer_idx]);
                    all_roof.push_back(support_roof_extra_wall_storage[layer_idx]);
                    all_roof.push_back(support_roof_extra_wall_storage_fractional[layer_idx]);
                    all_roof = all_roof.unionPolygons();
                    support_layer_storage[layer_idx] = support_layer_storage[layer_idx].difference(all_roof);
                    support_layer_storage_fractional[layer_idx] = support_layer_storage_fractional[layer_idx].difference(all_roof);
                    break;
                }

                case InterfacePreference::SUPPORT_AREA_OVERWRITES_INTERFACE:
                {
                    Shape existing_roof = storage.support.supportLayers[layer_idx].getTotalAreaFromParts(storage.support.supportLayers[layer_idx].support_roof);
                    Shape support_areas = support_layer_storage[layer_idx].unionPolygons(support_layer_storage_fractional[layer_idx]);
                    Shape invalid_roof = existing_roof.intersection(support_layer_storage[layer_idx]);
                    AABB invalid_roof_aabb = AABB(invalid_roof);
                    storage.support.supportLayers[layer_idx].excludeAreasFromSupportInfillAreas(storage.support.supportLayers[layer_idx].support_roof, invalid_roof, invalid_roof_aabb);
                    support_roof_storage[layer_idx] = support_roof_storage[layer_idx].difference(support_areas);
                    support_roof_extra_wall_storage[layer_idx] = support_roof_extra_wall_storage[layer_idx].difference(support_areas);
                    support_roof_storage_fractional[layer_idx] = support_roof_storage_fractional[layer_idx].difference(support_areas);
                    support_roof_extra_wall_storage_fractional[layer_idx] = support_roof_extra_wall_storage_fractional[layer_idx].difference(support_areas);
                    break;
                }
                default:
                    break;
                }
            }
            Shape remove_from_next_roof = storage.support.supportLayers[layer_idx].getTotalAreaFromParts(storage.support.supportLayers[layer_idx].support_roof).unionPolygons();
            if (! support_free_areas[layer_idx].empty())
            {
                remove_from_next_roof.push_back(support_free_areas[layer_idx]);
            }

            //Add cradle lines. These need start hints, so its best done early!
            for(ShapeWithStart& line : cradle_support_line_roof_areas_with_start[layer_idx])
            {
                storage.support.supportLayers[layer_idx].support_roof.emplace_back(line.first, config.support_roof_line_width, false, std::min(1, config.support_roof_wall_count), 0, EFillMethod::NONE, std::optional<Point2LL>(line.second));
                remove_from_next_roof.push_back(line.first);
            }

            for(ShapeWithStart& line : cradle_support_line_areas_with_start[layer_idx])
            {
                storage.support.supportLayers[layer_idx].support_infill_parts.emplace_back(line.first, config.support_line_width, false, std::min(1, config.support_wall_count), 0, EFillMethod::NONE, std::optional<Point2LL>(line.second));
            }

            cradle_support_line_areas[layer_idx] = cradle_support_line_areas[layer_idx].unionPolygons().difference(remove_from_next_roof);

            //Collect remaining parts that non cradle line roof areas may not intersect with.
            remove_from_next_roof.push_back(cradle_line_xy_distance_areas[layer_idx]);
            remove_from_next_roof = remove_from_next_roof.unionPolygons();

            Shape remove_from_next_fractional_roof = remove_from_next_roof;
            remove_from_next_roof = remove_from_next_roof.unionPolygons(missing_cradle_line_xy_distance_areas[layer_idx]);

            Shape roof_extra_wall = support_roof_extra_wall_storage[layer_idx].difference(remove_from_next_roof);
            Shape roof = support_roof_storage[layer_idx];
            if (config.support_roof_wall_count)
            {
                roof = roof.difference(remove_from_next_roof);
            }
            else
            {
                roof_extra_wall = roof_extra_wall.unionPolygons();
                roof = roof.difference(remove_from_next_roof.unionPolygons(roof_extra_wall));
            }

            storage.support.supportLayers[layer_idx].fillRoofParts(roof_extra_wall, config.support_roof_line_width, config.support_wall_count, false);
            storage.support.supportLayers[layer_idx].fillRoofParts(roof, config.support_roof_line_width, config.support_roof_wall_count, false);

            remove_from_next_fractional_roof.push_back(roof_extra_wall);
            remove_from_next_fractional_roof.push_back(roof);
            remove_from_next_fractional_roof = remove_from_next_fractional_roof.unionPolygons();

            Shape fractional_roof_extra_wall = support_roof_extra_wall_storage_fractional[layer_idx].difference(remove_from_next_fractional_roof);
            storage.support.supportLayers[layer_idx].fillRoofParts(fractional_roof_extra_wall, config.support_roof_line_width, config.support_wall_count, true);

            Shape fractional_roof = support_roof_storage_fractional[layer_idx].difference(remove_from_next_fractional_roof.unionPolygons(fractional_roof_extra_wall));
            storage.support.supportLayers[layer_idx].fillRoofParts(fractional_roof, config.support_roof_line_width, config.support_roof_wall_count, true);
        });
}


void TreeSupport::calculateSupportHoles(std::vector<Shape>& support_layer_storage,
                                        std::vector<std::vector<Shape>>& hole_parts,
                                        std::vector<std::set<size_t>>& valid_holes,
                                        std::vector<std::set<size_t>>& non_removable_holes,
                                        std::vector<std::map<size_t, std::vector<size_t>>>& hole_rest_map)
{

    std::function<void(Shape&)> reversePolygon = [&](Shape& poly)
    {
        for (size_t idx = 0; idx < poly.size(); idx++)
        {
            poly[idx].reverse();
        }
    };


    std::vector<Shape> support_holes(support_layer_storage.size(), Shape());

    // Extract all holes as polygon objects
    cura::parallel_for<coord_t>(

        0,
        support_layer_storage.size(),
        [&](const LayerIndex layer_idx)
        {
            std::vector<Shape> parts = support_layer_storage[layer_idx].sortByNesting();

            if (parts.size() <= 1)
            {
                return;
            }

            Shape holes_original;
            for (const size_t idx : ranges::views::iota(1UL, parts.size()))
            {
                Shape area = parts[idx];
                reversePolygon(area);
                holes_original.push_back(area);
            }
            support_holes[layer_idx] = holes_original;
        });

    hole_parts.resize(support_layer_storage.size());
    valid_holes.resize(support_layer_storage.size());
    non_removable_holes.resize(support_layer_storage.size());
    hole_rest_map.resize(support_layer_storage.size());
    // Split all holes into parts
    cura::parallel_for<coord_t>(
        0,
        support_layer_storage.size(),
        [&](const LayerIndex layer_idx)
        {
            for (Shape hole : support_holes[layer_idx].splitIntoParts())
            {
                hole_parts[layer_idx].emplace_back(hole);
            }
        });

    // Figure out which hole rests on which other hole
    cura::parallel_for<coord_t>(
        1,
        support_layer_storage.size(),
        [&](const LayerIndex layer_idx)
        {
            if (hole_parts[layer_idx].empty())
            {
                return;
            }

            const Shape& relevant_forbidden = volumes_.getCollision(0, layer_idx, true);
            Shape outer_walls
                = TreeSupportUtils::toPolylines(support_layer_storage[layer_idx - 1].getOutsidePolygons()).createTubeShape(config.support_line_width * config.support_wall_count, 0);


            for (auto [idx, hole] : hole_parts[layer_idx] | ranges::views::enumerate)
            {
                AABB hole_aabb = AABB(hole);
                hole_aabb.expand(EPSILON);
                if (! hole.intersection(PolygonUtils::clipPolygonWithAABB(outer_walls, hole_aabb)).empty())
                {
                    valid_holes[layer_idx].emplace(idx);
                }
                else
                {
                    if(!hole.intersection(PolygonUtils::clipPolygonWithAABB(relevant_forbidden, hole_aabb)).offset(- config.xy_min_distance / 2).empty())
                    {
                        non_removable_holes[layer_idx].emplace(idx); // technically not resting outside, also not valid, but the alternative is potentially having lines go though the model
                    }

                    for (auto [idx2, hole2] : hole_parts[layer_idx - 1] | ranges::views::enumerate)
                    {
                        // TODO should technically be outline: Check if this is fine either way as it would save an offset
                        if (hole_aabb.hit(AABB(hole2)) && ! hole.intersection(PolygonUtils::clipPolygonWithAABB(hole2, hole_aabb)).empty())
                        {
                            hole_rest_map[layer_idx][idx].emplace_back(idx2);
                        }
                    }
                }
            }
        });
}



void TreeSupport::generateSupportSkin(
    std::vector<Shape>& support_layer_storage,
    std::vector<Shape>& support_skin_storage,
    std::vector<Shape>& fake_roof_areas_combined,
    std::vector<Shape>& cradle_base_areas,
    std::vector<Shape>& cradle_support_line_areas,
    std::vector<std::vector<Shape>>& hole_parts,
    std::vector<std::set<size_t>>& valid_holes,
    std::vector<std::set<size_t>>& non_removable_holes,
    std::vector<std::map<size_t, std::vector<size_t>>>& hole_rest_map,
    SliceDataStorage& storage,
    std::vector<std::unordered_map<TreeSupportElement*, Shape>>& layer_tree_polygons)
{
    std::mutex critical_support_layer_storage;

    if (config.support_skin_layers)
    {
        cura::parallel_for<coord_t>(
            0,
            support_layer_storage.size(),
            [&](const LayerIndex layer_idx)
            {
                if (support_layer_storage[layer_idx].empty())
                {
                    return;
                }

                const coord_t roof_stable_range_after_contact = config.support_roof_line_width * (config.support_roof_wall_count + 0.5);
                Shape support_shell_capable_of_supporting_roof
                    = support_layer_storage[layer_idx]
                          .getOutsidePolygons()
                          .createTubeShape(
                              config.support_line_width * (config.support_wall_count + 0.5) + roof_stable_range_after_contact,
                              roof_stable_range_after_contact,
                              ClipperLib::JoinType::jtRound)
                          .unionPolygons()
                          .offset(-config.support_line_width / 4)
                          .offset(config.support_line_width / 4); // Getting rid of small rounding errors. If an area thinner than 1/2 line-width said it needs skin, it is lying.
                Shape needs_supporting;
                if (storage.support.supportLayers.size() > layer_idx + 1)
                {
                    Shape roof_above = storage.support.supportLayers[layer_idx + 1].getTotalAreaFromParts(storage.support.supportLayers[layer_idx + 1].support_roof);

                    needs_supporting.push_back(roof_above.difference(support_shell_capable_of_supporting_roof));
                    needs_supporting.push_back(fake_roof_areas_combined[layer_idx + 1].difference(support_shell_capable_of_supporting_roof));
                    needs_supporting.push_back(cradle_support_line_areas[layer_idx + 1]);

                    for(size_t hole_idx : non_removable_holes[layer_idx + 1])
                    {
                        bool rests_on_another = false;
                        for(size_t hole_idx_below : hole_rest_map[layer_idx + 1][hole_idx])
                        {
                            if(valid_holes[layer_idx].contains(hole_idx_below) || non_removable_holes[layer_idx].contains(hole_idx_below))
                            {
                                rests_on_another = true;
                                break;
                            }
                        }

                        if(!rests_on_another) // Assuming that because of xy distance any hole below will be large enough to support this hole.
                        {
                            //Offset required as it is not the hole that needs support, but the surrounding walls!
                            needs_supporting.push_back(hole_parts[layer_idx + 1][hole_idx].offset(config.support_line_width * config.support_wall_count + FUDGE_LENGTH));
                        }
                    }

                }
                needs_supporting.push_back(cradle_base_areas[layer_idx]); // cradle bases should be skin.

                needs_supporting = needs_supporting.unionPolygons();

                Shape existing_roof = storage.support.supportLayers[layer_idx].getTotalAreaFromParts(storage.support.supportLayers[layer_idx].support_roof);

                Shape already_supports;
                already_supports.push_back(existing_roof); // roof
                already_supports.push_back(fake_roof_areas_combined[layer_idx]);
                already_supports.push_back(support_layer_storage[layer_idx].getOutsidePolygons().createTubeShape(config.support_line_width * config.support_wall_count, 0));
                already_supports.push_back(cradle_support_line_areas[layer_idx]);
                already_supports = already_supports.unionPolygons().offset(FUDGE_LENGTH).unionPolygons();

                Shape may_need_skin_area_topmost = needs_supporting.difference(already_supports);

                for (std::pair<TreeSupportElement*, Shape> data_pair : layer_tree_polygons[layer_idx])
                {
                    bool has_parent_roof = false;

                    if (data_pair.first->supports_roof_)
                    {
                        for (auto parent : data_pair.first->parents_)
                        {
                            has_parent_roof |= (data_pair.first->missing_roof_layers_ > data_pair.first->distance_to_top_);
                        }
                    }

                    bool element_viable_for_skin = has_parent_roof;
                    element_viable_for_skin
                        |= data_pair.first->parents_.empty() && (config.getRadius(*data_pair.first) >= config.support_tree_skin_for_large_tips_radius_threshold);

                    if (element_viable_for_skin)
                    {
                        may_need_skin_area_topmost.push_back(data_pair.second);
                    }
                }

                may_need_skin_area_topmost = may_need_skin_area_topmost.unionPolygons();
                Shape may_need_skin_area = may_need_skin_area_topmost;

                for (LayerIndex support_skin_ctr = 0; support_skin_ctr < std::min(LayerIndex(config.support_skin_layers), layer_idx); support_skin_ctr++)
                {
                    Shape next_skin;
                    Shape support_on_layer;

                    Shape remaining_regular_areas;

                    {
                        std::lock_guard<std::mutex> critical_section_cradle(critical_support_layer_storage);
                        support_on_layer = support_layer_storage[layer_idx - support_skin_ctr];
                    }

                    if (support_skin_ctr > 0)
                    {
                        may_need_skin_area_topmost = may_need_skin_area_topmost.intersection(support_on_layer);
                    }

                    for (Shape part : support_on_layer.splitIntoParts())
                    {
                        Shape part_outline = part.getOutsidePolygons().difference(volumes_.getCollision(0, layer_idx - support_skin_ctr, true));
                        if (! PolygonUtils::clipPolygonWithAABB(may_need_skin_area, AABB(part_outline)).empty())
                        {
                            // Use line infill to scan which area the line infill has to occupy to reach the outer outline of a branch.
                            OpenLinesSet scan_lines = TreeSupportUtils::generateSupportInfillLines(
                                part_outline,
                                config,
                                false,
                                layer_idx - support_skin_ctr,
                                config.support_skin_line_distance,
                                nullptr,
                                0,
                                EFillMethod::LINES,
                                true);
                            OpenLinesSet intersecting_lines;
                            for (auto line : scan_lines)
                            {
                                bool valid_for_may_need_skin = PolygonUtils::polygonCollidesWithLineSegment(may_need_skin_area, line.front(), line.back())
                                                            || may_need_skin_area.inside(line.front()) || may_need_skin_area.inside(line.back());
                                bool valid_for_may_need_skin_area_topmost = PolygonUtils::polygonCollidesWithLineSegment(may_need_skin_area_topmost, line.front(), line.back())
                                                                         || may_need_skin_area_topmost.inside(line.front()) || may_need_skin_area_topmost.inside(line.back());
                                if (valid_for_may_need_skin && valid_for_may_need_skin_area_topmost)
                                {
                                    intersecting_lines.addSegment(line.front(), line.back());
                                }
                            }
                            Shape partial_skin_area
                                = intersecting_lines.offset(config.support_skin_line_distance + FUDGE_LENGTH).unionPolygons().intersection(part_outline);

                            // If a some scan lines had contact with two parts of part_outline, but the second part is outside of may_need_skin_area it could cause a separate skin
                            // area, that then cuts a branch in half that could have been completely normal. This area that does not need to be skin will be filtered out here.
                            {
                                Shape filtered_partial_skin_area;
                                for (auto p_skin : partial_skin_area.splitIntoParts())
                                {
                                    if (! PolygonUtils::clipPolygonWithAABB(may_need_skin_area, AABB(p_skin)).intersection(p_skin).empty())
                                    {
                                        filtered_partial_skin_area.push_back(p_skin);
                                    }
                                }
                                partial_skin_area = filtered_partial_skin_area;
                            }

                            double part_area = part.area();
                            part = part.difference(partial_skin_area);
                            Shape remaining_part;
                            for (auto sub_part : part.splitIntoParts())
                            {
                                // Prevent small slivers of a branch to generate as support. The heuristic to detect if a part is too small or thin could maybe be improved.
                                if ((sub_part.area() < part_area / 5 && sub_part.area() * 2 < std::numbers::pi * pow(config.branch_radius, 2))
                                    || sub_part.offset(-config.support_line_width).area() < 1)
                                {
                                    partial_skin_area = partial_skin_area.unionPolygons(sub_part);
                                }
                                else
                                {
                                    remaining_part.push_back(sub_part);
                                }
                            }
                            part = remaining_part;
                            next_skin.push_back(partial_skin_area.intersection(may_need_skin_area_topmost));
                            std::lock_guard<std::mutex> critical_section_cradle(critical_support_layer_storage);
                            support_skin_storage[layer_idx - support_skin_ctr].push_back(partial_skin_area);
                        }

                        remaining_regular_areas.push_back(part);
                    }
                    may_need_skin_area = next_skin.unionPolygons();
                }
            });
    }

    cura::parallel_for<coord_t>(
        0,
        support_layer_storage.size(),
        [&](const LayerIndex layer_idx)
        {
            support_skin_storage[layer_idx] = support_skin_storage[layer_idx].unionPolygons();
            support_layer_storage[layer_idx] = support_layer_storage[layer_idx].unionPolygons().difference(support_skin_storage[layer_idx]);

            if(layer_idx > 0)
            {
                for (auto [idx, hole] : hole_parts[layer_idx] | ranges::views::enumerate)
                {
                    AABB hole_aabb = AABB(hole);
                    hole_aabb.expand(EPSILON);
                    if(hole.difference(PolygonUtils::clipPolygonWithAABB(support_skin_storage[layer_idx], hole_aabb)).empty())
                    {
                        // The Hole was replaced by skin, remove it.
                        // All holes that rest on this are valid, but that is already ensured below
                        hole_parts[layer_idx][idx] = Shape();
                    }
                    else if (! hole.intersection(PolygonUtils::clipPolygonWithAABB(support_skin_storage[layer_idx - 1], hole_aabb)).empty())
                    {
                        valid_holes[layer_idx].emplace(idx);
                    }
                }
            }
        });
}

void TreeSupport::removeFloatingHoles(std::vector<Shape>& support_layer_storage,
                                      std::vector<std::vector<Shape>>& hole_parts,
                                      std::vector<std::set<size_t>>& valid_holes,
                                      std::vector<std::set<size_t>>& non_removable_holes,
                                      std::vector<std::map<size_t, std::vector<size_t>>>& hole_rest_map)
{
    std::unordered_set<size_t> removed_holes_by_idx;
    std::vector<Shape> valid_holes_areas(hole_parts.size(), Shape());
    // Check which holes have to be removed as they do not rest on anything. Only keep holes that have to be removed
    for (const size_t layer_idx : ranges::views::iota(1UL, hole_parts.size()))
    {
        std::unordered_set<size_t> next_removed_holes_by_idx;

        for (auto [idx, hole] : hole_parts[layer_idx] | ranges::views::enumerate)
        {
            bool found = false;
            if (valid_holes[layer_idx].contains(idx))
            {
                found = true;
            }
            else if (non_removable_holes[layer_idx].contains(idx))
            {
                found = true;
            }
            else
            {
                if (hole_rest_map[layer_idx].contains(idx))
                {
                    for (size_t resting_idx : hole_rest_map[layer_idx][idx])
                    {
                        if (! removed_holes_by_idx.contains(resting_idx))
                        {
                            found = true;
                            break;
                        }
                    }
                }
            }
            if (! found)
            {
                next_removed_holes_by_idx.emplace(idx);
            }
            else
            {
                valid_holes_areas[layer_idx].push_back(hole);
                hole_parts[layer_idx][idx] = Shape(); // all remaining holes will have to be removed later, so removing the hole means it is confirmed valid!
            }
        }
        removed_holes_by_idx = next_removed_holes_by_idx;
    }
    const auto t_hole_removal_tagging = std::chrono::high_resolution_clock::now();

    // Check if holes are so close to each other that two lines will be printed directly next to each other, which is assumed stable (as otherwise the simulated support pattern
    // will not work correctly) and remove all remaining, invalid holes
    cura::parallel_for<coord_t>(
        1,
        support_layer_storage.size(),
        [&](const LayerIndex layer_idx)
        {
            if (hole_parts[layer_idx].empty())
            {
                return;
            }

            //Because the support_layer_storage could be modified (e.g. because the holes are now skin), just adding back the reversed holes is no longer working. Need to do a real difference instead.
            support_layer_storage[layer_idx] = support_layer_storage[layer_idx].getOutsidePolygons().difference(valid_holes_areas[layer_idx]);
        });

}

void TreeSupport::finalizeInterfaceAndSupportAreas(
    std::vector<Shape>& support_layer_storage,
    std::vector<Shape>& support_skin_storage,
    std::vector<Shape>& support_layer_storage_fractional,
    SliceDataStorage& storage)
{
    InterfacePreference interface_pref = config.interface_preference; // InterfacePreference::SUPPORT_LINES_OVERWRITE_INTERFACE;
    double progress_total = TREE_PROGRESS_PRECALC_AVO + TREE_PROGRESS_PRECALC_COLL + TREE_PROGRESS_GENERATE_NODES + TREE_PROGRESS_AREA_CALC + TREE_PROGRESS_GENERATE_BRANCH_AREAS
                          + TREE_PROGRESS_SMOOTH_BRANCH_AREAS;

    // Iterate over the generated circles in parallel and clean them up. Also add support floor.
    std::mutex critical_sections;
    cura::parallel_for<coord_t>(
        0,
        support_layer_storage.size(),
        [&](const LayerIndex layer_idx)
        {
            if (! storage.support.supportLayers[layer_idx].support_roof.empty())
            {
                switch (interface_pref)
                {
                case InterfacePreference::INTERFACE_AREA_OVERWRITES_SUPPORT:
                {
                    Shape existing_roof = storage.support.supportLayers[layer_idx].getTotalAreaFromParts(storage.support.supportLayers[layer_idx].support_roof);
                    support_layer_storage[layer_idx] = support_layer_storage[layer_idx].difference(existing_roof);
                    support_skin_storage[layer_idx] = support_skin_storage[layer_idx].difference(existing_roof);
                    support_layer_storage_fractional[layer_idx] = support_layer_storage_fractional[layer_idx].difference(existing_roof);
                    break;
                }

                case InterfacePreference::SUPPORT_AREA_OVERWRITES_INTERFACE:
                {
                    Shape existing_roof = storage.support.supportLayers[layer_idx].getTotalAreaFromParts(storage.support.supportLayers[layer_idx].support_roof);
                    Shape support_areas = support_layer_storage[layer_idx];
                    support_areas.push_back(support_skin_storage[layer_idx]);
                    support_areas.push_back(support_layer_storage_fractional[layer_idx]);
                    Shape invalid_roof = existing_roof.intersection(support_areas.unionPolygons());
                    AABB invalid_roof_aabb = AABB(invalid_roof);
                    storage.support.supportLayers[layer_idx].excludeAreasFromSupportInfillAreas(storage.support.supportLayers[layer_idx].support_roof, invalid_roof, invalid_roof_aabb);
                    break;
                }

                case InterfacePreference::INTERFACE_LINES_OVERWRITE_SUPPORT:
                {
                    Shape interface_lines;

                    for (SupportInfillPart& roof_part : storage.support.supportLayers[layer_idx].support_roof)
                    {
                        interface_lines.push_back(TreeSupportUtils::generateSupportInfillLines(
                                                roof_part.outline_,
                                                config,
                                                true,
                                                layer_idx,
                                                roof_part.custom_line_distance_ == 0 ? config.support_roof_line_distance : roof_part.custom_line_distance_,
                                                storage.support.cross_fill_provider,
                                                roof_part.inset_count_to_generate_,
                                                roof_part.custom_line_pattern_)
                                                .offset(config.support_roof_line_width / 2));
                    }
                    interface_lines = interface_lines.unionPolygons();
                    support_layer_storage[layer_idx] = support_layer_storage[layer_idx].difference(interface_lines);
                    support_skin_storage[layer_idx] = support_skin_storage[layer_idx].difference(interface_lines);
                    support_layer_storage_fractional[layer_idx] = support_layer_storage_fractional[layer_idx].difference(interface_lines);
                }
                break;

                case InterfacePreference::SUPPORT_LINES_OVERWRITE_INTERFACE:
                {
                    Shape existing_roof = storage.support.supportLayers[layer_idx].getTotalAreaFromParts(storage.support.supportLayers[layer_idx].support_roof);

                    Shape tree_lines;
                    tree_lines = tree_lines.unionPolygons(TreeSupportUtils::generateSupportInfillLines(
                                                              support_layer_storage[layer_idx],
                                                              config,
                                                              false,
                                                              layer_idx,
                                                              config.support_line_distance,
                                                              storage.support.cross_fill_provider,
                                                              config.support_wall_count)
                                                              .offset(config.support_line_width / 2));

                    Shape support_skin_lines;
                    support_skin_lines = support_skin_lines.unionPolygons(TreeSupportUtils::generateSupportInfillLines(
                                                                              support_skin_storage[layer_idx],
                                                                              config,
                                                                              false,
                                                                              layer_idx,
                                                                              config.support_skin_line_distance,
                                                                              storage.support.cross_fill_provider,
                                                                              std::max(0, config.support_wall_count - 1),
                                                                              EFillMethod::LINES)
                                                                              .offset(config.support_line_width / 2));

                    Shape invalid_roof = existing_roof.intersection(support_skin_lines.unionPolygons(tree_lines));
                    AABB invalid_roof_aabb = AABB(invalid_roof);
                    storage.support.supportLayers[layer_idx].excludeAreasFromSupportInfillAreas(storage.support.supportLayers[layer_idx].support_roof, invalid_roof, invalid_roof_aabb);
                    // Do not draw roof where the tree is. I prefer it this way as otherwise the roof may cut of a branch from its support below.
                }
                break;

                case InterfacePreference::NOTHING:
                    break;
                }
            }

            // Subtract support floors from the support area and add them to the support floor instead.
            if (config.support_bottom_layers > 0 && ! (support_layer_storage[layer_idx].empty() || support_skin_storage[layer_idx].empty()))
            {
                Shape floor_layer = storage.support.supportLayers[layer_idx].support_bottom;
                Shape layer_outset = support_layer_storage[layer_idx]
                                            .unionPolygons(support_skin_storage[layer_idx])
                                            .offset(config.support_bottom_offset)
                                            .difference(volumes_.getCollision(0, layer_idx, false));
                size_t layers_below = 0;
                while (layers_below <= config.support_bottom_layers)
                {
                    // One sample at 0 layers below, another at config.support_bottom_layers. In-between samples at 1-layer distance from each other.
                    const size_t sample_layer
                        = static_cast<size_t>(std::max(0, (static_cast<int>(layer_idx) - static_cast<int>(layers_below)) - static_cast<int>(config.z_distance_bottom_layers)));
                    constexpr bool no_support = false;
                    constexpr bool no_prime_tower = false;
                    floor_layer.push_back(layer_outset.intersection(storage.getLayerOutlines(sample_layer, no_support, no_prime_tower)));
                    if (layers_below < config.support_bottom_layers)
                    {
                        layers_below = std::min(layers_below + 1UL, config.support_bottom_layers);
                    }
                    else
                    {
                        break;
                    }
                }
                floor_layer = floor_layer.unionPolygons();
                storage.support.supportLayers[layer_idx].support_bottom = storage.support.supportLayers[layer_idx].support_bottom.unionPolygons(floor_layer);
                support_layer_storage[layer_idx] = support_layer_storage[layer_idx].difference(floor_layer.offset(10)); // Subtract the support floor from the normal support.
                support_skin_storage[layer_idx] = support_skin_storage[layer_idx].difference(floor_layer.offset(10)); // Subtract the support floor from the normal support.
            }
        });

    cura::parallel_for<coord_t>(
        0,
        support_layer_storage.size(),
        [&](const LayerIndex layer_idx)
        {
            constexpr bool convert_every_part = true; // Convert every part into a SingleShape for the support.
            // This only works because fractional support is always just projected upwards regular support or skin.
            // Also technically violates skin height, but there is no good way to prevent that.
            Shape fractional_support;
            Shape fractional_skin;
            Shape support_areas = support_layer_storage[layer_idx];
            Shape skin_areas = support_skin_storage[layer_idx];

            if (layer_idx > 0)
            {
                fractional_support = support_layer_storage_fractional[layer_idx].intersection(support_layer_storage[layer_idx - 1]);
                fractional_skin = support_layer_storage_fractional[layer_idx].intersection(support_skin_storage[layer_idx - 1]);

                // To remove the lines it needs to be known what the lines are. This can not be done in the loop above, so it needs to be done here again for fractional support.
                //  todo deduplicate code
                if (interface_pref == InterfacePreference::SUPPORT_LINES_OVERWRITE_INTERFACE)
                {
                    Shape existing_roof = storage.support.supportLayers[layer_idx].getTotalAreaFromParts(storage.support.supportLayers[layer_idx].support_roof);
                    Shape tree_lines;
                    tree_lines = tree_lines.unionPolygons(TreeSupportUtils::generateSupportInfillLines(
                                                              fractional_support,
                                                              config,
                                                              false,
                                                              layer_idx,
                                                              config.support_line_distance,
                                                              storage.support.cross_fill_provider,
                                                              config.support_wall_count)
                                                              .offset(config.support_line_width / 2));

                    Shape support_skin_lines;
                    support_skin_lines = support_skin_lines.unionPolygons(TreeSupportUtils::generateSupportInfillLines(
                                                                              fractional_skin,
                                                                              config,
                                                                              false,
                                                                              layer_idx,
                                                                              config.support_skin_line_distance,
                                                                              storage.support.cross_fill_provider,
                                                                              std::max(0, config.support_wall_count - 1),
                                                                              EFillMethod::LINES)
                                                                              .offset(config.support_line_width / 2));
                    Shape invalid_roof = existing_roof.intersection(tree_lines);
                    AABB invalid_roof_aabb = AABB(invalid_roof);
                    storage.support.supportLayers[layer_idx].excludeAreasFromSupportInfillAreas(storage.support.supportLayers[layer_idx].support_roof, invalid_roof, invalid_roof_aabb);
                }

                // Remove overlap between fractional and regular support that may have been created in generateSupportSkin.
                support_areas = support_areas.difference(support_layer_storage_fractional[layer_idx]);
                skin_areas = skin_areas.difference(support_layer_storage_fractional[layer_idx]);
            }
            else
            {
                fractional_support = support_layer_storage_fractional[layer_idx];
            }

            storage.support.supportLayers[layer_idx].fillInfillParts(support_areas, config.support_line_width, config.support_wall_count, false, convert_every_part);

            storage.support.supportLayers[layer_idx].fillInfillParts(
                skin_areas,
                config.support_line_width,
                std::max(config.support_wall_count - 1, 0),
                false,
                convert_every_part,
                config.support_skin_line_distance,
                EFillMethod::ZIG_ZAG);


            storage.support.supportLayers[layer_idx].fillInfillParts(fractional_support, config.support_line_width, config.support_wall_count, true, convert_every_part);

            storage.support.supportLayers[layer_idx].fillInfillParts(
                fractional_skin,
                config.support_line_width,
                std::max(config.support_wall_count - 1, 0),
                true,
                convert_every_part,
                config.support_skin_line_distance,
                EFillMethod::ZIG_ZAG);

            for (FakeRoofArea& fake_roof : fake_roof_areas[layer_idx])
            {
                storage.support.supportLayers[layer_idx]
                    .fillInfillParts(fake_roof.area_, config.support_line_width, 0, fake_roof.fractional_, convert_every_part, fake_roof.line_distance_);
            }

            {
                std::lock_guard<std::mutex> critical_section_progress(critical_sections);
                progress_total += TREE_PROGRESS_FINALIZE_BRANCH_AREAS / support_layer_storage.size();
                Progress::messageProgress(Progress::Stage::SUPPORT, progress_total * progress_multiplier + progress_offset, TREE_PROGRESS_TOTAL);
            }

            {
                std::lock_guard<std::mutex> critical_section_storage(critical_sections);
                if (! storage.support.supportLayers[layer_idx].support_infill_parts.empty() || ! storage.support.supportLayers[layer_idx].support_roof.empty())
                {
                    storage.support.layer_nr_max_filled_layer = std::max(storage.support.layer_nr_max_filled_layer, static_cast<int>(layer_idx));
                }
            }
        });
}

void TreeSupport::drawAreas(std::vector<std::set<TreeSupportElement*>>& move_bounds, SliceDataStorage& storage, std::vector<std::vector<TreeSupportCradle*>>& cradle_data)
{
    std::vector<Shape> support_layer_storage(move_bounds.size());
    std::vector<Shape> support_layer_storage_fractional(move_bounds.size());
    std::vector<Shape> support_roof_storage_fractional(move_bounds.size());
    std::vector<Shape> support_roof_extra_wall_storage_fractional(move_bounds.size());
    std::vector<Shape> support_skin_storage(move_bounds.size());
    std::vector<Shape> support_roof_storage(move_bounds.size());
    std::vector<Shape> support_roof_extra_wall_storage(move_bounds.size());
    std::vector<std::vector<Shape>> hole_parts(move_bounds.size());
    std::vector<std::set<size_t>> valid_holes(move_bounds.size());
    std::vector<std::set<size_t>> non_removable_holes(move_bounds.size());
    std::vector<std::map<size_t, std::vector<size_t>>> hole_rest_map(move_bounds.size());
    std::vector<Shape> fake_roof_areas_combined(move_bounds.size());
    std::vector<Shape> cradle_base_areas(move_bounds.size());
    std::vector<Shape> cradle_support_line_areas(move_bounds.size());
    std::map<TreeSupportElement*, TreeSupportElement*>
        inverse_tree_order; // In the tree structure only the parents can be accessed. Inverse this to be able to access the children.
    std::vector<std::pair<LayerIndex, TreeSupportElement*>>
        linear_data; // All SupportElements are put into a layer independent storage to improve parallelization. Was added at a point in time where this function had performance
                     // issues. These were fixed by creating less initial points, but i do not see a good reason to remove a working performance optimization.
    for (const auto layer_idx : ranges::views::iota(0UL, move_bounds.size()))
    {
        for (TreeSupportElement* elem : move_bounds[layer_idx])
        {
            // (Check if) We either come from nowhere at the final layer or we had invalid parents 2. should never happen but just to be sure:
            if ((layer_idx > 0
                 && ((! inverse_tree_order.count(elem) && elem->target_height_ == layer_idx && config.min_dtt_to_model > 0 && ! elem->to_buildplate_)
                     || (inverse_tree_order.count(elem) && inverse_tree_order[elem]->result_on_layer_ == Point2LL(-1, -1)))))
            {
                continue;
            }

            for (TreeSupportElement* par : elem->parents_)
            {
                if (par->result_on_layer_ == Point2LL(-1, -1))
                {
                    continue;
                }
                inverse_tree_order.emplace(par, elem);
            }
            linear_data.emplace_back(layer_idx, elem);
        }
    }


    // Reorder the processed data by layers again. The map also could be a vector<pair<SupportElement*,Shape>>:
    std::vector<std::unordered_map<TreeSupportElement*, Shape>> layer_tree_polygons(move_bounds.size());
    const auto t_start = std::chrono::high_resolution_clock::now();

    // Generate the circles that will be the branches.
    generateBranchAreas(linear_data, layer_tree_polygons, inverse_tree_order);
    const auto t_generate = std::chrono::high_resolution_clock::now();

    // In some edge-cases a branch may go through a hole, where the regular radius does not fit. This can result in an apparent jump in branch radius. As such this cases need to be
    // caught and smoothed out.
    smoothBranchAreas(layer_tree_polygons);
    const auto t_smooth = std::chrono::high_resolution_clock::now();

    // Drop down all trees that connect non gracefully with the model.
    std::vector<std::vector<std::pair<LayerIndex, Shape>>> dropped_down_areas(linear_data.size());
    dropNonGraciousAreas(layer_tree_polygons, linear_data, dropped_down_areas, inverse_tree_order);
    const auto t_drop = std::chrono::high_resolution_clock::now();

    // single threaded combining all dropped down support areas to the right layers. ONLY COPYS DATA!
    for (const coord_t i : ranges::views::iota(0UL, dropped_down_areas.size()))
    {
        for (std::pair<LayerIndex, Shape> pair : dropped_down_areas[i])
        {
            support_layer_storage[pair.first].push_back(pair.second);
        }
    }

    // ensure all branch areas added as roof actually cause a roofline to generate. Else disable turning the branch to roof going down
    cura::parallel_for<size_t>(
        0,
        layer_tree_polygons.size(),
        [&](const size_t layer_idx)
        {
            for (std::pair<TreeSupportElement*, Shape> data_pair : layer_tree_polygons[layer_idx])
            {
                if (data_pair.first->missing_roof_layers_ > data_pair.first->distance_to_top_ && config.support_roof_wall_count == 0)
                {
                    OpenLinesSet roof_lines = TreeSupportUtils::generateSupportInfillLines(
                        data_pair.second,
                        config,
                        true,
                        layer_idx,
                        config.support_roof_line_distance,
                        nullptr,
                        config.support_roof_wall_count);
                    if (roof_lines.length() < data_pair.second.length()) // arbitrary threshold to check if the interface pattern is propper.
                    {
                        std::vector<TreeSupportElement*> to_disable_roofs;
                        to_disable_roofs.emplace_back(data_pair.first);
                        while (! to_disable_roofs.empty())
                        {
                            std::vector<TreeSupportElement*> to_disable_roofs_next;
                            for (TreeSupportElement* elem : to_disable_roofs)
                            {
                                elem->roof_with_enforced_walls = true;
                                if (data_pair.first->missing_roof_layers_ > data_pair.first->distance_to_top_ + 1)
                                {
                                    to_disable_roofs_next.emplace_back(inverse_tree_order[elem]);
                                }
                            }
                            to_disable_roofs = to_disable_roofs_next;
                        }
                    }
                }
            }
        });

    for (const auto layer_idx : ranges::views::iota(0UL, layer_tree_polygons.size()))
    {
        for (std::pair<TreeSupportElement*, Shape> data_pair : layer_tree_polygons[layer_idx])
        {
            if (data_pair.first->parents_.empty() && ! data_pair.first->supports_roof_ && ! data_pair.first->cradle_line_ && layer_idx + 1 < support_roof_storage_fractional.size()
                && config.z_distance_top % config.layer_height > 0)
            {
                if (data_pair.first->missing_roof_layers_ > data_pair.first->distance_to_top_)
                {
                    if (data_pair.first->roof_with_enforced_walls)
                    {
                        support_roof_extra_wall_storage_fractional[layer_idx + 1].push_back(data_pair.second);
                    }
                    else
                    {
                        support_roof_storage_fractional[layer_idx + 1].push_back(data_pair.second);
                    }
                }
                else
                {
                    support_layer_storage_fractional[layer_idx + 1].push_back(data_pair.second);
                }
            }
            if (data_pair.first->missing_roof_layers_ > data_pair.first->distance_to_top_)
            {
                if (data_pair.first->roof_with_enforced_walls)
                {
                    support_roof_extra_wall_storage[layer_idx].push_back(data_pair.second);
                }
                else
                {
                    support_roof_storage[layer_idx].push_back(data_pair.second);
                }
            }
            else
            {
                support_layer_storage[layer_idx].push_back(data_pair.second);
            }
        }
        if (layer_idx + 1 < support_roof_storage_fractional.size())
        {
            support_roof_storage_fractional[layer_idx + 1] = support_roof_storage_fractional[layer_idx + 1].unionPolygons();
            support_layer_storage_fractional[layer_idx + 1] = support_layer_storage_fractional[layer_idx + 1].unionPolygons();
            support_roof_extra_wall_storage_fractional[layer_idx + 1] = support_roof_extra_wall_storage_fractional[layer_idx + 1].unionPolygons();
        }
    }

    prepareSupportAreas(support_layer_storage,
        support_layer_storage_fractional,
        support_roof_storage,
        support_roof_extra_wall_storage,
        support_roof_storage_fractional,
        support_roof_extra_wall_storage_fractional,
        fake_roof_areas_combined,
        cradle_base_areas,
        cradle_support_line_areas,
        storage,
        cradle_data);

    const auto t_union = std::chrono::high_resolution_clock::now();

    calculateSupportHoles(support_layer_storage,
                          hole_parts,
                          valid_holes,
                          non_removable_holes,
                          hole_rest_map);

    const auto t_holes = std::chrono::high_resolution_clock::now();

    generateSupportSkin(
        support_layer_storage,
        support_skin_storage,
        fake_roof_areas_combined,
        cradle_base_areas,
        cradle_support_line_areas,
        hole_parts,
        valid_holes,
        non_removable_holes,
        hole_rest_map,
        storage,
        layer_tree_polygons);

    for (const auto layer_idx : ranges::views::iota(0UL, support_layer_storage.size()))
    {
        scripta::log("tree_support_layer_storage", support_layer_storage[layer_idx], SectionType::SUPPORT, layer_idx);
        // todo maybe also log support_skin_storage ?
    }

    const auto t_skin = std::chrono::high_resolution_clock::now();
    removeFloatingHoles(support_layer_storage,
                        hole_parts,
                        valid_holes,
                        non_removable_holes,
                        hole_rest_map);
    const auto t_filter = std::chrono::high_resolution_clock::now();

    finalizeInterfaceAndSupportAreas(support_layer_storage, support_skin_storage, support_layer_storage_fractional, storage);
    const auto t_end = std::chrono::high_resolution_clock::now();

    const auto dur_gen_tips = 0.001 * std::chrono::duration_cast<std::chrono::microseconds>(t_generate - t_start).count();
    const auto dur_smooth = 0.001 * std::chrono::duration_cast<std::chrono::microseconds>(t_smooth - t_generate).count();
    const auto dur_drop = 0.001 * std::chrono::duration_cast<std::chrono::microseconds>(t_drop - t_smooth).count();
    const auto dur_union = 0.001 * std::chrono::duration_cast<std::chrono::microseconds>(t_union - t_drop).count();
    const auto dur_holes = 0.001 * std::chrono::duration_cast<std::chrono::microseconds>(t_holes - t_union).count();
    const auto dur_skin = 0.001 * std::chrono::duration_cast<std::chrono::microseconds>(t_skin - t_holes).count();
    const auto dur_filter = 0.001 * std::chrono::duration_cast<std::chrono::microseconds>(t_filter - t_skin).count();
    const auto dur_finalize = 0.001 * std::chrono::duration_cast<std::chrono::microseconds>(t_end - t_filter).count();
    spdlog::info(
        "Time used for drawing subfuctions: generateBranchAreas: {} ms smoothBranchAreas: {} ms dropNonGraciousAreas: {} ms "
        "prepareSupportAreas: {} ms calculateSupportHoles: {} ms generateSupportSkin {} ms "
        "filterFloatingHoles: {} ms finalizeInterfaceAndSupportAreas {} ms",
        dur_gen_tips,
        dur_smooth,
        dur_drop,
        dur_union,
        dur_holes,
        dur_skin,
        dur_filter,
        dur_finalize);
}

} // namespace cura<|MERGE_RESOLUTION|>--- conflicted
+++ resolved
@@ -2500,15 +2500,6 @@
 
                             if (is_roof)
                             {
-<<<<<<< HEAD
-                                std::lock_guard<std::mutex> critical_section_cradle(critical_support_roof_storage);
-
-                                if (cradle_support_line_roof_areas_with_start.size() <= layer_idx)
-                                {
-                                    cradle_support_line_roof_areas_with_start.resize(layer_idx + 1 + cradle_data[layer_idx][cradle_idx]->lines_[line_idx].size() - height_idx);
-                                }
-                                cradle_support_line_roof_areas_with_start[cradle_line_layer_idx].emplace_back(line_area, print_cradle_towards_model ? back : front);
-=======
                                 if(is_base)
                                 {
                                     std::lock_guard<std::mutex> critical_section_cradle(critical_support_roof_storage);
@@ -2524,7 +2515,6 @@
                                     }
                                     cradle_support_line_roof_areas_with_start[cradle_line_layer_idx].emplace_back(line_area, print_cradle_towards_model ? back : front);
                                 }
->>>>>>> 682dda80
                             }
                             else
                             {
@@ -2536,13 +2526,6 @@
                                 }
                                 cradle_support_line_areas[cradle_line_layer_idx].push_back(line_area);
 
-<<<<<<< HEAD
-                                if (cradle_support_line_areas_with_start.size() <= layer_idx)
-                                {
-                                    cradle_support_line_areas_with_start.resize(layer_idx + 1 + cradle_data[layer_idx][cradle_idx]->lines_[line_idx].size() - height_idx);
-                                }
-                                cradle_support_line_areas_with_start[cradle_line_layer_idx].emplace_back(line_area, print_cradle_towards_model ? back : front);
-=======
                                 if(is_base)
                                 {
                                     //Dead code, Just here just in case something is refactored later.
@@ -2559,7 +2542,6 @@
                                     }
                                     cradle_support_line_areas_with_start[cradle_line_layer_idx].emplace_back(line_area, print_cradle_towards_model ? back : front);
                                 }
->>>>>>> 682dda80
                             }
                             if (! is_base)
                             {
