--- conflicted
+++ resolved
@@ -41,10 +41,7 @@
 
     for (const std::shared_ptr<SliceMeshStorage>& mesh_ptr : storage.meshes)
     {
-<<<<<<< HEAD
-=======
         const auto& mesh = *mesh_ptr;
->>>>>>> 40cd391f
         TreeSupportSettings::some_model_contains_thick_roof |= mesh.settings.get<coord_t>("support_roof_height") >= 2 * mesh.settings.get<coord_t>("layer_height");
         TreeSupportSettings::has_to_rely_on_min_xy_dist_only |= mesh.settings.get<coord_t>("support_top_distance") == 0
                                                              || mesh.settings.get<coord_t>("support_bottom_distance") == 0
