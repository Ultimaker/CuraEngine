--- conflicted
+++ resolved
@@ -2758,25 +2758,9 @@
             {
                 AABB hole_aabb = AABB(hole);
                 hole_aabb.expand(EPSILON);
-                if (hole.size() > 1)
-                {
-<<<<<<< HEAD
+                if (! hole.intersection(PolygonUtils::clipPolygonWithAABB(outer_walls, hole_aabb)).empty())
+                {
                     valid_holes[layer_idx].emplace(idx);
-=======
-                    // The hole contains other branches! It can not be fully removed.
-                    // This may not fully handle this case as there could be a situation where such a hole becomes invalid, but for now this is the best solution not requiring
-                    // larger changes.
-                    holes_resting_outside[layer_idx].emplace(idx);
-                }
-                else if (! hole.intersection(PolygonUtils::clipPolygonWithAABB(outer_walls, hole_aabb)).empty())
-                {
-                    holes_resting_outside[layer_idx].emplace(idx);
-                }
-                else if (! hole.intersection(PolygonUtils::clipPolygonWithAABB(relevant_forbidden, hole_aabb)).offset(-config.xy_min_distance / 2).empty())
-                {
-                    // technically not resting outside, also not valid, but the alternative is potentially having lines go through the model
-                    holes_resting_outside[layer_idx].emplace(idx);
->>>>>>> eb25b44a
                 }
                 else
                 {
