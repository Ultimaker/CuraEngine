--- conflicted
+++ resolved
@@ -316,13 +316,9 @@
         t_colAvo = std::chrono::high_resolution_clock::now();
     }
 
-<<<<<<< HEAD
     calculateFake0Avoidances(max_layer);
 
-    precalculationFinished=true;
-=======
     precalculationFinished = true;
->>>>>>> bcfd0534
     const auto dur_col = 0.001 * std::chrono::duration_cast<std::chrono::microseconds>(t_coll - t_start).count();
     const auto dur_acc = 0.001 * std::chrono::duration_cast<std::chrono::microseconds>(t_acc - t_coll).count();
     const auto dur_avo = 0.001 * std::chrono::duration_cast<std::chrono::microseconds>(t_avo - t_acc).count();
@@ -484,16 +480,12 @@
             key.second,
             coord_t(type));
     }
-<<<<<<< HEAD
 
     if(orig_radius == 0)
     {
         calculateFake0Avoidances(layer_idx);
     }
-    else if(type == AvoidanceType::COLLISION)
-=======
-    if (type == AvoidanceType::COLLISION)
->>>>>>> bcfd0534
+    else if (type == AvoidanceType::COLLISION)
     {
         calculateCollisionAvoidance(key);
     }
@@ -1233,7 +1225,7 @@
                 Polygons smaller_avoidance_to_model_slow = getAvoidance(1,layer_idx,AvoidanceType::SLOW,true,true).offset(radius_offset,ClipperLib::jtRound);
                 Polygons smaller_avoidance_to_model_fast = getAvoidance(1,layer_idx,AvoidanceType::FAST,true,true).offset(radius_offset,ClipperLib::jtRound);
                 Polygons smaller_avoidance_to_model_fast_safe = getAvoidance(1,layer_idx,AvoidanceType::FAST_SAFE,true,true).offset(radius_offset,ClipperLib::jtRound);
-                
+
                 {
                     std::lock_guard<std::mutex> critical_section(*critical_avoidance_cache_to_model_slow_ );
                     avoidance_cache_to_model_slow_[key] = smaller_avoidance_to_model_slow;
