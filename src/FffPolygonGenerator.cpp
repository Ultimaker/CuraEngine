--- conflicted
+++ resolved
@@ -766,11 +766,7 @@
         Raft::generate(storage, train->getSettingInMicrons("raft_margin"));
         break;
     case EPlatformAdhesion::NONE:
-<<<<<<< HEAD
-	break;
-=======
         break;
->>>>>>> 55ce90cc
     }
 }
 
