--- conflicted
+++ resolved
@@ -443,16 +443,10 @@
             coord_t wall_line_width_x = mesh.getSettingInMicrons("wall_line_width_x");
             if (layer_nr == 0)
             {
-<<<<<<< HEAD
-                double initial_layer_line_width_factor = mesh.getSettingAsRatio("initial_layer_line_width_factor");
-                wall_line_width_0 *= initial_layer_line_width_factor;
-                wall_line_width_x *= initial_layer_line_width_factor;
-=======
                 const ExtruderTrain& train_wall_0 = *storage.meshgroup->getExtruderTrain(mesh.getSettingAsExtruderNr("wall_0_extruder_nr"));
                 wall_line_width_0 *= train_wall_0.getSettingAsRatio("initial_layer_line_width_factor");
                 const ExtruderTrain& train_wall_x = *storage.meshgroup->getExtruderTrain(mesh.getSettingAsExtruderNr("wall_x_extruder_nr"));
                 wall_line_width_x *= train_wall_x.getSettingAsRatio("initial_layer_line_width_factor");
->>>>>>> 490712c4
             }
             for (SliceLayerPart& part : layer.parts)
             {
