--- conflicted
+++ resolved
@@ -140,51 +140,31 @@
                 case SlicingTolerance::MIDDLE:
                     if(storage.model_max.z < initial_layer_thickness)
                     {
-<<<<<<< HEAD
-                        slice_layer_count = std::max(slice_layer_count, (storage.model_max.z > initial_layer_thickness / 2) ? 1 : 0); //One layer if higher than half initial layer height.
-                    }
-                    else
-                    {
-                        slice_layer_count = std::max(slice_layer_count, int(round_divide_signed(storage.model_max.z - initial_layer_thickness, layer_thickness) + 1));
-=======
                         slice_layer_count = (storage.model_max.z > initial_layer_thickness / 2) ? 1 : 0; //One layer if higher than half initial layer height.
                     }
                     else
                     {
                         slice_layer_count = static_cast<int>(round_divide_signed(storage.model_max.z - initial_layer_thickness, layer_thickness) + 1);
->>>>>>> 369b91b5
                     }
                     break;
                 case SlicingTolerance::EXCLUSIVE:
                     if(storage.model_max.z >= initial_layer_thickness) //If less than the initial layer thickness, leave it at 0.
                     {
-<<<<<<< HEAD
-                        slice_layer_count = std::max(slice_layer_count, int(floor_divide_signed(storage.model_max.z - 1 - initial_layer_thickness, layer_thickness) + 1));
-=======
                         slice_layer_count = static_cast<int>(floor_divide_signed(storage.model_max.z - 1 - initial_layer_thickness, layer_thickness) + 1);
                     }
                     if (slice_layer_count > 0) // If there is at least one layer already, then...
                     {
                         slice_layer_count += 1; // ... need one extra, since we clear the top layer after the repeated intersections with the layer above.
->>>>>>> 369b91b5
                     }
                     break;
                 case SlicingTolerance::INCLUSIVE:
                     if(storage.model_max.z < initial_layer_thickness)
                     {
-<<<<<<< HEAD
-                        slice_layer_count = std::max(slice_layer_count, (storage.model_max.z > 0) ? 1 : 0); //If less than the initial layer height, it always has 1 layer unless the height is truly zero.
-                    }
-                    else
-                    {
-                        slice_layer_count = std::max(slice_layer_count, int(ceil_divide_signed(storage.model_max.z - initial_layer_thickness, layer_thickness) + 1));
-=======
                         slice_layer_count = (storage.model_max.z > 0) ? 1 : 0; //If less than the initial layer height, it always has 1 layer unless the height is truly zero.
                     }
                     else
                     {
                         slice_layer_count = static_cast<int>(ceil_divide_signed(storage.model_max.z - initial_layer_thickness, layer_thickness) + 1);
->>>>>>> 369b91b5
                     }
                     break;
                 default:
