//Copyright (c) 2017 Ultimaker B.V.
//CuraEngine is released under the terms of the AGPLv3 or higher.

#include "FffPolygonGenerator.h"

#include <algorithm>
#include <map> // multimap (ordered map allowing duplicate keys)

#ifdef _OPENMP
    #include <omp.h>
#endif // _OPENMP

#include "utils/math.h"
#include "utils/algorithm.h"
#include "slicer.h"
#include "utils/gettime.h"
#include "utils/logoutput.h"
#include "MeshGroup.h"
#include "support.h"
#include "multiVolumes.h"
#include "layerPart.h"
#include "Mold.h"
#include "WallsComputation.h"
#include "SkirtBrim.h"
#include "skin.h"
#include "infill/SpaghettiInfill.h"
#include "infill.h"
#include "raft.h"
#include "progress/Progress.h"
#include "PrintFeature.h"
#include "ConicalOverhang.h"
#include "TopSurface.h"
#include "progress/ProgressEstimator.h"
#include "progress/ProgressStageEstimator.h"
#include "progress/ProgressEstimatorLinear.h"


namespace cura
{


bool FffPolygonGenerator::generateAreas(SliceDataStorage& storage, MeshGroup* meshgroup, TimeKeeper& timeKeeper)
{
    if (!sliceModel(meshgroup, timeKeeper, storage)) 
    {
        return false;
    }
    
    slices2polygons(storage, timeKeeper);
    
    return true;
}

unsigned int FffPolygonGenerator::getDraftShieldLayerCount(const unsigned int total_layers) const
{
    if (!getSettingBoolean("draft_shield_enabled"))
    {
        return 0;
    }
    switch (getSettingAsDraftShieldHeightLimitation("draft_shield_height_limitation"))
    {
        default:
        case DraftShieldHeightLimitation::FULL:
            return total_layers;
        case DraftShieldHeightLimitation::LIMITED:
            return std::max((coord_t)0, (getSettingInMicrons("draft_shield_height") - getSettingInMicrons("layer_height_0")) / getSettingInMicrons("layer_height") + 1);
    }
}

bool FffPolygonGenerator::sliceModel(MeshGroup* meshgroup, TimeKeeper& timeKeeper, SliceDataStorage& storage) /// slices the model
{
    Progress::messageProgressStage(Progress::Stage::SLICING, &timeKeeper);
    
    storage.model_min = meshgroup->min();
    storage.model_max = meshgroup->max();
    storage.model_size = storage.model_max - storage.model_min;

    log("Slicing model...\n");
    int initial_layer_thickness = getSettingInMicrons("layer_height_0");
    if(initial_layer_thickness <= 0) //Initial layer height of 0 is not allowed. Negative layer height is nonsense.
    {
        logError("Initial layer height %i is disallowed.\n", initial_layer_thickness);
        return false;
    }
    int layer_thickness = getSettingInMicrons("layer_height");
    if(layer_thickness <= 0) //Layer height of 0 is not allowed. Negative layer height is nonsense.
    {
        logError("Layer height %i is disallowed.\n", layer_thickness);
        return false;
    }
    int initial_slice_z = initial_layer_thickness - layer_thickness / 2;
    int slice_layer_count = (storage.model_max.z - initial_slice_z) / layer_thickness + 1;
    if (slice_layer_count <= 0) //Model is shallower than layer_height_0, so not even the first layer is sliced. Return an empty model then.
    {
        return true; //This is NOT an error state!
    }

    std::vector<Slicer*> slicerList;
    for(unsigned int mesh_idx = 0; mesh_idx < meshgroup->meshes.size(); mesh_idx++)
    {
        Mesh& mesh = meshgroup->meshes[mesh_idx];
        Slicer* slicer = new Slicer(&mesh, initial_slice_z, layer_thickness, slice_layer_count, mesh.getSettingBoolean("meshfix_keep_open_polygons"), mesh.getSettingBoolean("meshfix_extensive_stitching"));
        slicerList.push_back(slicer);
        /*
        for(SlicerLayer& layer : slicer->layers)
        {
            //Reporting the outline here slows down the engine quite a bit, so only do so when debugging.
            sendPolygons("outline", layer_nr, layer.z, layer.polygonList);
            sendPolygons("openoutline", layer_nr, layer.openPolygonList);
        }
        */
        Progress::messageProgress(Progress::Stage::SLICING, mesh_idx + 1, meshgroup->meshes.size());
    }

    meshgroup->clear();///Clear the mesh face and vertex data, it is no longer needed after this point, and it saves a lot of memory.


    Mold::process(storage, slicerList, layer_thickness);

    for (unsigned int mesh_idx = 0; mesh_idx < slicerList.size(); mesh_idx++)
    {
<<<<<<< HEAD
        Mesh& mesh = storage.meshgroup->meshes[meshIdx];
        if (mesh.getSettingBoolean("mold_enabled"))
        {
            Mold::process(*slicerList[meshIdx], layer_thickness, mesh.getSettingInAngleDegrees("mold_angle"), mesh.getSettingInMicrons("mold_width"), mesh.getSettingInMicrons("wall_line_width_0"), mesh.getSettingInMicrons("wall_line_width_0") * mesh.getSettingAsRatio("initial_layer_line_width_factor"));
        }
=======
        Mesh& mesh = storage.meshgroup->meshes[mesh_idx];
>>>>>>> 6a45dd7b
        if (mesh.getSettingBoolean("conical_overhang_enabled") && !mesh.getSettingBoolean("anti_overhang_mesh"))
        {
            ConicalOverhang::apply(slicerList[mesh_idx], mesh.getSettingInAngleRadians("conical_overhang_angle"), layer_thickness);
        }
    }

    MultiVolumes::carveCuttingMeshes(slicerList, storage.meshgroup->meshes);

    Progress::messageProgressStage(Progress::Stage::PARTS, &timeKeeper);

    if (storage.getSettingBoolean("carve_multiple_volumes"))
    {
        carveMultipleVolumes(slicerList, storage.getSettingBoolean("alternate_carve_order"));
    }

    generateMultipleVolumesOverlap(slicerList);

    storage.print_layer_count = 0;
    for (unsigned int meshIdx = 0; meshIdx < slicerList.size(); meshIdx++)
    {
        Mesh& mesh = storage.meshgroup->meshes[meshIdx];
        Slicer* slicer = slicerList[meshIdx];
        if (!mesh.getSettingBoolean("anti_overhang_mesh") && !mesh.getSettingBoolean("infill_mesh"))
        {
            storage.print_layer_count = std::max(storage.print_layer_count, (unsigned int)slicer->layers.size());
        }
    }
    storage.support.supportLayers.resize(storage.print_layer_count);

    storage.meshes.reserve(slicerList.size()); // causes there to be no resize in meshes so that the pointers in sliceMeshStorage._config to retraction_config don't get invalidated.
    for (unsigned int meshIdx = 0; meshIdx < slicerList.size(); meshIdx++)
    {
        Slicer* slicer = slicerList[meshIdx];
        Mesh& mesh = storage.meshgroup->meshes[meshIdx];

        // always make a new SliceMeshStorage, so that they have the same ordering / indexing as meshgroup.meshes
        storage.meshes.emplace_back(&meshgroup->meshes[meshIdx], slicer->layers.size()); // new mesh in storage had settings from the Mesh
        SliceMeshStorage& meshStorage = storage.meshes.back();

        const bool is_support_modifier = AreaSupport::handleSupportModifierMesh(storage, mesh, slicer);

        if (!is_support_modifier)
        { // only create layer parts for normal meshes
            createLayerParts(meshStorage, slicer, mesh.getSettingBoolean("meshfix_union_all"), mesh.getSettingBoolean("meshfix_union_all_remove_holes"));
        }

        bool has_raft = getSettingAsPlatformAdhesion("adhesion_type") == EPlatformAdhesion::RAFT;
        //Add the raft offset to each layer.
        for (unsigned int layer_nr = 0; layer_nr < meshStorage.layers.size(); layer_nr++)
        {
            SliceLayer& layer = meshStorage.layers[layer_nr];
            meshStorage.layers[layer_nr].printZ += 
                getSettingInMicrons("layer_height_0")
                - initial_slice_z;
            if (has_raft)
            {
                ExtruderTrain* train = storage.meshgroup->getExtruderTrain(getSettingAsIndex("adhesion_extruder_nr"));
                layer.printZ += 
                    Raft::getTotalThickness(storage)
                    + train->getSettingInMicrons("raft_airgap")
                    - train->getSettingInMicrons("layer_0_z_overlap"); // shift all layers (except 0) down
                if (layer_nr == 0)
                {
                    layer.printZ += train->getSettingInMicrons("layer_0_z_overlap"); // undo shifting down of first layer
                }
            }
        }

        delete slicerList[meshIdx];

        Progress::messageProgress(Progress::Stage::PARTS, meshIdx + 1, slicerList.size());
    }
    return true;
}

void FffPolygonGenerator::slices2polygons(SliceDataStorage& storage, TimeKeeper& time_keeper)
{
    // compute layer count and remove first empty layers
    // there is no separate progress stage for removeEmptyFisrtLayer (TODO)
    unsigned int slice_layer_count = 0;
    for (SliceMeshStorage& mesh : storage.meshes)
    {
        if (!mesh.getSettingBoolean("infill_mesh") && !mesh.getSettingBoolean("anti_overhang_mesh"))
        {
            slice_layer_count = std::max<unsigned int>(slice_layer_count, mesh.layers.size());
        }
    }

    // handle meshes
    std::vector<double> mesh_timings;
    for (unsigned int mesh_idx = 0; mesh_idx < storage.meshes.size(); mesh_idx++)
    {
        mesh_timings.push_back(1.0); // TODO: have a more accurate estimate of the relative time it takes per mesh, based on the height and number of polygons
    }
    ProgressStageEstimator inset_skin_progress_estimate(mesh_timings);

    Progress::messageProgressStage(Progress::Stage::INSET_SKIN, &time_keeper);
    std::vector<unsigned int> mesh_order;
    { // compute mesh order
        std::multimap<int, unsigned int> order_to_mesh_indices;
        for (unsigned int mesh_idx = 0; mesh_idx < storage.meshes.size(); mesh_idx++)
        {
            order_to_mesh_indices.emplace(storage.meshes[mesh_idx].getSettingAsIndex("infill_mesh_order"), mesh_idx);
        }
        for (std::pair<const int, unsigned int>& order_and_mesh_idx : order_to_mesh_indices)
        {
            mesh_order.push_back(order_and_mesh_idx.second);
        }
    }
    for (unsigned int mesh_order_idx(0); mesh_order_idx < mesh_order.size(); ++mesh_order_idx)
    {
        processBasicWallsSkinInfill(storage, mesh_order_idx, mesh_order, inset_skin_progress_estimate);
        Progress::messageProgress(Progress::Stage::INSET_SKIN, mesh_order_idx + 1, storage.meshes.size());
    }

    log("Layer count: %i\n", storage.print_layer_count);

    //layerparts2HTML(storage, "output/output.html");

    Progress::messageProgressStage(Progress::Stage::SUPPORT, &time_keeper);

    AreaSupport::generateSupportAreas(storage, storage.print_layer_count);

    // we need to remove empty layers after we have procesed the insets
    // processInsets might throw away parts if they have no wall at all (cause it doesn't fit)
    // brim depends on the first layer not being empty
    // only remove empty layers if we haven't generate support, because then support was added underneath the model.
    //   for some materials it's better to print on support than on the buildplate.
    removeEmptyFirstLayers(storage, getSettingInMicrons("layer_height"), storage.print_layer_count); // changes storage.print_layer_count!
    if (storage.print_layer_count == 0)
    {
        log("Stopping process because there are no non-empty layers.\n");
        return;
    }
    
    /*
    if (storage.support.generated)
    {
        for (unsigned int layer_idx = 0; layer_idx < storage.print_layer_count; layer_idx++)
        {
            Polygons& support = storage.support.supportLayers[layer_idx].supportAreas;
            ExtruderTrain* infill_extr = storage.meshgroup->getExtruderTrain(storage.getSettingAsIndex("support_infill_extruder_nr"));
            CommandSocket::sendPolygons(PrintFeatureType::Infill, support, 100); // infill_extr->getSettingInMicrons("support_line_width"));
        }
    }
    */

    computePrintHeightStatistics(storage);

    // handle helpers
    storage.primeTower.generatePaths(storage);
    storage.primeTower.subtractFromSupport(storage);
    
    logDebug("Processing ooze shield\n");
    processOozeShield(storage);

    logDebug("Processing draft shield\n");
    processDraftShield(storage);

    logDebug("Processing platform adhesion\n");
    processPlatformAdhesion(storage);

    processPerimeterGaps(storage);

    // meshes post processing
    for (SliceMeshStorage& mesh : storage.meshes)
    {
        processDerivedWallsSkinInfill(mesh);
    }
}

void FffPolygonGenerator::processBasicWallsSkinInfill(SliceDataStorage& storage, unsigned int mesh_order_idx, std::vector<unsigned int>& mesh_order, ProgressStageEstimator& inset_skin_progress_estimate)
{
    unsigned int mesh_idx = mesh_order[mesh_order_idx];
    SliceMeshStorage& mesh = storage.meshes[mesh_idx];
    size_t mesh_layer_count = mesh.layers.size();
    if (mesh.getSettingBoolean("infill_mesh"))
    {
        processInfillMesh(storage, mesh_order_idx, mesh_order);
    }
    
    // TODO: make progress more accurate!!
    // note: estimated time for     insets : skins = 22.953 : 48.858
    std::vector<double> walls_vs_skin_timing({22.953, 48.858});
    ProgressStageEstimator* mesh_inset_skin_progress_estimator = new ProgressStageEstimator(walls_vs_skin_timing);
    
    inset_skin_progress_estimate.nextStage(mesh_inset_skin_progress_estimator); // the stage of this function call
    
    ProgressEstimatorLinear* inset_estimator = new ProgressEstimatorLinear(mesh_layer_count);
    mesh_inset_skin_progress_estimator->nextStage(inset_estimator);
    
    
    // walls
    unsigned int processed_layer_count = 0;
#pragma omp parallel for default(none) shared(mesh_layer_count, mesh, inset_skin_progress_estimate, processed_layer_count) schedule(dynamic)
    for (unsigned int layer_number = 0; layer_number < mesh.layers.size(); layer_number++)
    {
        logDebug("Processing insets for layer %i of %i\n", layer_number, mesh_layer_count);
        processInsets(mesh, layer_number);
#ifdef _OPENMP
        if (omp_get_thread_num() == 0)
#endif
        { // progress estimation is done only in one thread so that no two threads message progress at the same time
            int _processed_layer_count;
#pragma omp atomic read
                _processed_layer_count = processed_layer_count;
            double progress = inset_skin_progress_estimate.progress(_processed_layer_count);
            Progress::messageProgress(Progress::Stage::INSET_SKIN, progress * 100, 100);
        }
#pragma omp atomic
        processed_layer_count++;
    }

    ProgressEstimatorLinear* skin_estimator = new ProgressEstimatorLinear(mesh_layer_count);
    mesh_inset_skin_progress_estimator->nextStage(skin_estimator);

    bool process_infill = mesh.getSettingInMicrons("infill_line_distance") > 0;
    if (!process_infill)
    { // do process infill anyway if it's modified by modifier meshes
        for (unsigned int other_mesh_order_idx(mesh_order_idx + 1); other_mesh_order_idx < mesh_order.size(); ++other_mesh_order_idx)
        {
            unsigned int other_mesh_idx = mesh_order[other_mesh_order_idx];
            SliceMeshStorage& other_mesh = storage.meshes[other_mesh_idx];
            if (other_mesh.getSettingBoolean("infill_mesh"))
            {
                AABB3D aabb = storage.meshgroup->meshes[mesh_idx].getAABB();
                AABB3D other_aabb = storage.meshgroup->meshes[other_mesh_idx].getAABB();
                if (aabb.hit(other_aabb))
                {
                    process_infill = true;
                }
            }
        }
    }
    // skin & infill
//     Progress::messageProgressStage(Progress::Stage::SKIN, &time_keeper);
    int mesh_max_bottom_layer_count = 0;
    if (getSettingBoolean("magic_spiralize"))
    {
        mesh_max_bottom_layer_count = std::max(mesh_max_bottom_layer_count, mesh.getSettingAsCount("bottom_layers"));
    }

    processed_layer_count = 0;
#pragma omp parallel default(none) shared(mesh_layer_count, mesh, mesh_max_bottom_layer_count, process_infill, inset_skin_progress_estimate, processed_layer_count)
    {

#pragma omp for schedule(dynamic)
        for (unsigned int layer_number = 0; layer_number < mesh.layers.size(); layer_number++)
        {
            logDebug("Processing skins and infill layer %i of %i\n", layer_number, mesh_layer_count);
            if (!getSettingBoolean("magic_spiralize") || static_cast<int>(layer_number) < mesh_max_bottom_layer_count)    //Only generate up/downskin and infill for the first X layers when spiralize is choosen.
            {
                processSkinsAndInfill(mesh, layer_number, process_infill);
            }
#ifdef _OPENMP
            if (omp_get_thread_num() == 0)
#endif
            { // progress estimation is done only in one thread so that no two threads message progress at the same time
                int _processed_layer_count;
#pragma omp atomic read
                    _processed_layer_count = processed_layer_count;
                double progress = inset_skin_progress_estimate.progress(_processed_layer_count);
                Progress::messageProgress(Progress::Stage::INSET_SKIN, progress * 100, 100);
            }
#pragma omp atomic
                processed_layer_count++;
        }
        }
}

void FffPolygonGenerator::processPerimeterGaps(SliceDataStorage& storage)
{
    for (SliceMeshStorage& mesh : storage.meshes)
    {
        constexpr int perimeter_gaps_extra_offset = 15; // extra offset so that the perimeter gaps aren't created everywhere due to rounding errors
        bool fill_perimeter_gaps = mesh.getSettingAsFillPerimeterGapMode("fill_perimeter_gaps") != FillPerimeterGapMode::NOWHERE
                                    && !getSettingBoolean("magic_spiralize");
        if (!fill_perimeter_gaps)
        {
            continue;
        }
        bool fill_gaps_between_inner_wall_and_skin_or_infill =
            mesh.getSettingInMicrons("infill_line_distance") > 0
            && !mesh.getSettingBoolean("infill_hollow")
            && mesh.getSettingInMicrons("infill_overlap_mm") >= 0;
        coord_t wall_line_width_0 = mesh.getSettingInMicrons("wall_line_width_0");
        coord_t wall_line_width_x = mesh.getSettingInMicrons("wall_line_width_x");
        for (SliceLayer& layer : mesh.layers)
        {
            for (SliceLayerPart& part : layer.parts)
            {
                 // handle perimeter gaps of normal insets
                int line_width = wall_line_width_0;
                for (unsigned int inset_idx = 0; static_cast<int>(inset_idx) < static_cast<int>(part.insets.size()) - 1; inset_idx++)
                {
                    const Polygons outer = part.insets[inset_idx].offset(-1 * line_width / 2 - perimeter_gaps_extra_offset);
                    line_width = wall_line_width_x;

                    Polygons inner = part.insets[inset_idx + 1].offset(line_width / 2);
                    part.perimeter_gaps.add(outer.difference(inner));
                }

                // gap between inner wall and skin/infill
                if (fill_gaps_between_inner_wall_and_skin_or_infill)
                {
                    const Polygons outer = part.insets.back().offset(-1 * line_width / 2 - perimeter_gaps_extra_offset);

                    Polygons inner = part.infill_area;
                    for (const SkinPart& skin_part : part.skin_parts)
                    {
                        inner.add(skin_part.outline);
                    }
                    inner = inner.unionPolygons();
                    part.perimeter_gaps.add(outer.difference(inner));
                }

                // add perimeter gaps for skin insets
                for (SkinPart& skin_part : part.skin_parts)
                {
                    if (skin_part.insets.size() > 0)
                    {
                        // add perimeter gaps between the outer skin inset and the innermost wall
                        const Polygons outer = skin_part.outline;
                        const Polygons inner = skin_part.insets[0].offset(wall_line_width_x / 2 + perimeter_gaps_extra_offset);
                        skin_part.perimeter_gaps.add(outer.difference(inner));

                        for (unsigned int inset_idx = 1; inset_idx < skin_part.insets.size(); inset_idx++)
                        { // add perimeter gaps between consecutive skin walls
                            const Polygons outer = skin_part.insets[inset_idx - 1].offset(-1 * wall_line_width_x / 2 - perimeter_gaps_extra_offset);
                            const Polygons inner = skin_part.insets[inset_idx].offset(wall_line_width_x / 2);
                            skin_part.perimeter_gaps.add(outer.difference(inner));
                        }
                    }
                }
            }
        }
    }
}

void FffPolygonGenerator::processInfillMesh(SliceDataStorage& storage, unsigned int mesh_order_idx, std::vector<unsigned int>& mesh_order)
{
    unsigned int mesh_idx = mesh_order[mesh_order_idx];
    SliceMeshStorage& mesh = storage.meshes[mesh_idx];
    mesh.layer_nr_max_filled_layer = -1;
    for (unsigned int layer_idx = 0; layer_idx < mesh.layers.size(); layer_idx++)
    {
        SliceLayer& layer = mesh.layers[layer_idx];
        std::vector<PolygonsPart> new_parts;

        for (unsigned int other_mesh_idx : mesh_order)
        { // limit the infill mesh's outline to within the infill of all meshes with lower order
            if (other_mesh_idx == mesh_idx)
            {
                break; // all previous meshes have been processed
            }
            SliceMeshStorage& other_mesh = storage.meshes[other_mesh_idx];
            if (layer_idx >= other_mesh.layers.size())
            { // there can be no interaction between the infill mesh and this other non-infill mesh
                continue;
            }

            SliceLayer& other_layer = other_mesh.layers[layer_idx];

            for (SliceLayerPart& part : layer.parts)
            {
                for (SliceLayerPart& other_part : other_layer.parts)
                { // limit the outline of each part of this infill mesh to the infill of parts of the other mesh with lower infill mesh order
                    if (!part.boundaryBox.hit(other_part.boundaryBox))
                    { // early out
                        continue;
                    }
                    Polygons new_outline = part.outline.intersection(other_part.getOwnInfillArea());
                    if (new_outline.size() == 1)
                    { // we don't have to call splitIntoParts, because a single polygon can only be a single part
                        PolygonsPart outline_part_here;
                        outline_part_here.add(new_outline[0]);
                        new_parts.push_back(outline_part_here);
                    }
                    else if (new_outline.size() > 1)
                    { // we don't know whether it's a multitude of parts because of newly introduced holes, or because the polygon has been split up
                        std::vector<PolygonsPart> new_parts_here = new_outline.splitIntoParts();
                        for (PolygonsPart& new_part_here : new_parts_here)
                        {
                            new_parts.push_back(new_part_here);
                        }
                    }
                    // change the infill area of the non-infill mesh which is to be filled with e.g. lines
                    other_part.infill_area_own = other_part.getOwnInfillArea().difference(part.outline);
                    // note: don't change the part.infill_area, because we change the structure of that area, while the basic area in which infill is printed remains the same
                    //       the infill area remains the same for combing
                }
            }
        }
        
        layer.parts.clear();
        for (PolygonsPart& part : new_parts)
        {
            layer.parts.emplace_back();
            layer.parts.back().outline = part;
            layer.parts.back().boundaryBox.calculate(part);
        }

        if (layer.parts.size() > 0 || (mesh.getSettingAsSurfaceMode("magic_mesh_surface_mode") != ESurfaceMode::NORMAL && layer.openPolyLines.size() > 0) )
        {
            mesh.layer_nr_max_filled_layer = layer_idx; // last set by the highest non-empty layer
        } 
    }
    
}

void FffPolygonGenerator::processDerivedWallsSkinInfill(SliceMeshStorage& mesh)
{
    // generate spaghetti infill filling areas and volumes
    if (mesh.getSettingBoolean("spaghetti_infill_enabled"))
    {
        SpaghettiInfill::generateSpaghettiInfill(mesh);
    }
    else
    {

        // create gradual infill areas
        SkinInfillAreaComputation::generateGradualInfill(mesh, mesh.getSettingInMicrons("gradual_infill_step_height"), mesh.getSettingAsCount("gradual_infill_steps"));

        //SubDivCube Pre-compute Octree
        if (mesh.getSettingAsFillMethod("infill_pattern") == EFillMethod::CUBICSUBDIV)
        {
            SubDivCube::precomputeOctree(mesh);
        }

        // combine infill
        unsigned int combined_infill_layers = std::max(1U, round_divide(mesh.getSettingInMicrons("infill_sparse_thickness"), std::max(getSettingInMicrons("layer_height"), (coord_t)1))); //How many infill layers to combine to obtain the requested sparse thickness.
        SkinInfillAreaComputation::combineInfillLayers(mesh, combined_infill_layers);
    }

    // fuzzy skin
    if (mesh.getSettingBoolean("magic_fuzzy_skin_enabled"))
    {
        processFuzzyWalls(mesh);
    }
}

/*
 * This function is executed in a parallel region based on layer_nr.
 * When modifying make sure any changes does not introduce data races.
 *
 * processInsets only reads and writes data for the current layer
 */
void FffPolygonGenerator::processInsets(SliceMeshStorage& mesh, unsigned int layer_nr) 
{
    SliceLayer* layer = &mesh.layers[layer_nr];
    if (mesh.getSettingAsSurfaceMode("magic_mesh_surface_mode") != ESurfaceMode::SURFACE)
    {
        int inset_count = mesh.getSettingAsCount("wall_line_count");
        if (getSettingBoolean("magic_spiralize") && static_cast<int>(layer_nr) < mesh.getSettingAsCount("bottom_layers") && ((layer_nr % 2) + 2) % 2 == 1)//Add extra insets every 2 layers when spiralizing, this makes bottoms of cups watertight.
            inset_count += 5;
        int line_width_x = mesh.getSettingInMicrons("wall_line_width_x");
        int line_width_0 = mesh.getSettingInMicrons("wall_line_width_0");
        if (layer_nr == 0)
        {
            line_width_x *= mesh.getSettingAsRatio("initial_layer_line_width_factor");
            line_width_0 *= mesh.getSettingAsRatio("initial_layer_line_width_factor");
        }
        if (mesh.getSettingBoolean("alternate_extra_perimeter"))
        {
            inset_count += ((layer_nr % 2) + 2) % 2;
        }
        bool recompute_outline_based_on_outer_wall = mesh.getSettingBoolean("support_enable");
        WallsComputation walls_computation(mesh.getSettingInMicrons("wall_0_inset"), line_width_0, line_width_x, inset_count, recompute_outline_based_on_outer_wall);
        walls_computation.generateInsets(layer);
    }
    else
    {
        for (SliceLayerPart& part : layer->parts)
        {
            part.insets.push_back(part.outline); // Fake an inset
            part.print_outline = part.outline;
        }
    }
}

void FffPolygonGenerator::removeEmptyFirstLayers(SliceDataStorage& storage, const int layer_height, unsigned int& total_layers)
{
    int n_empty_first_layers = 0;
    for (unsigned int layer_idx = 0; layer_idx < total_layers; layer_idx++)
    { 
        bool layer_is_empty = true;
        if (storage.support.generated && layer_idx < storage.support.supportLayers.size())
        {
            SupportLayer& support_layer = storage.support.supportLayers[layer_idx];
            if (!support_layer.supportAreas.empty() || !support_layer.support_bottom.empty() || !support_layer.support_roof.empty())
            {
                layer_is_empty = false;
                break;
            }
        }
        for (SliceMeshStorage& mesh : storage.meshes)
        {
            SliceLayer& layer = mesh.layers[layer_idx];
            if (mesh.getSettingAsSurfaceMode("magic_mesh_surface_mode") != ESurfaceMode::NORMAL && layer.openPolyLines.size() > 0)
            {
                layer_is_empty = false;
                break;
            }
            for (const SliceLayerPart& part : layer.parts)
            {
                if (part.print_outline.size() > 0)
                {
                    layer_is_empty = false;
                    break;
                }
            }
        }
        
        if (layer_is_empty) 
        {
            n_empty_first_layers++;
        } else
        {
            break;
        }
    }
    
    if (n_empty_first_layers > 0)
    {
        log("Removing %d layers because they are empty\n", n_empty_first_layers);
        for (SliceMeshStorage& mesh : storage.meshes)
        {
            std::vector<SliceLayer>& layers = mesh.layers;
            layers.erase(layers.begin(), layers.begin() + n_empty_first_layers);
            for (SliceLayer& layer : layers)
            {
                layer.printZ -= n_empty_first_layers * layer_height;
            }
            mesh.layer_nr_max_filled_layer -= n_empty_first_layers;
        }
        total_layers -= n_empty_first_layers;
        storage.support.layer_nr_max_filled_layer -= n_empty_first_layers;
        std::vector<SupportLayer>& support_layers = storage.support.supportLayers;
        support_layers.erase(support_layers.begin(), support_layers.begin() + n_empty_first_layers);
    }
}

/*
 * This function is executed in a parallel region based on layer_nr.
 * When modifying make sure any changes does not introduce data races.
 *
 * generateSkins read (depend on) data from mesh.layers[*].parts[*].insets and write mesh.layers[n].parts[*].skin_parts
 * generateInfill read mesh.layers[n].parts[*].{insets,skin_parts,boundingBox} and write mesh.layers[n].parts[*].infill_area
 *
 * processSkinsAndInfill read (depend on) mesh.layers[*].parts[*].{insets,boundingBox}.
 *                       write mesh.layers[n].parts[*].{skin_parts,infill_area}.
 */
void FffPolygonGenerator::processSkinsAndInfill(SliceMeshStorage& mesh, unsigned int layer_nr, bool process_infill)
{
    if (mesh.getSettingAsSurfaceMode("magic_mesh_surface_mode") == ESurfaceMode::SURFACE) 
    { 
        return;
    }

    int bottom_layers = mesh.getSettingAsCount("bottom_layers");
    int top_layers = mesh.getSettingAsCount("top_layers");
    const int wall_line_count = mesh.getSettingAsCount("wall_line_count");
<<<<<<< HEAD
    int innermost_wall_line_width = (wall_line_count == 1) ? mesh.getSettingInMicrons("wall_line_width_0") : mesh.getSettingInMicrons("wall_line_width_x");
    if (layer_nr == 0)
    {
        innermost_wall_line_width *= mesh.getSettingAsRatio("initial_layer_line_width_factor");
    }
    generateSkins(layer_nr, mesh, mesh.getSettingAsCount("bottom_layers"), mesh.getSettingAsCount("top_layers"), wall_line_count, innermost_wall_line_width, mesh.getSettingAsCount("skin_outline_count"), mesh.getSettingBoolean("skin_no_small_gaps_heuristic"));

    if (process_infill)
    { // process infill when infill density > 0
        // or when other infill meshes want to modify this infill
        int infill_skin_overlap = 0;
        bool infill_is_dense = mesh.getSettingInMicrons("infill_line_distance") < mesh.getSettingInMicrons("infill_line_width") + 10;
        if (!infill_is_dense && mesh.getSettingAsFillMethod("infill_pattern") != EFillMethod::CONCENTRIC)
        {
            infill_skin_overlap = innermost_wall_line_width / 2;
        }
        generateInfill(layer_nr, mesh, innermost_wall_line_width, infill_skin_overlap, wall_line_count);
=======
    const int innermost_wall_line_width = (wall_line_count == 1) ? mesh.getSettingInMicrons("wall_line_width_0") : mesh.getSettingInMicrons("wall_line_width_x");
    int infill_skin_overlap = 0;
    bool infill_is_dense = mesh.getSettingInMicrons("infill_line_distance") < mesh.getSettingInMicrons("infill_line_width") + 10;
    if (!infill_is_dense && mesh.getSettingAsFillMethod("infill_pattern") != EFillMethod::CONCENTRIC)
    {
        infill_skin_overlap = innermost_wall_line_width / 2;
    }
    coord_t wall_line_width_x = mesh.getSettingInMicrons("wall_line_width_x");
    int skin_outline_count = mesh.getSettingAsCount("skin_outline_count");
    bool skin_no_small_gaps_heuristic = mesh.getSettingBoolean("skin_no_small_gaps_heuristic");
    SkinInfillAreaComputation skin_infill_area_computation(layer_nr, mesh, bottom_layers, top_layers, wall_line_count, innermost_wall_line_width, infill_skin_overlap, wall_line_width_x, skin_outline_count, skin_no_small_gaps_heuristic, process_infill);
    skin_infill_area_computation.generateSkinsAndInfill();

    if (mesh.getSettingBoolean("ironing_enabled"))
    {
        TopSurface* top_surface = new TopSurface(mesh, layer_nr); //Generate the top surface to iron over.
        mesh.layers[layer_nr].top_surface = top_surface;
>>>>>>> 6a45dd7b
    }
}

void FffPolygonGenerator::computePrintHeightStatistics(SliceDataStorage& storage)
{
    unsigned int extruder_count = storage.meshgroup->getExtruderCount();

    std::vector<int>& max_print_height_per_extruder = storage.max_print_height_per_extruder;
    assert(max_print_height_per_extruder.size() == 0 && "storage.max_print_height_per_extruder shouldn't have been initialized yet!");
    max_print_height_per_extruder.resize(extruder_count, -1); //Initialize all as -1.
    { // compute max_object_height_per_extruder
        //Height of the meshes themselves.
        for (SliceMeshStorage& mesh : storage.meshes)
        {
            if (mesh.getSettingBoolean("anti_overhang_mesh") || mesh.getSettingBoolean("support_mesh"))
            {
                continue; //Special type of mesh that doesn't get printed.
            }
            for (unsigned int extruder_nr = 0; extruder_nr < extruder_count; extruder_nr++)
            {
                for (int layer_nr = mesh.layers.size() - 1; layer_nr > max_print_height_per_extruder[extruder_nr]; layer_nr--)
                {
                    if (mesh.getExtruderIsUsed(extruder_nr, layer_nr))
                    {
                        assert(max_print_height_per_extruder[extruder_nr] <= layer_nr);
                        max_print_height_per_extruder[extruder_nr] = layer_nr;
                    }
                }
            }
        }

        //Height of where the support reaches.
        const unsigned int support_infill_extruder_nr = storage.getSettingAsIndex("support_infill_extruder_nr"); // TODO: Support extruder should be configurable per object.
        max_print_height_per_extruder[support_infill_extruder_nr] =
            std::max(max_print_height_per_extruder[support_infill_extruder_nr],
                     storage.support.layer_nr_max_filled_layer);
        const unsigned int support_roof_extruder_nr = storage.getSettingAsIndex("support_roof_extruder_nr"); // TODO: Support roof extruder should be configurable per object.
        max_print_height_per_extruder[support_roof_extruder_nr] =
            std::max(max_print_height_per_extruder[support_roof_extruder_nr],
                     storage.support.layer_nr_max_filled_layer);
        const unsigned int support_bottom_extruder_nr = storage.getSettingAsIndex("support_bottom_extruder_nr"); //TODO: Support bottom extruder should be configurable per object.
        max_print_height_per_extruder[support_bottom_extruder_nr] =
            std::max(max_print_height_per_extruder[support_bottom_extruder_nr],
                     storage.support.layer_nr_max_filled_layer);

        //Height of where the platform adhesion reaches.
        if (storage.getSettingAsPlatformAdhesion("adhesion_type") != EPlatformAdhesion::NONE)
        {
            const unsigned int adhesion_extruder_nr = storage.getSettingAsIndex("adhesion_extruder_nr");
            max_print_height_per_extruder[adhesion_extruder_nr] =
                std::max(0, max_print_height_per_extruder[adhesion_extruder_nr]);
        }
    }

    storage.max_print_height_order = order(max_print_height_per_extruder);
    if (extruder_count >= 2)
    {
        int second_highest_extruder = storage.max_print_height_order[extruder_count - 2];
        storage.max_print_height_second_to_last_extruder = max_print_height_per_extruder[second_highest_extruder];
    }
    else
    {
        storage.max_print_height_second_to_last_extruder = -1;
    }
}


void FffPolygonGenerator::processOozeShield(SliceDataStorage& storage)
{
    if (!getSettingBoolean("ooze_shield_enabled"))
    {
        return;
    }

    const int ooze_shield_dist = getSettingInMicrons("ooze_shield_dist");

    for (int layer_nr = 0; layer_nr <= storage.max_print_height_second_to_last_extruder; layer_nr++)
    {
        storage.oozeShield.push_back(storage.getLayerOutlines(layer_nr, true).offset(ooze_shield_dist, ClipperLib::jtRound));
    }

    double angle = getSettingInAngleDegrees("ooze_shield_angle");
    if (angle <= 89)
    {
        int allowed_angle_offset = tan(getSettingInAngleRadians("ooze_shield_angle")) * getSettingInMicrons("layer_height"); // Allow for a 60deg angle in the oozeShield.
        for (int layer_nr = 1; layer_nr <= storage.max_print_height_second_to_last_extruder; layer_nr++)
        {
            storage.oozeShield[layer_nr] = storage.oozeShield[layer_nr].unionPolygons(storage.oozeShield[layer_nr - 1].offset(-allowed_angle_offset));
        }
        for (int layer_nr = storage.max_print_height_second_to_last_extruder; layer_nr > 0; layer_nr--)
        {
            storage.oozeShield[layer_nr - 1] = storage.oozeShield[layer_nr - 1].unionPolygons(storage.oozeShield[layer_nr].offset(-allowed_angle_offset));
        }
    }

    const float largest_printed_area = 1.0; // TODO: make var a parameter, and perhaps even a setting?
    for (int layer_nr = 0; layer_nr <= storage.max_print_height_second_to_last_extruder; layer_nr++)
    {
        storage.oozeShield[layer_nr].removeSmallAreas(largest_printed_area);
    }
}

void FffPolygonGenerator::processDraftShield(SliceDataStorage& storage)
{
    const unsigned int draft_shield_layers = getDraftShieldLayerCount(storage.print_layer_count);
    if (draft_shield_layers <= 0)
    {
        return;
    }
    const int layer_height = getSettingInMicrons("layer_height");

    const unsigned int layer_skip = 500 / layer_height + 1;

    Polygons& draft_shield = storage.draft_protection_shield;
    for (unsigned int layer_nr = 0; layer_nr < storage.print_layer_count && layer_nr < draft_shield_layers; layer_nr += layer_skip)
    {
        draft_shield = draft_shield.unionPolygons(storage.getLayerOutlines(layer_nr, true));
    }

    const int draft_shield_dist = getSettingInMicrons("draft_shield_dist");
    storage.draft_protection_shield = draft_shield.approxConvexHull(draft_shield_dist);
}

void FffPolygonGenerator::processPlatformAdhesion(SliceDataStorage& storage)
{
    SettingsBaseVirtual* train = storage.meshgroup->getExtruderTrain(getSettingBoolean("adhesion_extruder_nr"));
    switch(getSettingAsPlatformAdhesion("adhesion_type"))
    {
    case EPlatformAdhesion::SKIRT:
        {
            constexpr bool outside_polygons_only = true;
            SkirtBrim::generate(storage, train->getSettingInMicrons("skirt_gap"), train->getSettingAsCount("skirt_line_count"), outside_polygons_only);
        }
        break;
    case EPlatformAdhesion::BRIM:
        SkirtBrim::generate(storage, 0, train->getSettingAsCount("brim_line_count"), train->getSettingBoolean("brim_outside_only"));
        break;
    case EPlatformAdhesion::RAFT:
        Raft::generate(storage, train->getSettingInMicrons("raft_margin"));
        break;
    case EPlatformAdhesion::NONE:
        break;
    }
}


void FffPolygonGenerator::processFuzzyWalls(SliceMeshStorage& mesh)
{
    if (mesh.getSettingAsCount("wall_line_count") == 0)
    {
        return;
    }
    int64_t fuzziness = mesh.getSettingInMicrons("magic_fuzzy_skin_thickness");
    int64_t avg_dist_between_points = mesh.getSettingInMicrons("magic_fuzzy_skin_point_dist");
    int64_t min_dist_between_points = avg_dist_between_points * 3 / 4; // hardcoded: the point distance may vary between 3/4 and 5/4 the supplied value
    int64_t range_random_point_dist = avg_dist_between_points / 2;
    for (unsigned int layer_nr = 0; layer_nr < mesh.layers.size(); layer_nr++)
    {
        SliceLayer& layer = mesh.layers[layer_nr];
        for (SliceLayerPart& part : layer.parts)
        {
            Polygons results;
            Polygons& skin = (mesh.getSettingAsSurfaceMode("magic_mesh_surface_mode") == ESurfaceMode::SURFACE)? part.outline : part.insets[0];
            for (PolygonRef poly : skin)
            {
                // generate points in between p0 and p1
                PolygonRef result = results.newPoly();
                
                int64_t dist_left_over = rand() % (min_dist_between_points / 2); // the distance to be traversed on the line before making the first new point
                Point* p0 = &poly.back();
                for (Point& p1 : poly)
                { // 'a' is the (next) new point between p0 and p1
                    Point p0p1 = p1 - *p0;
                    int64_t p0p1_size = vSize(p0p1);    
                    int64_t dist_last_point = dist_left_over + p0p1_size * 2; // so that p0p1_size - dist_last_point evaulates to dist_left_over - p0p1_size
                    for (int64_t p0pa_dist = dist_left_over; p0pa_dist < p0p1_size; p0pa_dist += min_dist_between_points + rand() % range_random_point_dist)
                    {
                        int r = rand() % (fuzziness * 2) - fuzziness;
                        Point perp_to_p0p1 = turn90CCW(p0p1);
                        Point fuzz = normal(perp_to_p0p1, r);
                        Point pa = *p0 + normal(p0p1, p0pa_dist) + fuzz;
                        result.add(pa);
                        dist_last_point = p0pa_dist;
                    }
                    dist_left_over = p0p1_size - dist_last_point;
                    
                    p0 = &p1;
                }
                while (result.size() < 3 )
                {
                    unsigned int point_idx = poly.size() - 2;
                    result.add(poly[point_idx]);
                    if (point_idx == 0) { break; }
                    point_idx--;
                }
                if (result.size() < 3)
                {
                    result.clear();
                    for (Point& p : poly)
                        result.add(p);
                }
            }
            skin = results;
        }
    }
}


}//namespace cura<|MERGE_RESOLUTION|>--- conflicted
+++ resolved
@@ -119,15 +119,7 @@
 
     for (unsigned int mesh_idx = 0; mesh_idx < slicerList.size(); mesh_idx++)
     {
-<<<<<<< HEAD
-        Mesh& mesh = storage.meshgroup->meshes[meshIdx];
-        if (mesh.getSettingBoolean("mold_enabled"))
-        {
-            Mold::process(*slicerList[meshIdx], layer_thickness, mesh.getSettingInAngleDegrees("mold_angle"), mesh.getSettingInMicrons("mold_width"), mesh.getSettingInMicrons("wall_line_width_0"), mesh.getSettingInMicrons("wall_line_width_0") * mesh.getSettingAsRatio("initial_layer_line_width_factor"));
-        }
-=======
         Mesh& mesh = storage.meshgroup->meshes[mesh_idx];
->>>>>>> 6a45dd7b
         if (mesh.getSettingBoolean("conical_overhang_enabled") && !mesh.getSettingBoolean("anti_overhang_mesh"))
         {
             ConicalOverhang::apply(slicerList[mesh_idx], mesh.getSettingInAngleRadians("conical_overhang_angle"), layer_thickness);
@@ -690,28 +682,14 @@
     int bottom_layers = mesh.getSettingAsCount("bottom_layers");
     int top_layers = mesh.getSettingAsCount("top_layers");
     const int wall_line_count = mesh.getSettingAsCount("wall_line_count");
-<<<<<<< HEAD
-    int innermost_wall_line_width = (wall_line_count == 1) ? mesh.getSettingInMicrons("wall_line_width_0") : mesh.getSettingInMicrons("wall_line_width_x");
+    double line_width_factor = 1;
     if (layer_nr == 0)
     {
-        innermost_wall_line_width *= mesh.getSettingAsRatio("initial_layer_line_width_factor");
-    }
-    generateSkins(layer_nr, mesh, mesh.getSettingAsCount("bottom_layers"), mesh.getSettingAsCount("top_layers"), wall_line_count, innermost_wall_line_width, mesh.getSettingAsCount("skin_outline_count"), mesh.getSettingBoolean("skin_no_small_gaps_heuristic"));
-
-    if (process_infill)
-    { // process infill when infill density > 0
-        // or when other infill meshes want to modify this infill
-        int infill_skin_overlap = 0;
-        bool infill_is_dense = mesh.getSettingInMicrons("infill_line_distance") < mesh.getSettingInMicrons("infill_line_width") + 10;
-        if (!infill_is_dense && mesh.getSettingAsFillMethod("infill_pattern") != EFillMethod::CONCENTRIC)
-        {
-            infill_skin_overlap = innermost_wall_line_width / 2;
-        }
-        generateInfill(layer_nr, mesh, innermost_wall_line_width, infill_skin_overlap, wall_line_count);
-=======
-    const int innermost_wall_line_width = (wall_line_count == 1) ? mesh.getSettingInMicrons("wall_line_width_0") : mesh.getSettingInMicrons("wall_line_width_x");
+        line_width_factor = mesh.getSettingAsRatio("initial_layer_line_width_factor");
+    }
+    const int innermost_wall_line_width = ((wall_line_count == 1) ? mesh.getSettingInMicrons("wall_line_width_0") : mesh.getSettingInMicrons("wall_line_width_x")) * line_width_factor;
     int infill_skin_overlap = 0;
-    bool infill_is_dense = mesh.getSettingInMicrons("infill_line_distance") < mesh.getSettingInMicrons("infill_line_width") + 10;
+    bool infill_is_dense = mesh.getSettingInMicrons("infill_line_distance") < mesh.getSettingInMicrons("infill_line_width") * line_width_factor + 10;
     if (!infill_is_dense && mesh.getSettingAsFillMethod("infill_pattern") != EFillMethod::CONCENTRIC)
     {
         infill_skin_overlap = innermost_wall_line_width / 2;
@@ -726,7 +704,6 @@
     {
         TopSurface* top_surface = new TopSurface(mesh, layer_nr); //Generate the top surface to iron over.
         mesh.layers[layer_nr].top_surface = top_surface;
->>>>>>> 6a45dd7b
     }
 }
 
