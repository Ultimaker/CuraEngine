--- conflicted
+++ resolved
@@ -62,20 +62,8 @@
         const ExtruderTrain& train = scene.extruders[extruder_nr];
         setFilamentDiameter(extruder_nr, train.settings.get<coord_t>("material_diameter"));
 
-<<<<<<< HEAD
-        extruder_attr[extruder_nr].nozzle_size = train->getSettingInMicrons("machine_nozzle_size");
-        extruder_attr[extruder_nr].nozzle_offset = Point(train->getSettingInMicrons("machine_nozzle_offset_x"), train->getSettingInMicrons("machine_nozzle_offset_y"));
-        extruder_attr[extruder_nr].material_guid = train->getSettingString("material_guid");
-
-        extruder_attr[extruder_nr].start_code = train->getSettingString("machine_extruder_start_code");
-        extruder_attr[extruder_nr].end_code = train->getSettingString("machine_extruder_end_code");
-
-        extruder_attr[extruder_nr].last_retraction_prime_speed = train->getSettingInMillimetersPerSecond("retraction_prime_speed"); // the alternative would be switch_extruder_prime_speed, but dual extrusion might not even be configured...
-        extruder_attr[extruder_nr].nozzle_id = train->getSettingString("machine_nozzle_id");  // nozzle types are "AA 0.4", "BB 0.8", "unknown", etc.
-        extruder_attr[extruder_nr].fan_number = train->getSettingAsCount("machine_extruder_cooling_fan_number");
-=======
         extruder_attr[extruder_nr].last_retraction_prime_speed = train.settings.get<Velocity>("retraction_prime_speed"); // the alternative would be switch_extruder_prime_speed, but dual extrusion might not even be configured...
->>>>>>> 80897447
+        extruder_attr[extruder_nr].fan_number = train.settings.get<size_t>("machine_extruder_cooling_fan_number");
     }
 
     machine_name = mesh_group->settings.get<std::string>("machine_name");
@@ -1071,12 +1059,8 @@
 
 void GCodeExport::writeFanCommand(double speed)
 {
-<<<<<<< HEAD
     if (std::abs(current_fan_speed - speed) < 0.1)
-=======
-    if (std::abs(currentFanSpeed - speed) < 0.1)
-    {
->>>>>>> 80897447
+    {
         return;
     }
     if (speed > 0)
