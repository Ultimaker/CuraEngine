--- conflicted
+++ resolved
@@ -367,16 +367,11 @@
                 {
                     total.push_back(support_infill_part.outline_);
                 }
-<<<<<<< HEAD
-                total.add(support_layer.support_bottom);
+                total.push_back(support_layer.support_bottom);
                 for (const SupportInfillPart& support_infill_part : support_layer.support_roof)
                 {
-                    total.add(support_infill_part.outline_);
-                }
-=======
-                total.push_back(support_layer.support_bottom);
-                total.push_back(support_layer.support_roof);
->>>>>>> 807eb6a2
+                    total.push_back(support_infill_part.outline_);
+                }
             }
         }
         if (include_prime_tower && prime_tower_)
@@ -715,16 +710,12 @@
     return border;
 }
 
-<<<<<<< HEAD
-void SupportLayer::excludeAreasFromSupportParts(std::vector<SupportInfillPart>& parts, const Polygons& exclude_polygons, const AABB& exclude_polygons_boundary_box)
-=======
 void SliceDataStorage::initializePrimeTower()
 {
     prime_tower_ = PrimeTower::createPrimeTower(*this);
 }
 
-void SupportLayer::excludeAreasFromSupportInfillAreas(const Shape& exclude_polygons, const AABB& exclude_polygons_boundary_box)
->>>>>>> 807eb6a2
+void SupportLayer::excludeAreasFromSupportParts(std::vector<SupportInfillPart>& parts, const Shape& exclude_polygons, const AABB& exclude_polygons_boundary_box)
 {
     // record the indexes that need to be removed and do that after
     std::list<size_t> to_remove_part_indices; // LIFO for removing
@@ -764,13 +755,8 @@
 
         for (size_t support_island_idx = 1; support_island_idx < smaller_support_islands.size(); ++support_island_idx)
         {
-<<<<<<< HEAD
-            const PolygonsPart& smaller_island = smaller_support_islands[support_island_idx];
+            const SingleShape& smaller_island = smaller_support_islands[support_island_idx];
             parts.emplace_back(smaller_island, support_infill_part.support_line_width_, support_infill_part.inset_count_to_generate_);
-=======
-            const SingleShape& smaller_island = smaller_support_islands[support_island_idx];
-            support_infill_parts.emplace_back(smaller_island, support_infill_part.support_line_width_, support_infill_part.inset_count_to_generate_);
->>>>>>> 807eb6a2
         }
     }
 
