--- conflicted
+++ resolved
@@ -52,15 +52,9 @@
 
 const VariableWidthPaths& WallToolPaths::generate()
 {
-<<<<<<< HEAD
-    constexpr coord_t smallest_segment = 50;
-    constexpr coord_t allowed_distance = 50;
-    constexpr coord_t epsilon_offset = (allowed_distance / 2) - 1;
-=======
     const coord_t smallest_segment = settings.get<coord_t>("meshfix_maximum_resolution");
     const coord_t allowed_distance = settings.get<coord_t>("meshfix_maximum_deviation");
     const coord_t epsilon_offset = (allowed_distance / 2) - 1;
->>>>>>> cffb32d9
     constexpr float transitioning_angle = 0.5;
     constexpr coord_t discretization_step_size = 200;
 
@@ -179,11 +173,7 @@
     return toolpaths.empty();
 }
 
-<<<<<<< HEAD
 void WallToolPaths::stitchContours(const VariableWidthPaths& input, const coord_t stitch_distance, Polygons& output)
-=======
-void WallToolPaths::stitchContours(const VariableWidthPaths& input, const coord_t stitch_distance, Polygons& output) const
->>>>>>> cffb32d9
 {
     //Create a bucket grid to find endpoints that are close together.
     struct ExtrusionLineStartLocator
