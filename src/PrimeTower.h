--- conflicted
+++ resolved
@@ -77,7 +77,7 @@
     /*!
      * Generate the area where the prime tower should be.
      */
-    void generatePaths();
+    void generatePaths(const SliceDataStorage& storage);
 
     /*!
      * Add path plans for the prime tower to the \p gcode_layer
@@ -124,18 +124,14 @@
      * \param extruder The extruder we just switched to, with which the prime
      * tower paths should be drawn.
      */
-<<<<<<< HEAD
     void addToGcode_denseInfill(LayerPlan& gcode_layer, const size_t extruder) const;
-=======
-    void addToGcode_denseInfill(const SliceDataStorage& storage, LayerPlan& gcode_layer, const int extruder) const;
 
     /*!
      * For an extruder switch that happens not on the first layer, the extruder needs to be primed on the prime tower.
      * This function picks a start location for this extruder on the prime tower's perimeter and travels there to avoid
      * starting at the location everytime which can result in z-seam blobs.
      */
-    void gotoStartLocation(const SliceDataStorage& storage, LayerPlan& gcode_layer, const int extruder) const;
->>>>>>> 3b0e5ffd
+    void gotoStartLocation(LayerPlan& gcode_layer, const int extruder) const;
 };
 
 
