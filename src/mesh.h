//Copyright (c) 2018 Ultimaker B.V.
//CuraEngine is released under the terms of the AGPLv3 or higher.

#ifndef MESH_H
#define MESH_H

#include "settings/Settings.h"
#include "utils/AABB3D.h"

namespace cura
{
/*!
Vertex type to be used in a Mesh.

Keeps track of which faces connect to it.
*/
class MeshVertex
{
public:
    Point3 p; //!< location of the vertex
    std::vector<uint32_t> connected_faces; //!< list of the indices of connected faces

    MeshVertex(Point3 p) : p(p) {connected_faces.reserve(8);} //!< doesn't set connected_faces
};

/*! A MeshFace is a 3 dimensional model triangle with 3 points. These points are already converted to integers

A face has 3 connected faces, corresponding to its 3 edges.

Note that a correct model may have more than 2 faces connected via a single edge!
In such a case the face_index stored in connected_face_index is the one connected via the outside; see ASCII art below:

: horizontal slice through vertical edge connected to four faces :

\verbatim
[inside] x|
         x| <--+--- faces which contain each other in their connected_face_index fiels
   xxxxxxx|   \|/
   -------+-------
      ^   |xxxxxxx
      +-->|x
      |   |x [inside]
      |
    faces which contain each other in their connected_face_index fiels
\endverbatim
*/
class MeshFace
{
public:
    int vertex_index[3] = {-1}; //!< counter-clockwise ordering
    int connected_face_index[3]; //!< same ordering as vertex_index (connected_face 0 is connected via vertex 0 and 1, etc.)
};


/*!
A Mesh is the most basic representation of a 3D model. It contains all the faces as MeshFaces.

See MeshFace for the specifics of how/when faces are connected.
*/
class Mesh
{
    //! The vertex_hash_map stores a index reference of each vertex for the hash of that location. Allows for quick retrieval of points with the same location.
    std::unordered_map<uint32_t, std::vector<uint32_t> > vertex_hash_map;
    AABB3D aabb;
public:
    std::vector<MeshVertex> vertices;//!< list of all vertices in the mesh
    std::vector<MeshFace> faces; //!< list of all faces in the mesh
<<<<<<< HEAD
    Settings settings;

    Mesh(Settings& parent);
    Mesh();
=======
    std::string mesh_name;
    Mesh(SettingsBaseVirtual* parent); //!< initializes the settings
>>>>>>> dd551e3f

    void addFace(Point3& v0, Point3& v1, Point3& v2); //!< add a face to the mesh without settings it's connected_faces.
    void clear(); //!< clears all data
    void finish(); //!< complete the model : set the connected_face_index fields of the faces.

    Point3 min() const; //!< min (in x,y and z) vertex of the bounding box
    Point3 max() const; //!< max (in x,y and z) vertex of the bounding box
    AABB3D getAABB() const; //!< Get the axis aligned bounding box
    void expandXY(int64_t offset); //!< Register applied horizontal expansion in the AABB
    
    /*!
     * Offset the whole mesh (all vertices and the bounding box).
     * \param offset The offset byu which to offset the whole mesh.
     */
    void offset(Point3 offset)
    {
        if (offset == Point3(0,0,0)) { return; }
        for(MeshVertex& v : vertices)
            v.p += offset;
        aabb.offset(offset);
    }

private:
    mutable bool has_disconnected_faces; //!< Whether it has been logged that this mesh contains disconnected faces
    mutable bool has_overlapping_faces; //!< Whether it has been logged that this mesh contains overlapping faces
    int findIndexOfVertex(const Point3& v); //!< find index of vertex close to the given point, or create a new vertex and return its index.

    /*!
     * Get the index of the face connected to the face with index \p notFaceIdx, via vertices \p idx0 and \p idx1.
     * 
     * In case multiple faces connect with the same edge, return the next counter-clockwise face when viewing from \p idx1 to \p idx0.
     * 
     * \param idx0 the first vertex index
     * \param idx1 the second vertex index
     * \param notFaceIdx the index of a face which shouldn't be returned
     * \param notFaceVertexIdx should be the third vertex of face \p notFaceIdx.
     * \return the face index of a face sharing the edge from \p idx0 to \p idx1
    */
    int getFaceIdxWithPoints(int idx0, int idx1, int notFaceIdx, int notFaceVertexIdx) const;
};

}//namespace cura
#endif//MESH_H
<|MERGE_RESOLUTION|>--- conflicted
+++ resolved
@@ -65,15 +65,11 @@
 public:
     std::vector<MeshVertex> vertices;//!< list of all vertices in the mesh
     std::vector<MeshFace> faces; //!< list of all faces in the mesh
-<<<<<<< HEAD
     Settings settings;
+    std::string mesh_name;
 
     Mesh(Settings& parent);
     Mesh();
-=======
-    std::string mesh_name;
-    Mesh(SettingsBaseVirtual* parent); //!< initializes the settings
->>>>>>> dd551e3f
 
     void addFace(Point3& v0, Point3& v1, Point3& v2); //!< add a face to the mesh without settings it's connected_faces.
     void clear(); //!< clears all data
