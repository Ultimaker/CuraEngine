--- conflicted
+++ resolved
@@ -46,12 +46,8 @@
     overhang_per_layer.resize(mesh.layers.size());
 
     Polygons infill_area_above;
-<<<<<<< HEAD
+    //Iterate from top to bottom, to subtract the overhang areas above from the overhang areas on the layer below, to get only overhang in the top layer where it is overhanging.
     for (size_t layer_nr = mesh.layers.size() - 1; layer_nr >= 0; layer_nr--)
-=======
-    //Iterate from top to bottom, to subtract the overhang areas above from the overhang areas on the layer below, to get only overhang in the top layer where it is overhanging.
-    for (int layer_nr = mesh.layers.size() - 1; layer_nr >= 0; layer_nr--)
->>>>>>> 5504b037
     {
         const SliceLayer& current_layer = mesh.layers[layer_nr];
         Polygons infill_area_here;
