--- conflicted
+++ resolved
@@ -377,15 +377,9 @@
         return EPlatformAdhesion::BRIM;
     if (value == "raft")
         return EPlatformAdhesion::RAFT;
-<<<<<<< HEAD
     if (value == "skirt")
     	return EPlatformAdhesion::SKIRT;
     return EPlatformAdhesion::NONE;
-=======
-    if (value == "none")
-        return EPlatformAdhesion::NONE;
-    return EPlatformAdhesion::SKIRT;
->>>>>>> 55ce90cc
 }
 
 ESupportType SettingsBaseVirtual::getSettingAsSupportType(std::string key) const
