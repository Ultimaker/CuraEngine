--- conflicted
+++ resolved
@@ -52,11 +52,7 @@
             return nullptr;
     }
     logDebug("Applying the Redistribute meta-strategy with outer-wall width = %d, inner-wall width = %d\n", preferred_bead_width_outer, preferred_bead_width_inner);
-<<<<<<< HEAD
-    ret = make_unique<RedistributeBeadingStrategy>(preferred_bead_width_outer, minimum_variable_line_width, move(ret));
-=======
     ret = make_unique<RedistributeBeadingStrategy>(preferred_bead_width_outer, minimum_variable_line_ratio, move(ret));
->>>>>>> 2a371868
 
     if(print_thin_walls)
     {
