/** Copyright (C) 2013 David Braam - Released under terms of the AGPLv3 License */
#include "infill.h"
#include "functional"
#include "utils/polygonUtils.h"
#include "utils/logoutput.h"

#define SQRT2MUL(x) ((30547*(x))/21600)
#define OCTSLEN(x) ((43200*(x))/73747)
#define OCTDLEN(x) ((21600*(x))/30547)

namespace cura {

int Infill::computeScanSegmentIdx(int x, int line_width)
{
    if (x < 0)
    {
        return (x + 1) / line_width - 1;
        // - 1 because -1 belongs to scansegment -1
        // + 1 because -line_width belongs to scansegment -1
    }
    return x / line_width;
}

void Infill::generate(Polygons& result_polygons, Polygons& result_lines, const SliceMeshStorage* mesh)
{
    if (in_outline.size() == 0) return;
    if (line_distance == 0) return;
    Polygons outline_offsetted;
    switch(pattern)
    {
    case EFillMethod::GRID:
        generateGridInfill(result_lines);
        break;
    case EFillMethod::LINES:
        generateLineInfill(result_lines, line_distance, fill_angle, 0);
        break;
    case EFillMethod::CUBIC:
        generateCubicInfill(result_lines);
        break;
    case EFillMethod::TETRAHEDRAL:
        generateTetrahedralInfill(result_lines);
        break;
    case EFillMethod::TRIANGLES:
        generateTriangleInfill(result_lines);
        break;
    case EFillMethod::CONCENTRIC:
        generateConcentricInfill(result_polygons, line_distance);
        break;
    case EFillMethod::CONCENTRIC_3D:
        generateConcentric3DInfill(result_polygons);
        break;
    case EFillMethod::ZIG_ZAG:
        generateZigZagInfill(result_lines, line_distance, fill_angle, connected_zigzags, use_endpieces);
        break;
<<<<<<< HEAD
    case EFillMethod::TRUNCATED_OCTAHEDRON:
        generateTroctInfill(result_polygons, fill_angle);
        generateTroctInfill(result_polygons, fill_angle + 90);
=======
    case EFillMethod::CUBICSUBDIV:
        if (!mesh)
        {
            logError("Cannot generate Cubic Subdivision infill without a mesh!\n");
            break;
        }
        generateCubicSubDivInfill(result_lines, *mesh);
>>>>>>> 55ce90cc
        break;
    default:
        logError("Fill pattern has unknown value.\n");
        break;
    }
}

<<<<<<< HEAD
void Infill::generateTroctInfill(Polygons& result, double rotation)
  {
    int extrusionWidth = infill_line_width;
    int lineSpacing = line_distance;
    int infillOverlap = infill_overlap;
    int posZ = z;

    Polygons outline = in_outline.offset(extrusionWidth * infillOverlap / 100);
    PointMatrix matrix(rotation);
    outline.applyMatrix(matrix);
    AABB boundary(outline);

    // ignore infill for areas smaller than line spacing
    if((abs(boundary.min.X - boundary.max.X) + abs(boundary.min.Y - boundary.max.Y)) < lineSpacing){
      return;
    }

    // fix to normalise against diagonal infill
    lineSpacing = lineSpacing * 2;

    uint64_t Zscale = SQRT2MUL(lineSpacing);

    int offset = abs(posZ % (Zscale) - (Zscale/2)) - (Zscale/4);
    boundary.min.X = ((boundary.min.X / lineSpacing) - 1) * lineSpacing;
    boundary.min.Y = ((boundary.min.Y / lineSpacing) - 1) * lineSpacing;

    unsigned int lineCountX = (boundary.max.X - boundary.min.X + (lineSpacing - 1)) / lineSpacing;
    unsigned int lineCountY = (boundary.max.Y - boundary.min.Y + (lineSpacing - 1)) / lineSpacing;
    int rtMod = int(rotation / 90) % 2;
    // with an odd number of lines, sides need to be swapped around
    if(rtMod == 1){
      rtMod = (lineCountX + int(rotation / 90)) % 2;
    }

    // draw non-horizontal walls of octohedrons
    Polygons po;
    PolygonRef p = po.newPoly();
    for(unsigned int ly=0; ly < lineCountY;){
      for(size_t it = 0; it < 2; ly++, it++){
        int side = (2*((ly + it + rtMod) % 2) - 1);
        int y = (ly * lineSpacing) + boundary.min.Y + lineSpacing / 2 - (offset/2 * side);
        int x = boundary.min.X-(offset/2);
        if(it == 1){
          x = (lineCountX * (lineSpacing)) + boundary.min.X + lineSpacing / 2 - (offset/2);
        }
        p.add(Point(x,y));
        for(unsigned int lx=0; lx < lineCountX; lx++){
          if(it == 1){
            side = (2*((lx + ly + it + rtMod + lineCountX) % 2) - 1);
            y = (ly * lineSpacing) + boundary.min.Y + lineSpacing / 2 + (offset/2 * side);
            x = ((lineCountX - lx - 1) * lineSpacing) + boundary.min.X + lineSpacing / 2;
            p.add(Point(x+lineSpacing-abs(offset/2), y));
            p.add(Point(x+abs(offset/2), y));
          } else {
            side = (2*((lx + ly + it + rtMod) % 2) - 1);
            y = (ly * lineSpacing) + boundary.min.Y + lineSpacing / 2 + (offset/2 * side);
            x = (lx * lineSpacing) + boundary.min.X + lineSpacing / 2;
            p.add(Point(x+abs(offset/2), y));
            p.add(Point(x+lineSpacing-abs(offset/2), y));
          }
        }
        x = (lineCountX * lineSpacing) + boundary.min.X + lineSpacing / 2 - (offset/2);
        if(it == 1){
          x = boundary.min.X-(offset/2);
        }
        y = (ly * lineSpacing) + boundary.min.Y + lineSpacing / 2 - (offset/2 * side);
        p.add(Point(x,y));
      }
    }
    // Generate tops / bottoms of octohedrons
    if(abs((abs(offset) - Zscale/4)) < (extrusionWidth/2)){
      uint64_t startLine = (offset < 0) ? 0 : 1;
      uint64_t coverWidth = OCTSLEN(lineSpacing);
      std::vector<Point> points;
      for(size_t xi = 0; xi < (lineCountX+1); xi++){
        for(size_t yi = 0; yi < (lineCountY); yi += 2){
          points.push_back(Point(boundary.min.X + OCTDLEN(lineSpacing)
                                 + (xi - startLine + rtMod) * lineSpacing,
                                 boundary.min.Y + OCTDLEN(lineSpacing)
                                 + (yi + (xi%2)) * lineSpacing
                                 + extrusionWidth/2));
        }
      }
      uint64_t order = 0;
      for(Point pp : points){
        PolygonRef p = po.newPoly();
        for(size_t yi = 0; yi <= coverWidth; yi += extrusionWidth) {
          if(order == 0){
            p.add(Point(pp.X, pp.Y + yi));
            p.add(Point(pp.X + coverWidth + extrusionWidth, pp.Y + yi));
          } else {
            p.add(Point(pp.X + coverWidth + extrusionWidth, pp.Y + yi));
            p.add(Point(pp.X, pp.Y + yi));
          }
          order = (order + 1) % 2;
        }
      }
    }
    // intersect with outline polygon(s)
    Polygons pi = po.intersection(outline);
    // Hack to add intersection to result. There doesn't seem
    // to be a direct way to do this
    for(unsigned int polyNr=0; polyNr < pi.size(); polyNr++) {
      PolygonRef p = result.newPoly(); //  = result.newPoly()
      for(unsigned int i=0; i < pi[polyNr].size(); i++) {
        Point p0 = pi[polyNr][i];
        p.add(matrix.unapply(Point(p0.X,p0.Y)));
      }
    }
}

void Infill::generateConcentricInfill(Polygons outline, Polygons& result, int inset_value)
=======
void Infill::generateConcentricInfill(Polygons& result, int inset_value)
>>>>>>> 55ce90cc
{
    Polygons first_concentric_wall = in_outline.offset(outline_offset - line_distance + infill_line_width / 2); // - infill_line_width / 2 cause generateConcentricInfill expects [outline] to be the outer most polygon instead of the outer outline

    if (perimeter_gaps)
    {
        const Polygons inner = first_concentric_wall.offset(infill_line_width / 2 + perimeter_gaps_extra_offset);
        const Polygons gaps_here = in_outline.difference(inner);
        perimeter_gaps->add(gaps_here);
    }
    generateConcentricInfill(first_concentric_wall, result, inset_value);
}

void Infill::generateConcentricInfill(Polygons& first_concentric_wall, Polygons& result, int inset_value)
{
    result.add(first_concentric_wall);
    Polygons* prev_inset = &first_concentric_wall;
    Polygons next_inset;
    while (prev_inset->size() > 0)
    {
        next_inset = prev_inset->offset(-inset_value);
        result.add(next_inset);
        if (perimeter_gaps)
        {
            const Polygons outer = prev_inset->offset(-infill_line_width / 2 - perimeter_gaps_extra_offset);
            const Polygons inner = next_inset.offset(infill_line_width / 2);
            const Polygons gaps_here = outer.difference(inner);
            perimeter_gaps->add(gaps_here);
        }
        prev_inset = &next_inset;
    }
}

void Infill::generateConcentric3DInfill(Polygons& result)
{
    int period = line_distance * 2;
    int shift = int64_t(one_over_sqrt_2 * z) % period;
    shift = std::min(shift, period - shift); // symmetry due to the fact that we are applying the shift in both directions
    shift = std::min(shift, period / 2 - infill_line_width / 2); // don't put lines too close to each other
    shift = std::max(shift, infill_line_width / 2); // don't put lines too close to each other
    Polygons first_wall;
    // in contrast to concentric infill we dont do "- infill_line_width / 2" cause this is already handled by the max two lines above
    first_wall = in_outline.offset(outline_offset - shift);
    generateConcentricInfill(first_wall, result, period);
    first_wall = in_outline.offset(outline_offset - period + shift);
    generateConcentricInfill(first_wall, result, period);
}

void Infill::generateGridInfill(Polygons& result)
{
    generateLineInfill(result, line_distance, fill_angle, 0);
    generateLineInfill(result, line_distance, fill_angle + 90, 0);
}

void Infill::generateCubicInfill(Polygons& result)
{
    int64_t shift = one_over_sqrt_2 * z;
    generateLineInfill(result, line_distance, fill_angle, shift);
    generateLineInfill(result, line_distance, fill_angle + 120, shift);
    generateLineInfill(result, line_distance, fill_angle + 240, shift);
}

void Infill::generateTetrahedralInfill(Polygons& result)
{
    int period = line_distance * 2;
    int shift = int64_t(one_over_sqrt_2 * z) % period;
    shift = std::min(shift, period - shift); // symmetry due to the fact that we are applying the shift in both directions
    shift = std::min(shift, period / 2 - infill_line_width / 2); // don't put lines too close to each other
    shift = std::max(shift, infill_line_width / 2); // don't put lines too close to each other
    generateLineInfill(result, period, fill_angle, shift);
    generateLineInfill(result, period, fill_angle, -shift);
    generateLineInfill(result, period, fill_angle + 90, shift);
    generateLineInfill(result, period, fill_angle + 90, -shift);
}

void Infill::generateTriangleInfill(Polygons& result)
{
    generateLineInfill(result, line_distance, fill_angle, 0);
    generateLineInfill(result, line_distance, fill_angle + 60, 0);
    generateLineInfill(result, line_distance, fill_angle + 120, 0);
}

void Infill::generateCubicSubDivInfill(Polygons& result, const SliceMeshStorage& mesh)
{
    Polygons uncropped;
    mesh.base_subdiv_cube->generateSubdivisionLines(z, uncropped);
    addLineSegmentsInfill(result, uncropped);
}

void Infill::addLineSegmentsInfill(Polygons& result, Polygons& input)
{
    ClipperLib::PolyTree interior_segments_tree = in_outline.lineSegmentIntersection(input);
    ClipperLib::Paths interior_segments;
    ClipperLib::OpenPathsFromPolyTree(interior_segments_tree, interior_segments);
    for (uint64_t idx = 0; idx < interior_segments.size(); idx++)
    {
        result.addLine(interior_segments[idx][0], interior_segments[idx][1]);
    }
}

void Infill::addLineInfill(Polygons& result, const PointMatrix& rotation_matrix, const int scanline_min_idx, const int line_distance, const AABB boundary, std::vector<std::vector<int64_t>>& cut_list, int64_t shift)
{
    auto compare_int64_t = [](const void* a, const void* b)
    {
        int64_t n = (*(int64_t*)a) - (*(int64_t*)b);
        if (n < 0)
        {
            return -1;
        }
        if (n > 0)
        {
            return 1;
        }
        return 0;
    };

    int scanline_idx = 0;
    for(int64_t x = scanline_min_idx * line_distance + shift; x < boundary.max.X; x += line_distance)
    {
        std::vector<int64_t>& crossings = cut_list[scanline_idx];
        qsort(crossings.data(), crossings.size(), sizeof(int64_t), compare_int64_t);
        for(unsigned int crossing_idx = 0; crossing_idx + 1 < crossings.size(); crossing_idx += 2)
        {
            if (crossings[crossing_idx + 1] - crossings[crossing_idx] < infill_line_width / 5)
            { // segment is too short to create infill
                continue;
            }
            result.addLine(rotation_matrix.unapply(Point(x, crossings[crossing_idx])), rotation_matrix.unapply(Point(x, crossings[crossing_idx + 1])));
        }
        scanline_idx += 1;
    }
}

void Infill::generateLineInfill(Polygons& result, int line_distance, const double& fill_angle, int64_t shift)
{
    PointMatrix rotation_matrix(fill_angle);
    NoZigZagConnectorProcessor lines_processor(rotation_matrix, result);
    bool connected_zigzags = false;
    generateLinearBasedInfill(outline_offset, result, line_distance, rotation_matrix, lines_processor, connected_zigzags, shift);
}


void Infill::generateZigZagInfill(Polygons& result, const int line_distance, const double& fill_angle, const bool connected_zigzags, const bool use_endpieces)
{

    PointMatrix rotation_matrix(fill_angle);
    if (use_endpieces)
    {
        if (connected_zigzags)
        {
            ZigzagConnectorProcessorConnectedEndPieces zigzag_processor(rotation_matrix, result);
            generateLinearBasedInfill(outline_offset - infill_line_width / 2, result, line_distance, rotation_matrix, zigzag_processor, connected_zigzags, 0);
        }
        else
        {
            ZigzagConnectorProcessorDisconnectedEndPieces zigzag_processor(rotation_matrix, result);
            generateLinearBasedInfill(outline_offset - infill_line_width / 2, result, line_distance, rotation_matrix, zigzag_processor, connected_zigzags, 0);
        }
    }
    else 
    {
        ZigzagConnectorProcessorNoEndPieces zigzag_processor(rotation_matrix, result);
        generateLinearBasedInfill(outline_offset - infill_line_width / 2, result, line_distance, rotation_matrix, zigzag_processor, connected_zigzags, 0);
    }
}

/* 
 * algorithm:
 * 1. for each line segment of each polygon:
 *      store the intersections of that line segment with all scanlines in a mapping (vector of vectors) from scanline to intersections
 *      (zigzag): add boundary segments to result
 * 2. for each scanline:
 *      sort the associated intersections 
 *      and connect them using the even-odd rule
 * 
 * rough explanation of the zigzag algorithm:
 * while walking around (each) polygon (1.)
 *  if polygon intersects with even scanline
 *      start boundary segment (add each following segment to the [result])
 *  when polygon intersects with a scanline again
 *      stop boundary segment (stop adding segments to the [result])
 *  (see infill/ZigzagConnectorProcessor.h for actual implementation details)
 * 
 * 
 * we call the areas between two consecutive scanlines a 'scansegment'.
 * Scansegment x is the area between scanline x and scanline x+1
 * Edit: the term scansegment is wrong, since I call a boundary segment leaving from an even scanline to the left as belonging to an even scansegment, 
 *  while I also call a boundary segment leaving from an even scanline toward the right as belonging to an even scansegment.
 */
void Infill::generateLinearBasedInfill(const int outline_offset, Polygons& result, const int line_distance, const PointMatrix& rotation_matrix, ZigzagConnectorProcessor& zigzag_connector_processor, const bool connected_zigzags, int64_t extra_shift)
{
    if (line_distance == 0)
    {
        return;
    }
    if (in_outline.size() == 0)
    {
        return;
    }

    int shift = extra_shift + this->shift;

    Polygons outline;
    if (outline_offset != 0)
    {
        outline = in_outline.offset(outline_offset);
        if (perimeter_gaps)
        {
            perimeter_gaps->add(in_outline.difference(outline.offset(infill_line_width / 2 + perimeter_gaps_extra_offset)));
        }
    }
    else
    {
        outline = in_outline;
    }

    outline = outline.offset(infill_overlap);

    if (outline.size() == 0)
    {
        return;
    }

    outline.applyMatrix(rotation_matrix);

    if (shift < 0)
    {
        shift = line_distance - (-shift) % line_distance;
    }
    else
    {
        shift = shift % line_distance;
    }

    AABB boundary(outline);

    int scanline_min_idx = computeScanSegmentIdx(boundary.min.X - shift, line_distance);
    int line_count = computeScanSegmentIdx(boundary.max.X - shift, line_distance) + 1 - scanline_min_idx;

    std::vector<std::vector<int64_t> > cut_list; // mapping from scanline to all intersections with polygon segments

    for(int scanline_idx = 0; scanline_idx < line_count; scanline_idx++)
    {
        cut_list.push_back(std::vector<int64_t>());
    }

    for(unsigned int poly_idx = 0; poly_idx < outline.size(); poly_idx++)
    {
        PolygonRef poly = outline[poly_idx];
        Point p0 = poly.back();
        zigzag_connector_processor.registerVertex(p0); // always adds the first point to ZigzagConnectorProcessorEndPieces::first_zigzag_connector when using a zigzag infill type
        for(unsigned int point_idx = 0; point_idx < poly.size(); point_idx++)
        {
            Point p1 = poly[point_idx];
            if (p1.X == p0.X)
            {
                zigzag_connector_processor.registerVertex(p1); 
                // TODO: how to make sure it always adds the shortest line? (in order to prevent overlap with the zigzag connectors)
                // note: this is already a problem for normal infill, but hasn't really cothered anyone so far.
                p0 = p1;
                continue; 
            }

            int scanline_idx0;
            int scanline_idx1;
            // this way of handling the indices takes care of the case where a boundary line segment ends exactly on a scanline:
            // in case the next segment moves back from that scanline either 2 or 0 scanline-boundary intersections are created
            // otherwise only 1 will be created, counting as an actual intersection
            int direction = 1;
            if (p0.X < p1.X) 
            { 
                scanline_idx0 = computeScanSegmentIdx(p0.X - shift, line_distance) + 1; // + 1 cause we don't cross the scanline of the first scan segment
                scanline_idx1 = computeScanSegmentIdx(p1.X - shift, line_distance); // -1 cause the vertex point is handled in the next segment (or not in the case which looks like >)
            }
            else
            {
                direction = -1; 
                scanline_idx0 = computeScanSegmentIdx(p0.X - shift, line_distance); // -1 cause the vertex point is handled in the previous segment (or not in the case which looks like >)
                scanline_idx1 = computeScanSegmentIdx(p1.X - shift, line_distance) + 1; // + 1 cause we don't cross the scanline of the first scan segment
            }

            for(int scanline_idx = scanline_idx0; scanline_idx != scanline_idx1 + direction; scanline_idx += direction)
            {
                int x = scanline_idx * line_distance + shift;
                int y = p1.Y + (p0.Y - p1.Y) * (x - p1.X) / (p0.X - p1.X);
                assert(scanline_idx - scanline_min_idx >= 0 && scanline_idx - scanline_min_idx < int(cut_list.size()) && "reading infill cutlist index out of bounds!");
                cut_list[scanline_idx - scanline_min_idx].push_back(y);
                Point scanline_linesegment_intersection(x, y);
                zigzag_connector_processor.registerScanlineSegmentIntersection(scanline_linesegment_intersection, scanline_idx % 2 == 0);
            }
            zigzag_connector_processor.registerVertex(p1);
            p0 = p1;
        }
        zigzag_connector_processor.registerPolyFinished();
    }

    if (cut_list.size() == 0)
    {
        return;
    }
    if (connected_zigzags && cut_list.size() == 1 && cut_list[0].size() <= 2)
    {
        return;  // don't add connection if boundary already contains whole outline!
    }

    addLineInfill(result, rotation_matrix, scanline_min_idx, line_distance, boundary, cut_list, shift);
}

}//namespace cura<|MERGE_RESOLUTION|>--- conflicted
+++ resolved
@@ -52,11 +52,9 @@
     case EFillMethod::ZIG_ZAG:
         generateZigZagInfill(result_lines, line_distance, fill_angle, connected_zigzags, use_endpieces);
         break;
-<<<<<<< HEAD
     case EFillMethod::TRUNCATED_OCTAHEDRON:
         generateTroctInfill(result_polygons, fill_angle);
         generateTroctInfill(result_polygons, fill_angle + 90);
-=======
     case EFillMethod::CUBICSUBDIV:
         if (!mesh)
         {
@@ -64,7 +62,6 @@
             break;
         }
         generateCubicSubDivInfill(result_lines, *mesh);
->>>>>>> 55ce90cc
         break;
     default:
         logError("Fill pattern has unknown value.\n");
@@ -72,7 +69,6 @@
     }
 }
 
-<<<<<<< HEAD
 void Infill::generateTroctInfill(Polygons& result, double rotation)
   {
     int extrusionWidth = infill_line_width;
@@ -184,10 +180,7 @@
     }
 }
 
-void Infill::generateConcentricInfill(Polygons outline, Polygons& result, int inset_value)
-=======
 void Infill::generateConcentricInfill(Polygons& result, int inset_value)
->>>>>>> 55ce90cc
 {
     Polygons first_concentric_wall = in_outline.offset(outline_offset - line_distance + infill_line_width / 2); // - infill_line_width / 2 cause generateConcentricInfill expects [outline] to be the outer most polygon instead of the outer outline
 
