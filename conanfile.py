--- conflicted
+++ resolved
@@ -23,11 +23,7 @@
     exports = "LICENSE*"
     settings = "os", "compiler", "build_type", "arch"
     package_type = "application"
-<<<<<<< HEAD
-    python_requires = "sentrylibrary/1.0.0@ultimaker/stable", "npmpackage/[>=1.0.0]@ultimaker/stable"
-=======
-    python_requires = "sentrylibrary/1.0.0", "npmpackage/[>=1.0.0]@ultimaker/np_637"
->>>>>>> ba89f84d
+    python_requires = "sentrylibrary/1.0.0", "npmpackage/[>=1.0.0]@ultimaker/stable"
     python_requires_extend = "sentrylibrary.SentryLibrary"
 
     options = {
