#  Copyright (c) 2024 UltiMaker
#  CuraEngine is released under the terms of the AGPLv3 or higher
from shutil import which
from os import path
import os

from conan import ConanFile
from conan.errors import ConanInvalidConfiguration
from conan.tools.files import copy, mkdir, update_conandata
from conan.tools.cmake import CMakeToolchain, CMakeDeps, CMake, cmake_layout
from conan.tools.build import check_min_cppstd
from conan.tools.scm import Version, Git
from conans.tools import which

required_conan_version = ">=1.58.0 <2.0.0"


class CuraEngineConan(ConanFile):
    name = "curaengine"
    license = "AGPL-3.0"
    author = "UltiMaker"
    url = "https://github.com/Ultimaker/CuraEngine"
    description = "Powerful, fast and robust engine for converting 3D models into g-code instructions for 3D printers. It is part of the larger open source project Cura."
    topics = ("cura", "protobuf", "gcode", "c++", "curaengine", "libarcus", "gcode-generation", "3D-printing")
    exports = "LICENSE*"
    settings = "os", "compiler", "build_type", "arch"

    options = {
        "enable_arcus": [True, False],
        "enable_benchmarks": [True, False],
        "enable_extensive_warnings": [True, False],
        "enable_plugins": [True, False],
        "enable_sentry": [True, False],
        "enable_remote_plugins": [True, False],
    }
    default_options = {
        "enable_arcus": True,
        "enable_benchmarks": False,
        "enable_extensive_warnings": False,
        "enable_plugins": True,
        "enable_sentry": False,
        "enable_remote_plugins": False,
    }

    def set_version(self):
        if not self.version:
<<<<<<< HEAD
            self.version = self.conan_data["version"]

    def export(self):
        update_conandata(self, {"version": self.version})
=======
            build_meta = "" if self.develop else "+source"
            self.version = self.conan_data["version"] + build_meta

    def export(self):
        git = Git(self)
        update_conandata(self, {"version": self.version, "commit": git.get_commit()})
>>>>>>> 19a8a7c6

    def export_sources(self):
        copy(self, "CMakeLists.txt", self.recipe_folder, self.export_sources_folder)
        copy(self, "Cura.proto", self.recipe_folder, self.export_sources_folder)
        copy(self, "CuraEngine.ico", self.recipe_folder, self.export_sources_folder)
        copy(self, "CuraEngine.rc", self.recipe_folder, self.export_sources_folder)
        copy(self, "LICENSE", self.recipe_folder, self.export_sources_folder)
        copy(self, "*", path.join(self.recipe_folder, "src"), path.join(self.export_sources_folder, "src"))
        copy(self, "*", path.join(self.recipe_folder, "include"), path.join(self.export_sources_folder, "include"))
        copy(self, "*", path.join(self.recipe_folder, "benchmark"), path.join(self.export_sources_folder, "benchmark"))
        copy(self, "*", path.join(self.recipe_folder, "stress_benchmark"), path.join(self.export_sources_folder, "stress_benchmark"))
        copy(self, "*", path.join(self.recipe_folder, "tests"), path.join(self.export_sources_folder, "tests"))

    def config_options(self):
        if not self.options.enable_plugins:
            del self.options.enable_remote_plugins
        sentry_project = self.conf.get("user.curaengine:sentry_project", "", check_type=str)
        sentry_org = self.conf.get("user.curaengine:sentry_org", "", check_type=str)
        if os.environ.get('SENTRY_TOKEN', None) is None or sentry_project == "" or sentry_org == "":
            del self.options.enable_sentry

    def configure(self):
        self.options["boost"].header_only = True
        self.options["clipper"].shared = True
<<<<<<< HEAD
        self.options["protobuf"].shared = False
=======
        if self.options.enable_arcus or self.options.enable_plugins:
            self.options["protobuf"].shared = False
>>>>>>> 19a8a7c6
        if self.options.enable_arcus:
            self.options["arcus"].shared = True
        if self.settings.os == "Linux":
            self.options["openssl"].shared = True
<<<<<<< HEAD
=======
        if self.options.get_safe("enable_sentry", False):
            self.options["sentry-native"].backend = "breakpad"
            self.options["arcus"].enable_sentry = True
            self.options["clipper"].enable_sentry = True
>>>>>>> 19a8a7c6

    def validate(self):
        if self.settings.compiler.get_safe("cppstd"):
            check_min_cppstd(self, 20)
        if self.version:
            if Version(self.version) <= Version("4"):
                raise ConanInvalidConfiguration("only versions 5+ are supported")

    def build_requirements(self):
        self.test_requires("standardprojectsettings/[>=0.1.0]@ultimaker/stable")
        if self.options.enable_arcus or self.options.enable_plugins:
            self.tool_requires("protobuf/3.21.9")
        if not self.conf.get("tools.build:skip_test", False, check_type=bool):
            self.test_requires("gtest/1.12.1")
        if self.options.enable_benchmarks:
            self.test_requires("benchmark/1.7.0")
            self.test_requires("docopt.cpp/0.6.3")

    def requirements(self):
        for req in self.conan_data["requirements"]:
<<<<<<< HEAD
            if "arcus" in req and not self.options.enable_arcus:
                continue
            self.requires(req)
        self.requires("asio-grpc/2.6.0")
        self.requires("grpc/1.50.1")
        self.requires("clipper/6.4.2")
=======
            self.requires(req)
        if self.options.enable_arcus:
            for req in self.conan_data["requirements_arcus"]:
                self.requires(req)
        if self.options.get_safe("enable_sentry", False):
            self.requires("sentry-native/0.6.5")
        if self.options.enable_plugins:
            self.requires("neargye-semver/0.3.0")
            self.requires("asio-grpc/2.6.0")
            self.requires("grpc/1.50.1")
            for req in self.conan_data["requirements_plugins"]:
                self.requires(req)
        if self.options.enable_arcus or self.options.enable_plugins:
            self.requires("protobuf/3.21.12")
        self.requires("clipper/6.4.2@ultimaker/stable")
>>>>>>> 19a8a7c6
        self.requires("boost/1.82.0")
        self.requires("rapidjson/1.1.0")
        self.requires("stb/20200203")
        self.requires("spdlog/1.12.0")
        self.requires("fmt/10.1.1")
        self.requires("range-v3/0.12.0")
<<<<<<< HEAD
        self.requires("neargye-semver/0.3.0")
        self.requires("protobuf/3.21.9")
        self.requires("zlib/1.2.12")
        self.requires("openssl/3.2.0")
=======
        self.requires("zlib/1.2.12")
        self.requires("openssl/3.2.0")
        self.requires("mapbox-wagyu/0.5.0@ultimaker/stable")
>>>>>>> 19a8a7c6

    def generate(self):
        deps = CMakeDeps(self)
        deps.generate()

        tc = CMakeToolchain(self)
        tc.variables["CURA_ENGINE_VERSION"] = self.version
        tc.variables["ENABLE_ARCUS"] = self.options.enable_arcus
        tc.variables["ENABLE_TESTING"] = not self.conf.get("tools.build:skip_test", False, check_type=bool)
        tc.variables["ENABLE_BENCHMARKS"] = self.options.enable_benchmarks
        tc.variables["EXTENSIVE_WARNINGS"] = self.options.enable_extensive_warnings
        tc.variables["OLDER_APPLE_CLANG"] = self.settings.compiler == "apple-clang" and Version(self.settings.compiler.version) < "14"
        tc.variables["ENABLE_THREADING"] = not (self.settings.arch == "wasm" and self.settings.os == "Emscripten")
        if self.options.get_safe("enable_sentry", False):
            tc.variables["ENABLE_SENTRY"] = True
            tc.variables["SENTRY_URL"] = self.conf.get("user.curaengine:sentry_url", "", check_type=str)
        if self.options.enable_plugins:
            tc.variables["ENABLE_PLUGINS"] = True
            tc.variables["ENABLE_REMOTE_PLUGINS"] = self.options.enable_remote_plugins
        else:
            tc.variables["ENABLE_PLUGINS"] = self.options.enable_plugins
        tc.generate()

        for dep in self.dependencies.values():
            if len(dep.cpp_info.libdirs) > 0:
                copy(self, "*.dylib", dep.cpp_info.libdirs[0], self.build_folder)
                copy(self, "*.dll", dep.cpp_info.libdirs[0], self.build_folder)
            if len(dep.cpp_info.bindirs) > 0:
                copy(self, "*.dll", dep.cpp_info.bindirs[0], self.build_folder)

            folder_dists = []
            if not self.conf.get("tools.build:skip_test", False, check_type=bool):
<<<<<<< HEAD
                test_path = path.join(self.build_folder, "tests")
                if not path.exists(test_path):
                    mkdir(self, test_path)
                if len(dep.cpp_info.libdirs) > 0:
                    copy(self, "*.dylib", dep.cpp_info.libdirs[0], path.join(self.build_folder, "tests"))
                    copy(self, "*.dll", dep.cpp_info.libdirs[0], path.join(self.build_folder, "tests"))
                if len(dep.cpp_info.bindirs) > 0:
                    copy(self, "*.dll", dep.cpp_info.bindirs[0], path.join(self.build_folder, "tests"))
=======
                folder_dists.append("tests")
            if self.options.enable_benchmarks:
                folder_dists.append("benchmark")
                folder_dists.append("stress_benchmark")

            for dist_folder in folder_dists:
                dist_path = path.join(self.build_folder, dist_folder)
                if not path.exists(dist_path):
                    mkdir(self, dist_path)
                if len(dep.cpp_info.libdirs) > 0:
                    copy(self, "*.dylib", dep.cpp_info.libdirs[0], path.join(self.build_folder, dist_folder))
                    copy(self, "*.dll", dep.cpp_info.libdirs[0], path.join(self.build_folder, dist_folder))
                if len(dep.cpp_info.bindirs) > 0:
                    copy(self, "*.dll", dep.cpp_info.bindirs[0], path.join(self.build_folder, dist_folder))
>>>>>>> 19a8a7c6

    def layout(self):
        cmake_layout(self)
        self.cpp.build.includedirs = ["."]  # To package the generated headers
        self.cpp.package.libs = ["_CuraEngine"]

    def build(self):
        cmake = CMake(self)
        cmake.configure()
        cmake.build()

        if self.options.get_safe("enable_sentry", False):
            # Upload debug symbols to sentry
            sentry_project = self.conf.get("user.curaengine:sentry_project", "", check_type=str)
            sentry_org = self.conf.get("user.curaengine:sentry_org", "", check_type=str)
            if sentry_project == "" or sentry_org == "":
                raise ConanInvalidConfiguration("sentry_project or sentry_org is not set")

            if which("sentry-cli") is None:
                self.output.warn("sentry-cli is not installed, skipping uploading debug symbols")
                self.output.warn("sentry-cli is not installed, skipping release creation")
            else:
                if self.settings.os == "Linux":
                    self.output.info("Stripping debug symbols from binary")
                    self.run("objcopy --only-keep-debug --compress-debug-sections=zlib CuraEngine CuraEngine.debug")
                    self.run("objcopy --strip-debug --strip-unneeded CuraEngine")
                    self.run("objcopy --add-gnu-debuglink=CuraEngine.debug CuraEngine")

                self.output.info("Uploading debug symbols to sentry")
                build_source_dir = self.build_path.parent.parent.as_posix()
                self.run(f"sentry-cli --auth-token {os.environ['SENTRY_TOKEN']} debug-files upload --include-sources -o {sentry_org} -p {sentry_project} {build_source_dir}")

                # create a sentry release and link it to the commit this is based upon
                self.output.info(f"Creating a new release {self.version} in Sentry and linking it to the current commit {self.conan_data['commit']}")
                self.run(f"sentry-cli --auth-token {os.environ['SENTRY_TOKEN']} releases new -o {sentry_org} -p {sentry_project} {self.version}")
                self.run(f"sentry-cli --auth-token {os.environ['SENTRY_TOKEN']} releases set-commits -o {sentry_org} -p {sentry_project} --commit \"Ultimaker/CuraEngine@{self.conan_data['commit']}\" {self.version}")
                self.run(f"sentry-cli --auth-token {os.environ['SENTRY_TOKEN']} releases finalize -o {sentry_org} -p {sentry_project} {self.version}")

    def package(self):
<<<<<<< HEAD
        ext = ".exe" if self.settings.os == "Windows" else ""
        copy(self, f"CuraEngine{ext}", src=self.build_folder, dst=path.join(self.package_folder, "bin"))
=======
        match self.settings.os:
            case "Windows":
                ext = ".exe"
            case "Emscripten":
                ext = ".js"
            case other:
                ext = ""
        copy(self, f"CuraEngine{ext}", src=self.build_folder, dst=path.join(self.package_folder, "bin"))
        copy(self, f"*.d.ts", src=self.build_folder, dst=path.join(self.package_folder, "bin"))
>>>>>>> 19a8a7c6
        copy(self, f"_CuraEngine.*", src=self.build_folder, dst=path.join(self.package_folder, "lib"))
        copy(self, "LICENSE*", src=self.source_folder, dst=path.join(self.package_folder, "license"))

    def package_info(self):
        ext = ".exe" if self.settings.os == "Windows" else ""
        if self.in_local_cache:
            self.conf_info.define_path("user.curaengine:curaengine", path.join(self.package_folder, "bin", f"CuraEngine{ext}"))
        else:
            self.conf_info.define_path("user.curaengine:curaengine", path.join(self.build_folder, f"CuraEngine{ext}"))<|MERGE_RESOLUTION|>--- conflicted
+++ resolved
@@ -44,19 +44,12 @@
 
     def set_version(self):
         if not self.version:
-<<<<<<< HEAD
-            self.version = self.conan_data["version"]
-
-    def export(self):
-        update_conandata(self, {"version": self.version})
-=======
             build_meta = "" if self.develop else "+source"
             self.version = self.conan_data["version"] + build_meta
 
     def export(self):
         git = Git(self)
         update_conandata(self, {"version": self.version, "commit": git.get_commit()})
->>>>>>> 19a8a7c6
 
     def export_sources(self):
         copy(self, "CMakeLists.txt", self.recipe_folder, self.export_sources_folder)
@@ -81,23 +74,16 @@
     def configure(self):
         self.options["boost"].header_only = True
         self.options["clipper"].shared = True
-<<<<<<< HEAD
-        self.options["protobuf"].shared = False
-=======
         if self.options.enable_arcus or self.options.enable_plugins:
             self.options["protobuf"].shared = False
->>>>>>> 19a8a7c6
         if self.options.enable_arcus:
             self.options["arcus"].shared = True
         if self.settings.os == "Linux":
             self.options["openssl"].shared = True
-<<<<<<< HEAD
-=======
         if self.options.get_safe("enable_sentry", False):
             self.options["sentry-native"].backend = "breakpad"
             self.options["arcus"].enable_sentry = True
             self.options["clipper"].enable_sentry = True
->>>>>>> 19a8a7c6
 
     def validate(self):
         if self.settings.compiler.get_safe("cppstd"):
@@ -118,14 +104,6 @@
 
     def requirements(self):
         for req in self.conan_data["requirements"]:
-<<<<<<< HEAD
-            if "arcus" in req and not self.options.enable_arcus:
-                continue
-            self.requires(req)
-        self.requires("asio-grpc/2.6.0")
-        self.requires("grpc/1.50.1")
-        self.requires("clipper/6.4.2")
-=======
             self.requires(req)
         if self.options.enable_arcus:
             for req in self.conan_data["requirements_arcus"]:
@@ -141,23 +119,15 @@
         if self.options.enable_arcus or self.options.enable_plugins:
             self.requires("protobuf/3.21.12")
         self.requires("clipper/6.4.2@ultimaker/stable")
->>>>>>> 19a8a7c6
         self.requires("boost/1.82.0")
         self.requires("rapidjson/1.1.0")
         self.requires("stb/20200203")
         self.requires("spdlog/1.12.0")
         self.requires("fmt/10.1.1")
         self.requires("range-v3/0.12.0")
-<<<<<<< HEAD
-        self.requires("neargye-semver/0.3.0")
-        self.requires("protobuf/3.21.9")
-        self.requires("zlib/1.2.12")
-        self.requires("openssl/3.2.0")
-=======
         self.requires("zlib/1.2.12")
         self.requires("openssl/3.2.0")
         self.requires("mapbox-wagyu/0.5.0@ultimaker/stable")
->>>>>>> 19a8a7c6
 
     def generate(self):
         deps = CMakeDeps(self)
@@ -190,16 +160,6 @@
 
             folder_dists = []
             if not self.conf.get("tools.build:skip_test", False, check_type=bool):
-<<<<<<< HEAD
-                test_path = path.join(self.build_folder, "tests")
-                if not path.exists(test_path):
-                    mkdir(self, test_path)
-                if len(dep.cpp_info.libdirs) > 0:
-                    copy(self, "*.dylib", dep.cpp_info.libdirs[0], path.join(self.build_folder, "tests"))
-                    copy(self, "*.dll", dep.cpp_info.libdirs[0], path.join(self.build_folder, "tests"))
-                if len(dep.cpp_info.bindirs) > 0:
-                    copy(self, "*.dll", dep.cpp_info.bindirs[0], path.join(self.build_folder, "tests"))
-=======
                 folder_dists.append("tests")
             if self.options.enable_benchmarks:
                 folder_dists.append("benchmark")
@@ -214,7 +174,6 @@
                     copy(self, "*.dll", dep.cpp_info.libdirs[0], path.join(self.build_folder, dist_folder))
                 if len(dep.cpp_info.bindirs) > 0:
                     copy(self, "*.dll", dep.cpp_info.bindirs[0], path.join(self.build_folder, dist_folder))
->>>>>>> 19a8a7c6
 
     def layout(self):
         cmake_layout(self)
@@ -254,10 +213,6 @@
                 self.run(f"sentry-cli --auth-token {os.environ['SENTRY_TOKEN']} releases finalize -o {sentry_org} -p {sentry_project} {self.version}")
 
     def package(self):
-<<<<<<< HEAD
-        ext = ".exe" if self.settings.os == "Windows" else ""
-        copy(self, f"CuraEngine{ext}", src=self.build_folder, dst=path.join(self.package_folder, "bin"))
-=======
         match self.settings.os:
             case "Windows":
                 ext = ".exe"
@@ -267,7 +222,6 @@
                 ext = ""
         copy(self, f"CuraEngine{ext}", src=self.build_folder, dst=path.join(self.package_folder, "bin"))
         copy(self, f"*.d.ts", src=self.build_folder, dst=path.join(self.package_folder, "bin"))
->>>>>>> 19a8a7c6
         copy(self, f"_CuraEngine.*", src=self.build_folder, dst=path.join(self.package_folder, "lib"))
         copy(self, "LICENSE*", src=self.source_folder, dst=path.join(self.package_folder, "license"))
 
