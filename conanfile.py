#  Copyright (c) 2023 UltiMaker
#  CuraEngine is released under the terms of the AGPLv3 or higher

from os import path
from pathlib import Path

from conan import ConanFile
from conan.errors import ConanInvalidConfiguration
from conan.tools.files import copy
from conan.tools.cmake import CMakeToolchain, CMakeDeps, CMake, cmake_layout
from conan.tools.build import check_min_cppstd
from conan.tools.scm import Version

required_conan_version = ">=1.56.0"


class CuraEngineConan(ConanFile):
    name = "curaengine"
    license = "AGPL-3.0"
    author = "UltiMaker"
    url = "https://github.com/Ultimaker/CuraEngine"
    description = "Powerful, fast and robust engine for converting 3D models into g-code instructions for 3D printers. It is part of the larger open source project Cura."
    topics = ("cura", "protobuf", "gcode", "c++", "curaengine", "libarcus", "gcode-generation", "3D-printing")
    exports = "LICENSE*"
    settings = "os", "compiler", "build_type", "arch"

    options = {
        "enable_arcus": [True, False],
        "enable_testing": [True, False],
        "enable_benchmarks": [True, False],
        "enable_extensive_warnings": [True, False],
        "enable_plugins": [True, False],
    }
    default_options = {
        "enable_arcus": True,
        "enable_testing": False,
        "enable_benchmarks": False,
        "enable_extensive_warnings": False,
        "enable_plugins": True,
    }

    def set_version(self):
        if not self.version:
            self.version = "5.4.0-alpha.1"

    def export_sources(self):
        copy(self, "CMakeLists.txt", self.recipe_folder, self.export_sources_folder)
        copy(self, "Cura.proto", self.recipe_folder, self.export_sources_folder)
        copy(self, "CuraEngine.ico", self.recipe_folder, self.export_sources_folder)
        copy(self, "CuraEngine.rc", self.recipe_folder, self.export_sources_folder)
        copy(self, "LICENSE", self.recipe_folder, self.export_sources_folder)
        copy(self, "*", path.join(self.recipe_folder, "src"), path.join(self.export_sources_folder, "src"))
        copy(self, "*", path.join(self.recipe_folder, "include"), path.join(self.export_sources_folder, "include"))
        copy(self, "*", path.join(self.recipe_folder, "benchmark"), path.join(self.export_sources_folder, "benchmark"))
        copy(self, "*", path.join(self.recipe_folder, "tests"), path.join(self.export_sources_folder, "tests"))

    def configure(self):
        self.options["boost"].header_only = True
        self.options["clipper"].shared = True

        self.options["protobuf"].shared = False
        self.options["grpc"].csharp_plugin = False
        self.options["grpc"].node_plugin = False
        self.options["grpc"].objective_c_plugin = False
        self.options["grpc"].php_plugin = False
        self.options["grpc"].python_plugin = False
        self.options["grpc"].ruby_plugin = False
        self.options["asio-grpc"].local_allocator = "recycling_allocator"
        if self.options.enable_arcus:
            self.options["arcus"].shared = True

    def validate(self):
        if self.settings.compiler.get_safe("cppstd"):
            check_min_cppstd(self, 20)
        if self.version:
            if Version(self.version) <= Version("4"):
                raise ConanInvalidConfiguration("only versions 5+ are supported")

    def build_requirements(self):
        self.test_requires("standardprojectsettings/[>=0.1.0]@ultimaker/stable")
        self.tool_requires("protobuf/3.21.9")
        if self.options.enable_testing:
            self.test_requires("gtest/1.12.1")
        if self.options.enable_benchmarks:
            self.test_requires("benchmark/1.7.0")

    def requirements(self):
        if self.options.enable_arcus:
            self.requires("arcus/(latest)@ultimaker/cura_10475")  # TODO: point to `testing` once the CURA-10475 from libArcus is main
        self.requires("clipper/6.4.2")
        self.requires("boost/1.81.0")
        self.requires("rapidjson/1.1.0")
        self.requires("stb/20200203")
        self.requires("spdlog/1.10.0")
        self.requires("fmt/9.0.0")
        self.requires("range-v3/0.12.0")
        self.requires("scripta/0.1.0@ultimaker/testing")
        self.requires("neargye-semver/0.3.0")
        self.requires("protobuf/3.21.9")
        self.requires("zlib/1.2.12")
        self.requires("openssl/1.1.1l")
        self.requires("asio-grpc/2.4.0")
<<<<<<< HEAD
        self.requires("grpc/1.50.1")
        self.requires("curaengine_grpc_definitions/(latest)@ultimaker/testing")
=======
        self.requires("curaengine_grpc_definitions/(latest)@ultimaker/arcus_replacement")
>>>>>>> 8315a03b

    def generate(self):
        deps = CMakeDeps(self)
        deps.generate()

        tc = CMakeToolchain(self)
        tc.variables["CURA_ENGINE_VERSION"] = self.version
        tc.variables["ENABLE_ARCUS"] = self.options.enable_arcus
        tc.variables["ENABLE_TESTING"] = self.options.enable_testing
        tc.variables["ENABLE_BENCHMARKS"] = self.options.enable_benchmarks
        tc.variables["EXTENSIVE_WARNINGS"] = self.options.enable_extensive_warnings
        tc.variables["ENABLE_PLUGINS"] = self.options.enable_plugins
        cpp_info = self.dependencies["curaengine_grpc_definitions"].cpp_info
<<<<<<< HEAD
        tc.variables["GRPC_PROTOS"] = ";".join([str(p).replace("\\","/") for p in Path(cpp_info.resdirs[0]).glob("*.proto")])
=======
        tc.variables["GRPC_PROTOS"] = ";".join([str(p).replace("\\", "/") for p in Path(cpp_info.resdirs[0]).glob("*.proto")])
>>>>>>> 8315a03b

        tc.generate()

    def layout(self):
        cmake_layout(self)

        self.cpp.build.includedirs = ["."]  # To package the generated headers
        self.cpp.package.libs = ["_CuraEngine"]

    def build(self):
        cmake = CMake(self)
        cmake.configure()
        cmake.build()

    def package(self):
        ext = ".exe" if self.settings.os == "Windows" else ""
        copy(self, f"CuraEngine{ext}", src = self.build_folder, dst = path.join(self.package_folder, "bin"))
        copy(self, f"_CuraEngine.*", src = self.build_folder, dst = path.join(self.package_folder, "lib"))
        copy(self, "LICENSE*", src = self.source_folder, dst = path.join(self.package_folder, "license"))

    def package_info(self):
        ext = ".exe" if self.settings.os == "Windows" else ""
        if self.in_local_cache:
            self.conf_info.define_path("user.curaengine:curaengine", path.join(self.package_folder, "bin", f"CuraEngine{ext}"))
        else:
            self.conf_info.define_path("user.curaengine:curaengine", path.join(self.build_folder, f"CuraEngine{ext}"))<|MERGE_RESOLUTION|>--- conflicted
+++ resolved
@@ -100,12 +100,7 @@
         self.requires("zlib/1.2.12")
         self.requires("openssl/1.1.1l")
         self.requires("asio-grpc/2.4.0")
-<<<<<<< HEAD
-        self.requires("grpc/1.50.1")
-        self.requires("curaengine_grpc_definitions/(latest)@ultimaker/testing")
-=======
         self.requires("curaengine_grpc_definitions/(latest)@ultimaker/arcus_replacement")
->>>>>>> 8315a03b
 
     def generate(self):
         deps = CMakeDeps(self)
@@ -119,11 +114,7 @@
         tc.variables["EXTENSIVE_WARNINGS"] = self.options.enable_extensive_warnings
         tc.variables["ENABLE_PLUGINS"] = self.options.enable_plugins
         cpp_info = self.dependencies["curaengine_grpc_definitions"].cpp_info
-<<<<<<< HEAD
-        tc.variables["GRPC_PROTOS"] = ";".join([str(p).replace("\\","/") for p in Path(cpp_info.resdirs[0]).glob("*.proto")])
-=======
         tc.variables["GRPC_PROTOS"] = ";".join([str(p).replace("\\", "/") for p in Path(cpp_info.resdirs[0]).glob("*.proto")])
->>>>>>> 8315a03b
 
         tc.generate()
 
