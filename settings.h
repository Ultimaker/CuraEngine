--- conflicted
+++ resolved
@@ -1,149 +1,145 @@
-#ifndef SETTINGS_H
-#define SETTINGS_H
-
-#include <vector>
-
-#include "utils/floatpoint.h"
-
-#define VERSION "13.12"
-
-#define FIX_HORRIBLE_UNION_ALL_TYPE_A    0x01
-#define FIX_HORRIBLE_UNION_ALL_TYPE_B    0x02
-#define FIX_HORRIBLE_EXTENSIVE_STITCHING 0x04
-#define FIX_HORRIBLE_UNION_ALL_TYPE_C    0x08
-#define FIX_HORRIBLE_KEEP_NONE_CLOSED    0x10
-
-#ifndef DEFAULT_CONFIG_PATH
-#define DEFAULT_CONFIG_PATH "default.cfg"
-#endif
-
-/**
- * RepRap flavored GCode is Marlin/Sprinter/Repetier based GCode.
- *  This is the most commonly used GCode set.
- *  G0 for moves, G1 for extrusion.
- *  E values give mm of filament extrusion.
- *  Retraction is done on E values with G1. Start/end code is added.
- *  M106 Sxxx and M107 are used to turn the fan on/off.
- **/
-#define GCODE_FLAVOR_REPRAP              0
-/**
- * UltiGCode flavored is Marlin based GCode.
- *  UltiGCode uses less settings on the slicer and puts more settings in the firmware. This makes for more hardware/material independed GCode.
- *  G0 for moves, G1 for extrusion.
- *  E values give mm^3 of filament extrusion. Ignores the filament diameter setting.
- *  Retraction is done with G10 and G11. Retraction settings are ignored. G10 S1 is used for multi-extruder switch retraction.
- *  Start/end code is not added.
- *  M106 Sxxx and M107 are used to turn the fan on/off.
- **/
-#define GCODE_FLAVOR_ULTIGCODE           1
-/**
- * Makerbot flavored GCode.
- *  Looks a lot like RepRap GCode with a few changes. Requires MakerWare to convert to X3G files.
- *   Heating needs to be done with M104 Sxxx T0
- *   No G21 or G90
- *   Fan ON is M126 T0 (No fan strength control?)
- *   Fan OFF is M127 T0
- *   Homing is done with G162 X Y F2000
- **/
-#define GCODE_FLAVOR_MAKERBOT           2
-
-#define MAX_EXTRUDERS 16
-
-class _ConfigSettingIndex
-{
-public:
-    const char* key;
-    int* ptr;
-
-    _ConfigSettingIndex(const char* key, int* ptr) : key(key), ptr(ptr) {}
-};
-
-class ConfigSettings
-{
-private:
-    std::vector<_ConfigSettingIndex> _index;
-public:
-    int layerThickness;
-    int initialLayerThickness;
-    int filamentDiameter;
-    int filamentFlow;
-    int extrusionWidth;
-    int insetCount;
-    int downSkinCount;
-    int upSkinCount;
-    int sparseInfillLineDistance;
-    int infillOverlap;
-    int skirtDistance;
-    int skirtLineCount;
-    int skirtMinLength;
-
-    //Retraction settings
-    int retractionAmount;
-    int retractionAmountExtruderSwitch;
-    int retractionSpeed;
-    int retractionMinimalDistance;
-    int minimalExtrusionBeforeRetraction;
-    int retractionZHop;
-
-    int enableCombing;
-    int enableOozeShield;
-    int wipeTowerSize;
-    int multiVolumeOverlap;
-
-    int initialSpeedupLayers;
-    int initialLayerSpeed;
-    int printSpeed;
-    int infillSpeed;
-    int inset0Speed;
-    int insetXSpeed;
-    int moveSpeed;
-    int fanFullOnLayerNr;
-
-    //Support material
-    int supportAngle;
-    int supportEverywhere;
-    int supportLineDistance;
-    int supportXYDistance;
-    int supportZDistance;
-    int supportExtruder;
-
-    //Cool settings
-    int minimalLayerTime;
-    int minimalFeedrate;
-    int coolHeadLift;
-    int fanSpeedMin;
-    int fanSpeedMax;
-
-    //Raft settings
-    int raftMargin;
-    int raftLineSpacing;
-    int raftBaseThickness;
-    int raftBaseLinewidth;
-    int raftInterfaceThickness;
-    int raftInterfaceLinewidth;
-<<<<<<< HEAD
-    
-    int stretchDistance;
-    
-=======
-
->>>>>>> 8110bdd9
-    FMatrix3x3 matrix;
-    IntPoint objectPosition;
-    int objectSink;
-
-    int fixHorrible;
-    int spiralizeMode;
-    int gcodeFlavor;
-
-    IntPoint extruderOffset[MAX_EXTRUDERS];
-    const char* startCode;
-    const char* endCode;
-
-    ConfigSettings();
-    bool setSetting(const char* key, const char* value);
-    bool readSettings(void);
-    bool readSettings(const char* path);
-};
-
-#endif//SETTINGS_H
+#ifndef SETTINGS_H
+#define SETTINGS_H
+
+#include <vector>
+
+#include "utils/floatpoint.h"
+
+#define VERSION "13.12"
+
+#define FIX_HORRIBLE_UNION_ALL_TYPE_A    0x01
+#define FIX_HORRIBLE_UNION_ALL_TYPE_B    0x02
+#define FIX_HORRIBLE_EXTENSIVE_STITCHING 0x04
+#define FIX_HORRIBLE_UNION_ALL_TYPE_C    0x08
+#define FIX_HORRIBLE_KEEP_NONE_CLOSED    0x10
+
+#ifndef DEFAULT_CONFIG_PATH
+#define DEFAULT_CONFIG_PATH "default.cfg"
+#endif
+
+/**
+ * RepRap flavored GCode is Marlin/Sprinter/Repetier based GCode.
+ *  This is the most commonly used GCode set.
+ *  G0 for moves, G1 for extrusion.
+ *  E values give mm of filament extrusion.
+ *  Retraction is done on E values with G1. Start/end code is added.
+ *  M106 Sxxx and M107 are used to turn the fan on/off.
+ **/
+#define GCODE_FLAVOR_REPRAP              0
+/**
+ * UltiGCode flavored is Marlin based GCode.
+ *  UltiGCode uses less settings on the slicer and puts more settings in the firmware. This makes for more hardware/material independed GCode.
+ *  G0 for moves, G1 for extrusion.
+ *  E values give mm^3 of filament extrusion. Ignores the filament diameter setting.
+ *  Retraction is done with G10 and G11. Retraction settings are ignored. G10 S1 is used for multi-extruder switch retraction.
+ *  Start/end code is not added.
+ *  M106 Sxxx and M107 are used to turn the fan on/off.
+ **/
+#define GCODE_FLAVOR_ULTIGCODE           1
+/**
+ * Makerbot flavored GCode.
+ *  Looks a lot like RepRap GCode with a few changes. Requires MakerWare to convert to X3G files.
+ *   Heating needs to be done with M104 Sxxx T0
+ *   No G21 or G90
+ *   Fan ON is M126 T0 (No fan strength control?)
+ *   Fan OFF is M127 T0
+ *   Homing is done with G162 X Y F2000
+ **/
+#define GCODE_FLAVOR_MAKERBOT           2
+
+#define MAX_EXTRUDERS 16
+
+class _ConfigSettingIndex
+{
+public:
+    const char* key;
+    int* ptr;
+
+    _ConfigSettingIndex(const char* key, int* ptr) : key(key), ptr(ptr) {}
+};
+
+class ConfigSettings
+{
+private:
+    std::vector<_ConfigSettingIndex> _index;
+public:
+    int layerThickness;
+    int initialLayerThickness;
+    int filamentDiameter;
+    int filamentFlow;
+    int extrusionWidth;
+    int insetCount;
+    int downSkinCount;
+    int upSkinCount;
+    int sparseInfillLineDistance;
+    int infillOverlap;
+    int skirtDistance;
+    int skirtLineCount;
+    int skirtMinLength;
+
+    //Retraction settings
+    int retractionAmount;
+    int retractionAmountExtruderSwitch;
+    int retractionSpeed;
+    int retractionMinimalDistance;
+    int minimalExtrusionBeforeRetraction;
+    int retractionZHop;
+
+    int enableCombing;
+    int enableOozeShield;
+    int wipeTowerSize;
+    int multiVolumeOverlap;
+
+    int initialSpeedupLayers;
+    int initialLayerSpeed;
+    int printSpeed;
+    int infillSpeed;
+    int inset0Speed;
+    int insetXSpeed;
+    int moveSpeed;
+    int fanFullOnLayerNr;
+
+    //Support material
+    int supportAngle;
+    int supportEverywhere;
+    int supportLineDistance;
+    int supportXYDistance;
+    int supportZDistance;
+    int supportExtruder;
+
+    //Cool settings
+    int minimalLayerTime;
+    int minimalFeedrate;
+    int coolHeadLift;
+    int fanSpeedMin;
+    int fanSpeedMax;
+
+    //Raft settings
+    int raftMargin;
+    int raftLineSpacing;
+    int raftBaseThickness;
+    int raftBaseLinewidth;
+    int raftInterfaceThickness;
+    int raftInterfaceLinewidth;
+    
+    int stretchDistance;
+    
+    FMatrix3x3 matrix;
+    IntPoint objectPosition;
+    int objectSink;
+
+    int fixHorrible;
+    int spiralizeMode;
+    int gcodeFlavor;
+
+    IntPoint extruderOffset[MAX_EXTRUDERS];
+    const char* startCode;
+    const char* endCode;
+
+    ConfigSettings();
+    bool setSetting(const char* key, const char* value);
+    bool readSettings(void);
+    bool readSettings(const char* path);
+};
+
+#endif//SETTINGS_H