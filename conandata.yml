version: "5.11.0-alpha.0"
commit: "unknown"
requirements:
  - "scripta/[>=1.1.0]@ultimaker/testing"
<<<<<<< HEAD
  - "cgal/6.0.1"
  - "pngpp/0.2.10"
=======
  - "libpng/1.6.48"
>>>>>>> 464ff217
requirements_arcus:
  - "arcus/5.10.0"
requirements_plugins:
  - "curaengine_grpc_definitions/0.3.2"
requirements_cura_resources:
  - "cura_resources/5.11.0-alpha.0@ultimaker/testing"<|MERGE_RESOLUTION|>--- conflicted
+++ resolved
@@ -2,12 +2,8 @@
 commit: "unknown"
 requirements:
   - "scripta/[>=1.1.0]@ultimaker/testing"
-<<<<<<< HEAD
   - "cgal/6.0.1"
-  - "pngpp/0.2.10"
-=======
   - "libpng/1.6.48"
->>>>>>> 464ff217
 requirements_arcus:
   - "arcus/5.10.0"
 requirements_plugins:
