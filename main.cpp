--- conflicted
+++ resolved
@@ -1,234 +1,155 @@
-/** Copyright (C) 2013 David Braam - Released under terms of the AGPLv3 License */
-#include <stdio.h>
-#include <stdlib.h>
-#include <string.h>
-#include <sys/time.h>
-#include <signal.h>
-#if defined(__linux__) || (defined(__APPLE__) && defined(__MACH__))
-#include <execinfo.h>
-#include <sys/resource.h>
-#endif
-#include <stddef.h>
-
-#include "utils/gettime.h"
-#include "utils/logoutput.h"
-#include "sliceDataStorage.h"
-
-#include "modelFile/modelFile.h"
-#include "settings.h"
-#include "optimizedModel.h"
-#include "multiVolumes.h"
-#include "polygonOptimizer.h"
-#include "slicer.h"
-#include "layerPart.h"
-#include "inset.h"
-#include "skin.h"
-#include "infill.h"
-#include "bridge.h"
-#include "support.h"
-#include "pathOrderOptimizer.h"
-#include "skirt.h"
-#include "raft.h"
-#include "comb.h"
-#include "gcodeExport.h"
-#include "fffProcessor.h"
-
-void print_usage()
-{
-    log("usage: CuraEngine [-h] [-v] [-m 3x3matrix] [-c <config file>] [-s <settingkey>=<value>] -o <output.gcode> <model.stl>\n");
-}
-
-//Signal handler for a "floating point exception", which can also be integer division by zero errors.
-void signal_FPE(int n)
-{
-    (void)n;
-    logError("Arithmetic exception.\n");
-    exit(1);
-}
-
-int main(int argc, char **argv)
-{
-#if defined(__linux__) || (defined(__APPLE__) && defined(__MACH__))
-    //Lower the process priority on linux and mac. On windows this is done on process creation from the GUI.
-    setpriority(PRIO_PROCESS, 0, 10);
-#endif
-
-    //Register the exception handling for arithmic exceptions, this prevents the "something went wrong" dialog on windows to pop up on a division by zero.
-    signal(SIGFPE, signal_FPE);
-
-    ConfigSettings config;
-    fffProcessor processor(config);
-
-<<<<<<< HEAD
-    config.filamentDiameter = 2890;
-    config.filamentFlow = 100;
-    config.initialLayerThickness = 300;
-    config.layerThickness = 100;
-    config.extrusionWidth = 400;
-    config.insetCount = 2;
-    config.downSkinCount = 6;
-    config.upSkinCount = 6;
-    config.initialSpeedupLayers = 4;
-    config.initialLayerSpeed = 20;
-    config.printSpeed = 50;
-    config.infillSpeed = 50;
-    config.inset0Speed = 50;
-    config.insetXSpeed = 50;
-    config.moveSpeed = 200;
-    config.fanFullOnLayerNr = 2;
-    config.skirtDistance = 6000;
-    config.skirtLineCount = 1;
-    config.skirtMinLength = 0;
-    config.sparseInfillLineDistance = 100 * config.extrusionWidth / 20;
-    config.infillOverlap = 15;
-    config.objectPosition.X = 102500;
-    config.objectPosition.Y = 102500;
-    config.objectSink = 0;
-    config.supportAngle = -1;
-    config.supportEverywhere = 0;
-    config.supportLineDistance = config.sparseInfillLineDistance;
-    config.supportExtruder = -1;
-    config.supportXYDistance = 700;
-    config.supportZDistance = 150;
-    config.retractionAmount = 4500;
-    config.retractionSpeed = 45;
-    config.retractionAmountExtruderSwitch = 14500;
-    config.retractionMinimalDistance = 1500;
-    config.minimalExtrusionBeforeRetraction = 100;
-    config.enableOozeShield = 0;
-    config.enableCombing = 1;
-    config.wipeTowerSize = 0;
-    config.multiVolumeOverlap = 0;
-
-    config.minimalLayerTime = 5;
-    config.minimalFeedrate = 10;
-    config.coolHeadLift = 1;
-    config.fanSpeedMin = 100;
-    config.fanSpeedMax = 100;
-
-    config.raftMargin = 5000;
-    config.raftLineSpacing = 1000;
-    config.raftBaseThickness = 0;
-    config.raftBaseLinewidth = 0;
-    config.raftInterfaceThickness = 0;
-    config.raftInterfaceLinewidth = 0;
-
-    config.stretchDistance = 0; // 600 = good default value
-    config.spiralizeMode = 0;
-    config.fixHorrible = 0;
-    config.gcodeFlavor = GCODE_FLAVOR_REPRAP;
-    memset(config.extruderOffset, 0, sizeof(config.extruderOffset));
-    
-    config.startCode =
-        "M109 S210     ;Heatup to 210C\n"
-        "G21           ;metric values\n"
-        "G90           ;absolute positioning\n"
-        "G28           ;Home\n"
-        "G1 Z15.0 F300 ;move the platform down 15mm\n"
-        "G92 E0        ;zero the extruded length\n"
-        "G1 F200 E5    ;extrude 5mm of feed stock\n"
-        "G92 E0        ;zero the extruded length again\n";
-    config.endCode = 
-        "M104 S0                     ;extruder heater off\n"
-        "M140 S0                     ;heated bed heater off (if you have it)\n"
-        "G91                            ;relative positioning\n"
-        "G1 E-1 F300                    ;retract the filament a bit before lifting the nozzle, to release some of the pressure\n"
-        "G1 Z+0.5 E-5 X-20 Y-20 F9000   ;move Z up a bit and retract filament even more\n"
-        "G28 X0 Y0                      ;move X/Y to min endstops, so the head is out of the way\n"
-        "M84                         ;steppers off\n"
-        "G90                         ;absolute positioning\n";
-=======
-    logError("Cura_SteamEngine version %s\n", VERSION);
->>>>>>> 8110bdd9
-
-    if(!config.readSettings()) {
-        logError("Default config '%s' not used\n", DEFAULT_CONFIG_PATH);
-    }
-
-    for(int argn = 1; argn < argc; argn++)
-    {
-        char* str = argv[argn];
-        if (str[0] == '-')
-        {
-            for(str++; *str; str++)
-            {
-                switch(*str)
-                {
-                case 'h':
-                    print_usage();
-                    exit(1);
-                case 'v':
-                    increaseVerboseLevel();
-                    break;
-                case 'p':
-                    enableProgressLogging();
-                    break;
-                case 'g':
-                    argn++;
-                    //Connect the GUI socket to the given port number.
-                    processor.guiConnect(atoi(argv[argn]));
-                    break;
-                case 'b':
-                    argn++;
-                    //The binaryMeshBlob is depricated and will be removed in the future.
-                    binaryMeshBlob = fopen(argv[argn], "rb");
-                    break;
-                case 'o':
-                    argn++;
-                    if (!processor.setTargetFile(argv[argn]))
-                    {
-                        logError("Failed to open %s for output.\n", argv[argn]);
-                        exit(1);
-                    }
-                    break;
-                case 'c':
-                    {
-                        // Read a config file from the given path
-                        argn++;
-                        if(!config.readSettings(argv[argn])) {
-                            logError("Failed to read config '%s'\n", argv[argn]);
-                        }
-                    }
-                    break;
-                case 's':
-                    {
-                        //Parse the given setting and store it.
-                        argn++;
-                        char* valuePtr = strchr(argv[argn], '=');
-                        if (valuePtr)
-                        {
-                            *valuePtr++ = '\0';
-
-                            if (!config.setSetting(argv[argn], valuePtr))
-                                logError("Setting not found: %s %s\n", argv[argn], valuePtr);
-                        }
-                    }
-                    break;
-                case 'm':
-                    //Read the given rotation/scale matrix
-                    argn++;
-                    sscanf(argv[argn], "%lf,%lf,%lf,%lf,%lf,%lf,%lf,%lf,%lf",
-                        &config.matrix.m[0][0], &config.matrix.m[0][1], &config.matrix.m[0][2],
-                        &config.matrix.m[1][0], &config.matrix.m[1][1], &config.matrix.m[1][2],
-                        &config.matrix.m[2][0], &config.matrix.m[2][1], &config.matrix.m[2][2]);
-                    break;
-                default:
-                    logError("Unknown option: %c\n", *str);
-                    break;
-                }
-            }
-        }else{
-            try {
-                //Catch all exceptions, this prevents the "something went wrong" dialog on windows to pop up on a thrown exception.
-                // Only ClipperLib currently throws exceptions. And only in case that it makes an internal error.
-                processor.processFile(argv[argn]);
-            }catch(...){
-                logError("Unknown exception\n");
-                exit(1);
-            }
-        }
-    }
-
-    //Finalize the processor, this adds the end.gcode. And reports statistics.
-    processor.finalize();
-}
+/** Copyright (C) 2013 David Braam - Released under terms of the AGPLv3 License */
+#include <stdio.h>
+#include <stdlib.h>
+#include <string.h>
+#include <sys/time.h>
+#include <signal.h>
+#if defined(__linux__) || (defined(__APPLE__) && defined(__MACH__))
+#include <execinfo.h>
+#include <sys/resource.h>
+#endif
+#include <stddef.h>
+
+#include "utils/gettime.h"
+#include "utils/logoutput.h"
+#include "sliceDataStorage.h"
+
+#include "modelFile/modelFile.h"
+#include "settings.h"
+#include "optimizedModel.h"
+#include "multiVolumes.h"
+#include "polygonOptimizer.h"
+#include "slicer.h"
+#include "layerPart.h"
+#include "inset.h"
+#include "skin.h"
+#include "infill.h"
+#include "bridge.h"
+#include "support.h"
+#include "pathOrderOptimizer.h"
+#include "skirt.h"
+#include "raft.h"
+#include "comb.h"
+#include "gcodeExport.h"
+#include "fffProcessor.h"
+
+void print_usage()
+{
+    log("usage: CuraEngine [-h] [-v] [-m 3x3matrix] [-c <config file>] [-s <settingkey>=<value>] -o <output.gcode> <model.stl>\n");
+}
+
+//Signal handler for a "floating point exception", which can also be integer division by zero errors.
+void signal_FPE(int n)
+{
+    (void)n;
+    logError("Arithmetic exception.\n");
+    exit(1);
+}
+
+int main(int argc, char **argv)
+{
+#if defined(__linux__) || (defined(__APPLE__) && defined(__MACH__))
+    //Lower the process priority on linux and mac. On windows this is done on process creation from the GUI.
+    setpriority(PRIO_PROCESS, 0, 10);
+#endif
+
+    //Register the exception handling for arithmic exceptions, this prevents the "something went wrong" dialog on windows to pop up on a division by zero.
+    signal(SIGFPE, signal_FPE);
+
+    ConfigSettings config;
+    fffProcessor processor(config);
+
+    logError("Cura_SteamEngine version %s\n", VERSION);
+    config.stretchDistance = 0; // 600 = good default value
+
+    if(!config.readSettings()) {
+        logError("Default config '%s' not used\n", DEFAULT_CONFIG_PATH);
+    }
+
+    for(int argn = 1; argn < argc; argn++)
+    {
+        char* str = argv[argn];
+        if (str[0] == '-')
+        {
+            for(str++; *str; str++)
+            {
+                switch(*str)
+                {
+                case 'h':
+                    print_usage();
+                    exit(1);
+                case 'v':
+                    increaseVerboseLevel();
+                    break;
+                case 'p':
+                    enableProgressLogging();
+                    break;
+                case 'g':
+                    argn++;
+                    //Connect the GUI socket to the given port number.
+                    processor.guiConnect(atoi(argv[argn]));
+                    break;
+                case 'b':
+                    argn++;
+                    //The binaryMeshBlob is depricated and will be removed in the future.
+                    binaryMeshBlob = fopen(argv[argn], "rb");
+                    break;
+                case 'o':
+                    argn++;
+                    if (!processor.setTargetFile(argv[argn]))
+                    {
+                        logError("Failed to open %s for output.\n", argv[argn]);
+                        exit(1);
+                    }
+                    break;
+                case 'c':
+                    {
+                        // Read a config file from the given path
+                        argn++;
+                        if(!config.readSettings(argv[argn])) {
+                            logError("Failed to read config '%s'\n", argv[argn]);
+                        }
+                    }
+                    break;
+                case 's':
+                    {
+                        //Parse the given setting and store it.
+                        argn++;
+                        char* valuePtr = strchr(argv[argn], '=');
+                        if (valuePtr)
+                        {
+                            *valuePtr++ = '\0';
+
+                            if (!config.setSetting(argv[argn], valuePtr))
+                                logError("Setting not found: %s %s\n", argv[argn], valuePtr);
+                        }
+                    }
+                    break;
+                case 'm':
+                    //Read the given rotation/scale matrix
+                    argn++;
+                    sscanf(argv[argn], "%lf,%lf,%lf,%lf,%lf,%lf,%lf,%lf,%lf",
+                        &config.matrix.m[0][0], &config.matrix.m[0][1], &config.matrix.m[0][2],
+                        &config.matrix.m[1][0], &config.matrix.m[1][1], &config.matrix.m[1][2],
+                        &config.matrix.m[2][0], &config.matrix.m[2][1], &config.matrix.m[2][2]);
+                    break;
+                default:
+                    logError("Unknown option: %c\n", *str);
+                    break;
+                }
+            }
+        }else{
+            try {
+                //Catch all exceptions, this prevents the "something went wrong" dialog on windows to pop up on a thrown exception.
+                // Only ClipperLib currently throws exceptions. And only in case that it makes an internal error.
+                processor.processFile(argv[argn]);
+            }catch(...){
+                logError("Unknown exception\n");
+                exit(1);
+            }
+        }
+    }
+
+    //Finalize the processor, this adds the end.gcode. And reports statistics.
+    processor.finalize();
+}