--- conflicted
+++ resolved
@@ -230,12 +230,8 @@
 find_package(fmt REQUIRED)
 find_package(range-v3 REQUIRED)
 find_package(scripta REQUIRED)
-<<<<<<< HEAD
 find_package(cgal REQUIRED)
-find_package(pngpp REQUIRED)
-=======
 find_package(PNG REQUIRED)
->>>>>>> 464ff217
 
 if (ENABLE_SENTRY)
     find_package(sentry REQUIRED)
@@ -256,12 +252,8 @@
         stb::stb
         boost::boost
         scripta::scripta
-<<<<<<< HEAD
         CGAL::CGAL
-        pngpp::pngpp
-=======
         PNG::PNG
->>>>>>> 464ff217
         $<$<TARGET_EXISTS:semver::semver>:semver::semver>
         $<$<TARGET_EXISTS:curaengine_grpc_definitions::curaengine_grpc_definitions>:curaengine_grpc_definitions::curaengine_grpc_definitions>
         $<$<TARGET_EXISTS:asio-grpc::asio-grpc>:asio-grpc::asio-grpc>
