--- conflicted
+++ resolved
@@ -386,15 +386,6 @@
         layer_plan.comb_boundary_preferred_ = slice_data; // We don't care about the combing accuracy itself, so just use the same for both.
         if (parameters.combing != "off")
         {
-<<<<<<< HEAD
-            layer_plan.comb = new Comb(*storage,
-                                       100, // layer_nr
-                                       layer_plan.comb_boundary_minimum,
-                                       layer_plan.comb_boundary_preferred,
-                                       20, // comb_boundary_offset
-                                       5000, // travel_avoid_distance
-                                       10 // comb_move_inside_distance
-=======
             layer_plan.comb_ = new Comb(
                 *storage,
                 100, // layer_nr
@@ -403,7 +394,6 @@
                 20, // comb_boundary_offset
                 5000, // travel_avoid_distance
                 10 // comb_move_inside_distance
->>>>>>> 90aea70b
             );
         }
         else
