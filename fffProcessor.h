#ifndef FFF_PROCESSOR_H
#define FFF_PROCESSOR_H

#include <algorithm>
#include "utils/socket.h"

#define GUI_CMD_REQUEST_MESH 0x01
#define GUI_CMD_SEND_POLYGONS 0x02
#define GUI_CMD_FINISH_OBJECT 0x03

//FusedFilamentFabrication processor.
class fffProcessor
{
private:
    int maxObjectHeight;
    int fileNr;
    GCodeExport gcode;
    ConfigSettings& config;
    TimeKeeper timeKeeper;
    ClientSocket guiSocket;

    GCodePathConfig skirtConfig;
    GCodePathConfig inset0Config;
    GCodePathConfig insetXConfig;
    GCodePathConfig fillConfig;
    GCodePathConfig supportConfig;
public:
    fffProcessor(ConfigSettings& config)
    : config(config)
    {
        fileNr = 1;
        maxObjectHeight = 0;
    }

    void guiConnect(int portNr)
    {
        guiSocket.connectTo("127.0.0.1", portNr);
    }

    void sendPolygonsToGui(const char* name, int layerNr, int32_t z, Polygons& polygons)
    {
        guiSocket.sendNr(GUI_CMD_SEND_POLYGONS);
        guiSocket.sendNr(polygons.size());
        guiSocket.sendNr(layerNr);
        guiSocket.sendNr(z);
        guiSocket.sendNr(strlen(name));
        guiSocket.sendAll(name, strlen(name));
        for(unsigned int n=0; n<polygons.size(); n++)
        {
            PolygonRef polygon = polygons[n];
            guiSocket.sendNr(polygon.size());
            guiSocket.sendAll(polygon.data(), polygon.size() * sizeof(Point));
        }
    }

    bool setTargetFile(const char* filename)
    {
        gcode.setFilename(filename);
        if (gcode.isOpened())
            gcode.writeComment("Generated with Cura_SteamEngine %s", VERSION);
        return gcode.isOpened();
    }

    bool processFile(const char* input_filename)
    {
        if (!gcode.isOpened())
            return false;

        TimeKeeper timeKeeperTotal;
        SliceDataStorage storage;
        preSetup();
        if (!prepareModel(storage, input_filename))
            return false;

        processSliceData(storage);
        writeGCode(storage);

        logProgress("process", 1, 1);//Report the GUI that a file has been fully processed.
        log("Total time elapsed %5.2fs.\n", timeKeeperTotal.restart());
        guiSocket.sendNr(GUI_CMD_FINISH_OBJECT);

        return true;
    }

    void finalize()
    {
        if (!gcode.isOpened())
            return;
        gcode.finalize(maxObjectHeight, config.moveSpeed, config.endCode.c_str());
    }

private:
    void preSetup()
    {
        skirtConfig.setData(config.printSpeed, config.extrusionWidth, "SKIRT");
        inset0Config.setData(config.inset0Speed, config.extrusionWidth, "WALL-OUTER");
        insetXConfig.setData(config.insetXSpeed, config.extrusionWidth, "WALL-INNER");
        fillConfig.setData(config.infillSpeed, config.extrusionWidth, "FILL");
        supportConfig.setData(config.printSpeed, config.extrusionWidth, "SUPPORT");

        for(unsigned int n=1; n<MAX_EXTRUDERS;n++)
            gcode.setExtruderOffset(n, config.extruderOffset[n].p());
        gcode.setFlavor(config.gcodeFlavor);
        gcode.setRetractionSettings(config.retractionAmount, config.retractionSpeed, config.retractionAmountExtruderSwitch, config.minimalExtrusionBeforeRetraction, config.retractionZHop, config.retractionAmountPrime);
    }

    bool prepareModel(SliceDataStorage& storage, const char* input_filename)
    {
        timeKeeper.restart();
        SimpleModel* model = NULL;
        if (input_filename[0] == '$')
        {
            model = new SimpleModel();
            for(unsigned int n=0; input_filename[n]; n++)
            {
                model->volumes.push_back(SimpleVolume());
                SimpleVolume* volume = &model->volumes[model->volumes.size()-1];
                guiSocket.sendNr(GUI_CMD_REQUEST_MESH);

                int32_t vertexCount = guiSocket.recvNr();
                int pNr = 0;
                log("Reading mesh from socket with %i vertexes\n", vertexCount);
                Point3 v[3];
                while(vertexCount)
                {
                    float f[3];
                    guiSocket.recvAll(f, 3 * sizeof(float));
                    FPoint3 fp(f[0], f[1], f[2]);
                    v[pNr++] = config.matrix.apply(fp);
                    if (pNr == 3)
                    {
                        volume->addFace(v[0], v[1], v[2]);
                        pNr = 0;
                    }
                    vertexCount--;
                }
            }
        }else{
            log("Loading %s from disk...\n", input_filename);
            model = loadModelFromFile(input_filename, config.matrix);
        }
        if (!model)
        {
            logError("Failed to load model: %s\n", input_filename);
            return false;
        }
        log("Loaded from disk in %5.3fs\n", timeKeeper.restart());
        log("Analyzing and optimizing model...\n");
        OptimizedModel* optimizedModel = new OptimizedModel(model, Point3(config.objectPosition.X, config.objectPosition.Y, -config.objectSink));
        for(unsigned int v = 0; v < model->volumes.size(); v++)
        {
            log("  Face counts: %i -> %i %0.1f%%\n", (int)model->volumes[v].faces.size(), (int)optimizedModel->volumes[v].faces.size(), float(optimizedModel->volumes[v].faces.size()) / float(model->volumes[v].faces.size()) * 100);
            log("  Vertex counts: %i -> %i %0.1f%%\n", (int)model->volumes[v].faces.size() * 3, (int)optimizedModel->volumes[v].points.size(), float(optimizedModel->volumes[v].points.size()) / float(model->volumes[v].faces.size() * 3) * 100);
            log("  Size: %f %f %f\n", INT2MM(optimizedModel->modelSize.x), INT2MM(optimizedModel->modelSize.y), INT2MM(optimizedModel->modelSize.z));
            log("  vMin: %f %f %f\n", INT2MM(optimizedModel->vMin.x), INT2MM(optimizedModel->vMin.y), INT2MM(optimizedModel->vMin.z));
            log("  vMax: %f %f %f\n", INT2MM(optimizedModel->vMax.x), INT2MM(optimizedModel->vMax.y), INT2MM(optimizedModel->vMax.z));
            log("  vMin: %f %f %f\n", INT2MM(model->min().x), INT2MM(model->min().y), INT2MM(model->min().z));
            log("  vMax: %f %f %f\n", INT2MM(model->max().x), INT2MM(model->max().y), INT2MM(model->max().z));
            log("  Matrix: %f %f %f\n", config.matrix.m[0][0], config.matrix.m[1][0], config.matrix.m[2][0]);
            log("  Matrix: %f %f %f\n", config.matrix.m[0][1], config.matrix.m[1][1], config.matrix.m[2][1]);
            log("  Matrix: %f %f %f\n", config.matrix.m[0][2], config.matrix.m[1][2], config.matrix.m[2][2]);
            if (INT2MM(optimizedModel->modelSize.x) > 10000.0 || INT2MM(optimizedModel->modelSize.y)  > 10000.0 || INT2MM(optimizedModel->modelSize.z) > 10000.0)
            {
                logError("Object is way to big, CuraEngine bug?");
                exit(1);
            }
        }
        delete model;
        log("Optimize model %5.3fs \n", timeKeeper.restart());
        //om->saveDebugSTL("c:\\models\\output.stl");

        log("Slicing model...\n");
        vector<Slicer*> slicerList;
        for(unsigned int volumeIdx=0; volumeIdx < optimizedModel->volumes.size(); volumeIdx++)
        {
            Slicer* slicer = new Slicer(&optimizedModel->volumes[volumeIdx], config.initialLayerThickness - config.layerThickness / 2, config.layerThickness, config.fixHorrible & FIX_HORRIBLE_KEEP_NONE_CLOSED, config.fixHorrible & FIX_HORRIBLE_EXTENSIVE_STITCHING);
            slicerList.push_back(slicer);
            for(unsigned int layerNr=0; layerNr<slicer->layers.size(); layerNr++)
            {
                //Reporting the outline here slows down the engine quite a bit, so only do so when debugging.
                //sendPolygonsToGui("outline", layerNr, slicer->layers[layerNr].z, slicer->layers[layerNr].polygonList);
                sendPolygonsToGui("openoutline", layerNr, slicer->layers[layerNr].z, slicer->layers[layerNr].openPolygonList);
            }
        }
        log("Sliced model in %5.3fs\n", timeKeeper.restart());

        log("Generating support map...\n");
        generateSupportGrid(storage.support, optimizedModel, config.supportAngle, config.supportEverywhere > 0, config.supportXYDistance, config.supportZDistance);

        storage.modelSize = optimizedModel->modelSize;
        storage.modelMin = optimizedModel->vMin;
        storage.modelMax = optimizedModel->vMax;
        delete optimizedModel;

        log("Generating layer parts...\n");
        for(unsigned int volumeIdx=0; volumeIdx < slicerList.size(); volumeIdx++)
        {
            storage.volumes.push_back(SliceVolumeStorage());
            createLayerParts(storage.volumes[volumeIdx], slicerList[volumeIdx], config.fixHorrible & (FIX_HORRIBLE_UNION_ALL_TYPE_A | FIX_HORRIBLE_UNION_ALL_TYPE_B | FIX_HORRIBLE_UNION_ALL_TYPE_C));
            delete slicerList[volumeIdx];
            
            //Add the raft offset to each layer.
            for(unsigned int layerNr=0; layerNr<storage.volumes[volumeIdx].layers.size(); layerNr++)
                storage.volumes[volumeIdx].layers[layerNr].printZ += config.raftBaseThickness + config.raftInterfaceThickness;
        }
        log("Generated layer parts in %5.3fs\n", timeKeeper.restart());
        return true;
    }

    void processSliceData(SliceDataStorage& storage)
    {
        //carveMultipleVolumes(storage.volumes);
        generateMultipleVolumesOverlap(storage.volumes, config.multiVolumeOverlap);
        //dumpLayerparts(storage, "c:/models/output.html");

        const unsigned int totalLayers = storage.volumes[0].layers.size();
        for(unsigned int layerNr=0; layerNr<totalLayers; layerNr++)
        {
            for(unsigned int volumeIdx=0; volumeIdx<storage.volumes.size(); volumeIdx++)
            {
                int insetCount = config.insetCount;
                if (config.spiralizeMode && int(layerNr) < config.downSkinCount && layerNr % 2 == 1)//Add extra insets every 2 layers when spiralizing, this makes bottoms of cups watertight.
                    insetCount += 5;
                SliceLayer* layer = &storage.volumes[volumeIdx].layers[layerNr];
                int extrusionWidth = config.extrusionWidth;
                if (layerNr == 0)
                    extrusionWidth = config.layer0extrusionWidth;
                generateInsets(layer, extrusionWidth, insetCount);

                for(unsigned int partNr=0; partNr<layer->parts.size(); partNr++)
                {
                    if (layer->parts[partNr].insets.size() > 0)
                    {
                        sendPolygonsToGui("inset0", layerNr, layer->printZ, layer->parts[partNr].insets[0]);
                        for(unsigned int inset=1; inset<layer->parts[partNr].insets.size(); inset++)
                            sendPolygonsToGui("insetx", layerNr, layer->printZ, layer->parts[partNr].insets[inset]);
                    }
                }
            }
            logProgress("inset",layerNr+1,totalLayers);
        }
        if (config.enableOozeShield)
        {
            for(unsigned int layerNr=0; layerNr<totalLayers; layerNr++)
            {
                Polygons oozeShield;
                for(unsigned int volumeIdx=0; volumeIdx<storage.volumes.size(); volumeIdx++)
                {
                    for(unsigned int partNr=0; partNr<storage.volumes[volumeIdx].layers[layerNr].parts.size(); partNr++)
                    {
                        oozeShield = oozeShield.unionPolygons(storage.volumes[volumeIdx].layers[layerNr].parts[partNr].outline.offset(MM2INT(2.0)));
                    }
                }
                storage.oozeShield.push_back(oozeShield);
            }

            for(unsigned int layerNr=0; layerNr<totalLayers; layerNr++)
                storage.oozeShield[layerNr] = storage.oozeShield[layerNr].offset(-MM2INT(1.0)).offset(MM2INT(1.0));
            int offsetAngle = tan(60.0*M_PI/180) * config.layerThickness;//Allow for a 60deg angle in the oozeShield.
            for(unsigned int layerNr=1; layerNr<totalLayers; layerNr++)
                storage.oozeShield[layerNr] = storage.oozeShield[layerNr].unionPolygons(storage.oozeShield[layerNr-1].offset(-offsetAngle));
            for(unsigned int layerNr=totalLayers-1; layerNr>0; layerNr--)
                storage.oozeShield[layerNr-1] = storage.oozeShield[layerNr-1].unionPolygons(storage.oozeShield[layerNr].offset(-offsetAngle));
        }
        log("Generated inset in %5.3fs\n", timeKeeper.restart());

        for(unsigned int layerNr=0; layerNr<totalLayers; layerNr++)
        {
            if (!config.spiralizeMode || int(layerNr) < config.downSkinCount)    //Only generate up/downskin and infill for the first X layers when spiralize is choosen.
            {
                for(unsigned int volumeIdx=0; volumeIdx<storage.volumes.size(); volumeIdx++)
                {
                    int extrusionWidth = config.extrusionWidth;
                    if (layerNr == 0)
                        extrusionWidth = config.layer0extrusionWidth;
                    generateSkins(layerNr, storage.volumes[volumeIdx], extrusionWidth, config.downSkinCount, config.upSkinCount, config.infillOverlap);
                    generateSparse(layerNr, storage.volumes[volumeIdx], extrusionWidth, config.downSkinCount, config.upSkinCount);

                    SliceLayer* layer = &storage.volumes[volumeIdx].layers[layerNr];
                    for(unsigned int partNr=0; partNr<layer->parts.size(); partNr++)
                        sendPolygonsToGui("skin", layerNr, layer->printZ, layer->parts[partNr].skinOutline);
                }
            }
            logProgress("skin",layerNr+1,totalLayers);
        }
        log("Generated up/down skin in %5.3fs\n", timeKeeper.restart());

        if (config.wipeTowerSize > 0)
        {
            PolygonRef p = storage.wipeTower.newPoly();
            p.add(Point(storage.modelMin.x - 3000, storage.modelMax.y + 3000));
            p.add(Point(storage.modelMin.x - 3000, storage.modelMax.y + 3000 + config.wipeTowerSize));
            p.add(Point(storage.modelMin.x - 3000 - config.wipeTowerSize, storage.modelMax.y + 3000 + config.wipeTowerSize));
            p.add(Point(storage.modelMin.x - 3000 - config.wipeTowerSize, storage.modelMax.y + 3000));

            storage.wipePoint = Point(storage.modelMin.x - 3000 - config.wipeTowerSize / 2, storage.modelMax.y + 3000 + config.wipeTowerSize / 2);
        }

        generateSkirt(storage, config.skirtDistance, config.layer0extrusionWidth, config.skirtLineCount, config.skirtMinLength, config.initialLayerThickness);
        generateRaft(storage, config.raftMargin);

        sendPolygonsToGui("skirt", 0, config.initialLayerThickness, storage.skirt);

        for(unsigned int volumeIdx=0; volumeIdx<storage.volumes.size(); volumeIdx++)
        {
            for(unsigned int layerNr=0; layerNr<totalLayers; layerNr++)
            {
                for(unsigned int partNr=0; partNr<storage.volumes[volumeIdx].layers[layerNr].parts.size(); partNr++)
                {
                    if (layerNr > 0)
                        storage.volumes[volumeIdx].layers[layerNr].parts[partNr].bridgeAngle = bridgeAngle(&storage.volumes[volumeIdx].layers[layerNr].parts[partNr], &storage.volumes[volumeIdx].layers[layerNr-1]);
                    else
                        storage.volumes[volumeIdx].layers[layerNr].parts[partNr].bridgeAngle = -1;
                }
            }
        }
    }

    void writeGCode(SliceDataStorage& storage)
    {
        if (fileNr == 1)
        {
            if (gcode.getFlavor() == GCODE_FLAVOR_ULTIGCODE)
            {
                gcode.writeComment("FLAVOR:UltiGCode");
                gcode.writeComment("TIME:<__TIME__>");
                gcode.writeComment("MATERIAL:<FILAMENT>");
                gcode.writeComment("MATERIAL2:<FILAMEN2>");
            }
            gcode.writeCode(config.startCode.c_str());
            if (gcode.getFlavor() == GCODE_FLAVOR_BFB)
            {
                gcode.writeComment("enable auto-retraction");
                gcode.writeLine("M227 S%d P%d", config.retractionAmount * 2560 / 1000, config.retractionAmount * 2560 / 1000);
            }
        }else{
            gcode.writeFanCommand(0);
            gcode.resetExtrusionValue();
            gcode.writeRetraction();
            gcode.setZ(maxObjectHeight + 5000);
            gcode.writeMove(gcode.getPositionXY(), config.moveSpeed, 0);
            gcode.writeMove(Point(storage.modelMin.x, storage.modelMin.y), config.moveSpeed, 0);
        }
        fileNr++;

        unsigned int totalLayers = storage.volumes[0].layers.size();
        gcode.writeComment("Layer count: %d", totalLayers);

        if (config.anchorThickness > 0)
        {
            GCodePathConfig anchorConfig(config.anchorSpeed, config.anchorLinewidth, "ANCHOR");
            gcode.writeComment("ANCHOR");
            GCodePlanner gcodeLayer(gcode, config.moveSpeed, config.retractionMinimalDistance);
            if (config.supportExtruder > 0)
                gcodeLayer.setExtruder(config.supportExtruder);
            gcodeLayer.setAlwaysRetract(true);
            gcode.setZ(config.anchorThickness);
            gcode.setExtrusion(config.anchorThickness, config.filamentDiameter, config.filamentFlow);
            Polygons anchors;
            PolygonRef anchorLine = anchors.newPoly();
            anchorLine.add(Point(config.anchorFromX, config.anchorY));
            anchorLine.add(Point(config.anchorToX, config.anchorY));
            gcodeLayer.addPolygon(anchorLine, 0, &anchorConfig);
            gcodeLayer.writeGCode(false, config.anchorThickness);
        }

        if (config.raftBaseThickness > 0 && config.raftInterfaceThickness > 0)
        {
            sendPolygonsToGui("support", 0, config.raftBaseThickness, storage.raftOutline);
            sendPolygonsToGui("support", 0, config.raftBaseThickness + config.raftInterfaceThickness, storage.raftOutline);
            
            GCodePathConfig raftBaseConfig((config.raftBaseSpeed <= 0) ? config.initialLayerSpeed : config.raftBaseSpeed, config.raftBaseLinewidth, "SUPPORT");
            GCodePathConfig raftMiddleConfig(config.printSpeed, config.raftInterfaceLinewidth, "SUPPORT");
            GCodePathConfig raftInterfaceConfig(config.printSpeed, config.raftInterfaceLinewidth, "SUPPORT");
            GCodePathConfig raftSurfaceConfig((config.raftSurfaceSpeed > 0) ? config.raftSurfaceSpeed : config.printSpeed, config.raftSurfaceLinewidth, "SUPPORT");
            
            {
                gcode.writeComment("LAYER:-2");
                gcode.writeComment("RAFT");
                GCodePlanner gcodeLayer(gcode, config.moveSpeed, config.retractionMinimalDistance);
                if (config.supportExtruder > 0)
                    gcodeLayer.setExtruder(config.supportExtruder);
                gcodeLayer.setAlwaysRetract(true);
                gcode.setZ(config.raftBaseThickness);
                gcode.setExtrusion(config.raftBaseThickness, config.filamentDiameter, config.filamentFlow);
                gcodeLayer.addPolygonsByOptimizer(storage.raftOutline, &raftBaseConfig);

                Polygons raftLines;
                generateLineInfill(storage.raftOutline, raftLines, config.raftBaseLinewidth, config.raftLineSpacing, config.infillOverlap, 0);
                gcodeLayer.addPolygonsByOptimizer(raftLines, &raftBaseConfig);

                gcodeLayer.writeGCode(false, config.raftBaseThickness);
            }
<<<<<<< HEAD
                
=======

            if (config.raftFanSpeed) {
                gcode.writeFanCommand(config.raftFanSpeed);
            }
            
>>>>>>> 0ef0ae3c
            {
                gcode.writeComment("LAYER:-1");
                gcode.writeComment("RAFT");
                GCodePlanner gcodeLayer(gcode, config.moveSpeed, config.retractionMinimalDistance);
                gcodeLayer.setAlwaysRetract(true);
                gcode.setZ(config.raftBaseThickness + config.raftInterfaceThickness);
                gcode.setExtrusion(config.raftInterfaceThickness, config.filamentDiameter, config.filamentFlow);

                Polygons raftLines;
                generateLineInfill(storage.raftOutline, raftLines, config.raftInterfaceLinewidth, config.raftInterfaceLineSpacing, config.infillOverlap, 45);
                gcodeLayer.addPolygonsByOptimizer(raftLines, &raftInterfaceConfig);

                gcodeLayer.writeGCode(false, config.raftInterfaceThickness);
            }

            for (int raftSurfaceLayer=1; raftSurfaceLayer<=config.raftSurfaceLayers; raftSurfaceLayer++)
            {
                gcode.writeComment("LAYER:FullRaft");
                gcode.writeComment("RAFT");
                GCodePlanner gcodeLayer(gcode, config.moveSpeed, config.retractionMinimalDistance);
                gcodeLayer.setAlwaysRetract(true);
                gcode.setZ(config.raftBaseThickness + config.raftInterfaceThickness + config.raftSurfaceThickness*raftSurfaceLayer);
                gcode.setExtrusion(config.raftSurfaceThickness, config.filamentDiameter, config.filamentFlow);

                Polygons raftLines;
                generateLineInfill(storage.raftOutline, raftLines, config.raftSurfaceLinewidth, config.raftSurfaceLineSpacing, config.infillOverlap, 90);
                gcodeLayer.addPolygonsByOptimizer(raftLines, &raftSurfaceConfig);

                gcodeLayer.writeGCode(false, config.raftInterfaceThickness);
            }
        }

        int volumeIdx = 0;
        for(unsigned int layerNr=0; layerNr<totalLayers; layerNr++)
        {
            logProgress("export", layerNr+1, totalLayers);

            int extrusionWidth = config.extrusionWidth;
            if (layerNr == 0)
                extrusionWidth = config.layer0extrusionWidth;
            if (int(layerNr) < config.initialSpeedupLayers)
            {
                int n = config.initialSpeedupLayers;
#define SPEED_SMOOTH(speed) \
                std::min<int>((speed), (((speed)*layerNr)/n + (config.initialLayerSpeed*(n-layerNr)/n)))
                skirtConfig.setData(SPEED_SMOOTH(config.printSpeed), extrusionWidth, "SKIRT");
                inset0Config.setData(SPEED_SMOOTH(config.inset0Speed), extrusionWidth, "WALL-OUTER");
                insetXConfig.setData(SPEED_SMOOTH(config.insetXSpeed), extrusionWidth, "WALL-INNER");
                fillConfig.setData(SPEED_SMOOTH(config.infillSpeed), extrusionWidth,  "FILL");
                supportConfig.setData(SPEED_SMOOTH(config.printSpeed), extrusionWidth, "SUPPORT");
#undef SPEED_SMOOTH
            }else{
                skirtConfig.setData(config.printSpeed, extrusionWidth, "SKIRT");
                inset0Config.setData(config.inset0Speed, extrusionWidth, "WALL-OUTER");
                insetXConfig.setData(config.insetXSpeed, extrusionWidth, "WALL-INNER");
                fillConfig.setData(config.infillSpeed, extrusionWidth, "FILL");
                supportConfig.setData(config.printSpeed, extrusionWidth, "SUPPORT");
            }

            gcode.writeComment("LAYER:%d", layerNr);
            if (layerNr == 0)
                gcode.setExtrusion(config.initialLayerThickness, config.filamentDiameter, config.filamentFlow);
            else
                gcode.setExtrusion(config.layerThickness, config.filamentDiameter, config.filamentFlow);

            GCodePlanner gcodeLayer(gcode, config.moveSpeed, config.retractionMinimalDistance);
            int32_t z = config.initialLayerThickness + layerNr * config.layerThickness;
            z += config.raftBaseThickness + config.raftInterfaceThickness + config.raftSurfaceLayers*config.raftSurfaceThickness;
            if (layerNr == 0) {
                z += config.raftAirGap;
            }
            gcode.setZ(z);

            bool printSupportFirst = (storage.support.generated && config.supportExtruder > 0 && config.supportExtruder == gcodeLayer.getExtruder());
            if (printSupportFirst)
                addSupportToGCode(storage, gcodeLayer, layerNr);

            for(unsigned int volumeCnt = 0; volumeCnt < storage.volumes.size(); volumeCnt++)
            {
                if (volumeCnt > 0)
                    volumeIdx = (volumeIdx + 1) % storage.volumes.size();
                addVolumeLayerToGCode(storage, gcodeLayer, volumeIdx, layerNr);
            }
            if (!printSupportFirst)
                addSupportToGCode(storage, gcodeLayer, layerNr);

            //Finish the layer by applying speed corrections for minimal layer times
            gcodeLayer.forceMinimalLayerTime(config.minimalLayerTime, config.minimalFeedrate);

            int fanSpeed = config.fanSpeedMin;
            if (gcodeLayer.getExtrudeSpeedFactor() <= 50)
            {
                fanSpeed = config.fanSpeedMax;
            }else{
                int n = gcodeLayer.getExtrudeSpeedFactor() - 50;
                fanSpeed = config.fanSpeedMin * n / 50 + config.fanSpeedMax * (50 - n) / 50;
            }
            if (int(layerNr) < config.fanFullOnLayerNr)
            {
                //Slow down the fan on the layers below the [fanFullOnLayerNr], where layer 0 is speed 0.
                fanSpeed = fanSpeed * layerNr / config.fanFullOnLayerNr;
            }
            gcode.writeFanCommand(fanSpeed);

            gcodeLayer.writeGCode(config.coolHeadLift > 0, int(layerNr) > 0 ? config.layerThickness : config.initialLayerThickness);
        }

        log("Wrote layers in %5.2fs.\n", timeKeeper.restart());
        gcode.tellFileSize();
        gcode.writeFanCommand(0);

        //Store the object height for when we are printing multiple objects, as we need to clear every one of them when moving to the next position.
        maxObjectHeight = std::max(maxObjectHeight, storage.modelSize.z);
    }

    //Add a single layer from a single mesh-volume to the GCode
    void addVolumeLayerToGCode(SliceDataStorage& storage, GCodePlanner& gcodeLayer, int volumeIdx, int layerNr)
    {
        int prevExtruder = gcodeLayer.getExtruder();
        bool extruderChanged = gcodeLayer.setExtruder(volumeIdx);
        if (layerNr == 0 && volumeIdx == 0)
        {
            if (storage.skirt.size() > 0)
                gcodeLayer.addTravel(storage.skirt[storage.skirt.size()-1].closestPointTo(gcode.getPositionXY()));
            gcodeLayer.addPolygonsByOptimizer(storage.skirt, &skirtConfig);
        }

        SliceLayer* layer = &storage.volumes[volumeIdx].layers[layerNr];
        if (extruderChanged)
            addWipeTower(storage, gcodeLayer, layerNr, prevExtruder);

        if (storage.oozeShield.size() > 0 && storage.volumes.size() > 1)
        {
            gcodeLayer.setAlwaysRetract(true);
            gcodeLayer.addPolygonsByOptimizer(storage.oozeShield[layerNr], &skirtConfig);
            sendPolygonsToGui("oozeshield", layerNr, layer->printZ, storage.oozeShield[layerNr]);
            gcodeLayer.setAlwaysRetract(!config.enableCombing);
        }

        PathOrderOptimizer partOrderOptimizer(gcode.getPositionXY());
        for(unsigned int partNr=0; partNr<layer->parts.size(); partNr++)
        {
            partOrderOptimizer.addPolygon(layer->parts[partNr].insets[0][0]);
        }
        partOrderOptimizer.optimize();

        for(unsigned int partCounter=0; partCounter<partOrderOptimizer.polyOrder.size(); partCounter++)
        {
            SliceLayerPart* part = &layer->parts[partOrderOptimizer.polyOrder[partCounter]];

            if (config.enableCombing)
                gcodeLayer.setCombBoundary(&part->combBoundery);
            else
                gcodeLayer.setAlwaysRetract(true);

            if (config.insetCount > 0)
            {
                if (config.spiralizeMode)
                {
                    if (int(layerNr) >= config.downSkinCount)
                        inset0Config.spiralize = true;
                    if (int(layerNr) == config.downSkinCount && part->insets.size() > 0)
                        gcodeLayer.addPolygonsByOptimizer(part->insets[0], &insetXConfig);
                }
                for(int insetNr=part->insets.size()-1; insetNr>-1; insetNr--)
                {
                    if (insetNr == 0)
                        gcodeLayer.addPolygonsByOptimizer(part->insets[insetNr], &inset0Config);
                    else
                        gcodeLayer.addPolygonsByOptimizer(part->insets[insetNr], &insetXConfig);
                }
            }

            Polygons fillPolygons;
            int fillAngle = 45;
            if (layerNr & 1)
                fillAngle += 90;
            int extrusionWidth = config.extrusionWidth;
            if (layerNr == 0)
                extrusionWidth = config.layer0extrusionWidth;
            generateLineInfill(part->skinOutline, fillPolygons, extrusionWidth, extrusionWidth, config.infillOverlap, (part->bridgeAngle > -1) ? part->bridgeAngle : fillAngle);
            if (config.sparseInfillLineDistance > 0)
            {
                if (config.sparseInfillLineDistance > extrusionWidth * 4)
                {
                    generateLineInfill(part->sparseOutline, fillPolygons, extrusionWidth, config.sparseInfillLineDistance * 2, config.infillOverlap, 45);
                    generateLineInfill(part->sparseOutline, fillPolygons, extrusionWidth, config.sparseInfillLineDistance * 2, config.infillOverlap, 45 + 90);
                }
                else
                {
                    generateLineInfill(part->sparseOutline, fillPolygons, extrusionWidth, config.sparseInfillLineDistance, config.infillOverlap, fillAngle);
                }
            }

            gcodeLayer.addPolygonsByOptimizer(fillPolygons, &fillConfig);
            //sendPolygonsToGui("infill", layerNr, layer->z, fillPolygons);

            //After a layer part, make sure the nozzle is inside the comb boundary, so we do not retract on the perimeter.
            if (!config.spiralizeMode || int(layerNr) < config.downSkinCount)
                gcodeLayer.moveInsideCombBoundary(config.extrusionWidth * 2);
        }
        gcodeLayer.setCombBoundary(NULL);
    }

    void addSupportToGCode(SliceDataStorage& storage, GCodePlanner& gcodeLayer, int layerNr)
    {
        if (!storage.support.generated)
            return;

        if (config.supportExtruder > -1)
        {
            int prevExtruder = gcodeLayer.getExtruder();
            if (gcodeLayer.setExtruder(config.supportExtruder))
                addWipeTower(storage, gcodeLayer, layerNr, prevExtruder);

            if (storage.oozeShield.size() > 0 && storage.volumes.size() == 1)
            {
                gcodeLayer.setAlwaysRetract(true);
                gcodeLayer.addPolygonsByOptimizer(storage.oozeShield[layerNr], &skirtConfig);
                gcodeLayer.setAlwaysRetract(!config.enableCombing);
            }
        }
        int32_t z = config.initialLayerThickness + layerNr * config.layerThickness;
        SupportPolyGenerator supportGenerator(storage.support, z);
        for(unsigned int volumeCnt = 0; volumeCnt < storage.volumes.size(); volumeCnt++)
        {
            SliceLayer* layer = &storage.volumes[volumeCnt].layers[layerNr];
            for(unsigned int n=0; n<layer->parts.size(); n++)
                supportGenerator.polygons = supportGenerator.polygons.difference(layer->parts[n].outline.offset(config.supportXYDistance));
        }
        //Contract and expand the suppory polygons so small sections are removed and the final polygon is smoothed a bit.
        supportGenerator.polygons = supportGenerator.polygons.offset(-config.extrusionWidth * 3);
        supportGenerator.polygons = supportGenerator.polygons.offset(config.extrusionWidth * 3);
        sendPolygonsToGui("support", layerNr, z, supportGenerator.polygons);

        vector<Polygons> supportIslands = supportGenerator.polygons.splitIntoParts();

        PathOrderOptimizer islandOrderOptimizer(gcode.getPositionXY());
        for(unsigned int n=0; n<supportIslands.size(); n++)
        {
            islandOrderOptimizer.addPolygon(supportIslands[n][0]);
        }
        islandOrderOptimizer.optimize();

        for(unsigned int n=0; n<supportIslands.size(); n++)
        {
            Polygons& island = supportIslands[islandOrderOptimizer.polyOrder[n]];

            Polygons supportLines;
            if (config.supportLineDistance > 0)
            {
                switch(config.supportType)
                {
                case SUPPORT_TYPE_GRID:
                    if (config.supportLineDistance > config.extrusionWidth * 4)
                    {
                        generateLineInfill(island, supportLines, config.extrusionWidth, config.supportLineDistance*2, config.infillOverlap, 0);
                        generateLineInfill(island, supportLines, config.extrusionWidth, config.supportLineDistance*2, config.infillOverlap, 90);
                    }else{
                        generateLineInfill(island, supportLines, config.extrusionWidth, config.supportLineDistance, config.infillOverlap, (layerNr & 1) ? 0 : 90);
                    }
                    break;
                case SUPPORT_TYPE_LINES:
                    generateLineInfill(island, supportLines, config.extrusionWidth, config.supportLineDistance, config.infillOverlap, 0);
                    break;
                }
            }

            gcodeLayer.forceRetract();
            if (config.enableCombing)
                gcodeLayer.setCombBoundary(&island);
            if (config.supportType == SUPPORT_TYPE_GRID)
                gcodeLayer.addPolygonsByOptimizer(island, &supportConfig);
            gcodeLayer.addPolygonsByOptimizer(supportLines, &supportConfig);
            gcodeLayer.setCombBoundary(NULL);
        }
    }

    void addWipeTower(SliceDataStorage& storage, GCodePlanner& gcodeLayer, int layerNr, int prevExtruder)
    {
        if (config.wipeTowerSize < 1)
            return;
        //If we changed extruder, print the wipe/prime tower for this nozzle;
        gcodeLayer.addPolygonsByOptimizer(storage.wipeTower, &supportConfig);
        Polygons fillPolygons;
        generateLineInfill(storage.wipeTower, fillPolygons, config.extrusionWidth, config.extrusionWidth, config.infillOverlap, 45 + 90 * (layerNr % 2));
        gcodeLayer.addPolygonsByOptimizer(fillPolygons, &supportConfig);

        //Make sure we wipe the old extruder on the wipe tower.
        gcodeLayer.addTravel(storage.wipePoint - config.extruderOffset[prevExtruder].p() + config.extruderOffset[gcodeLayer.getExtruder()].p());
    }
};

#endif//FFF_PROCESSOR_H
<|MERGE_RESOLUTION|>--- conflicted
+++ resolved
@@ -1,696 +1,693 @@
-#ifndef FFF_PROCESSOR_H
-#define FFF_PROCESSOR_H
-
-#include <algorithm>
-#include "utils/socket.h"
-
-#define GUI_CMD_REQUEST_MESH 0x01
-#define GUI_CMD_SEND_POLYGONS 0x02
-#define GUI_CMD_FINISH_OBJECT 0x03
-
-//FusedFilamentFabrication processor.
-class fffProcessor
-{
-private:
-    int maxObjectHeight;
-    int fileNr;
-    GCodeExport gcode;
-    ConfigSettings& config;
-    TimeKeeper timeKeeper;
-    ClientSocket guiSocket;
-
-    GCodePathConfig skirtConfig;
-    GCodePathConfig inset0Config;
-    GCodePathConfig insetXConfig;
-    GCodePathConfig fillConfig;
-    GCodePathConfig supportConfig;
-public:
-    fffProcessor(ConfigSettings& config)
-    : config(config)
-    {
-        fileNr = 1;
-        maxObjectHeight = 0;
-    }
-
-    void guiConnect(int portNr)
-    {
-        guiSocket.connectTo("127.0.0.1", portNr);
-    }
-
-    void sendPolygonsToGui(const char* name, int layerNr, int32_t z, Polygons& polygons)
-    {
-        guiSocket.sendNr(GUI_CMD_SEND_POLYGONS);
-        guiSocket.sendNr(polygons.size());
-        guiSocket.sendNr(layerNr);
-        guiSocket.sendNr(z);
-        guiSocket.sendNr(strlen(name));
-        guiSocket.sendAll(name, strlen(name));
-        for(unsigned int n=0; n<polygons.size(); n++)
-        {
-            PolygonRef polygon = polygons[n];
-            guiSocket.sendNr(polygon.size());
-            guiSocket.sendAll(polygon.data(), polygon.size() * sizeof(Point));
-        }
-    }
-
-    bool setTargetFile(const char* filename)
-    {
-        gcode.setFilename(filename);
-        if (gcode.isOpened())
-            gcode.writeComment("Generated with Cura_SteamEngine %s", VERSION);
-        return gcode.isOpened();
-    }
-
-    bool processFile(const char* input_filename)
-    {
-        if (!gcode.isOpened())
-            return false;
-
-        TimeKeeper timeKeeperTotal;
-        SliceDataStorage storage;
-        preSetup();
-        if (!prepareModel(storage, input_filename))
-            return false;
-
-        processSliceData(storage);
-        writeGCode(storage);
-
-        logProgress("process", 1, 1);//Report the GUI that a file has been fully processed.
-        log("Total time elapsed %5.2fs.\n", timeKeeperTotal.restart());
-        guiSocket.sendNr(GUI_CMD_FINISH_OBJECT);
-
-        return true;
-    }
-
-    void finalize()
-    {
-        if (!gcode.isOpened())
-            return;
-        gcode.finalize(maxObjectHeight, config.moveSpeed, config.endCode.c_str());
-    }
-
-private:
-    void preSetup()
-    {
-        skirtConfig.setData(config.printSpeed, config.extrusionWidth, "SKIRT");
-        inset0Config.setData(config.inset0Speed, config.extrusionWidth, "WALL-OUTER");
-        insetXConfig.setData(config.insetXSpeed, config.extrusionWidth, "WALL-INNER");
-        fillConfig.setData(config.infillSpeed, config.extrusionWidth, "FILL");
-        supportConfig.setData(config.printSpeed, config.extrusionWidth, "SUPPORT");
-
-        for(unsigned int n=1; n<MAX_EXTRUDERS;n++)
-            gcode.setExtruderOffset(n, config.extruderOffset[n].p());
-        gcode.setFlavor(config.gcodeFlavor);
-        gcode.setRetractionSettings(config.retractionAmount, config.retractionSpeed, config.retractionAmountExtruderSwitch, config.minimalExtrusionBeforeRetraction, config.retractionZHop, config.retractionAmountPrime);
-    }
-
-    bool prepareModel(SliceDataStorage& storage, const char* input_filename)
-    {
-        timeKeeper.restart();
-        SimpleModel* model = NULL;
-        if (input_filename[0] == '$')
-        {
-            model = new SimpleModel();
-            for(unsigned int n=0; input_filename[n]; n++)
-            {
-                model->volumes.push_back(SimpleVolume());
-                SimpleVolume* volume = &model->volumes[model->volumes.size()-1];
-                guiSocket.sendNr(GUI_CMD_REQUEST_MESH);
-
-                int32_t vertexCount = guiSocket.recvNr();
-                int pNr = 0;
-                log("Reading mesh from socket with %i vertexes\n", vertexCount);
-                Point3 v[3];
-                while(vertexCount)
-                {
-                    float f[3];
-                    guiSocket.recvAll(f, 3 * sizeof(float));
-                    FPoint3 fp(f[0], f[1], f[2]);
-                    v[pNr++] = config.matrix.apply(fp);
-                    if (pNr == 3)
-                    {
-                        volume->addFace(v[0], v[1], v[2]);
-                        pNr = 0;
-                    }
-                    vertexCount--;
-                }
-            }
-        }else{
-            log("Loading %s from disk...\n", input_filename);
-            model = loadModelFromFile(input_filename, config.matrix);
-        }
-        if (!model)
-        {
-            logError("Failed to load model: %s\n", input_filename);
-            return false;
-        }
-        log("Loaded from disk in %5.3fs\n", timeKeeper.restart());
-        log("Analyzing and optimizing model...\n");
-        OptimizedModel* optimizedModel = new OptimizedModel(model, Point3(config.objectPosition.X, config.objectPosition.Y, -config.objectSink));
-        for(unsigned int v = 0; v < model->volumes.size(); v++)
-        {
-            log("  Face counts: %i -> %i %0.1f%%\n", (int)model->volumes[v].faces.size(), (int)optimizedModel->volumes[v].faces.size(), float(optimizedModel->volumes[v].faces.size()) / float(model->volumes[v].faces.size()) * 100);
-            log("  Vertex counts: %i -> %i %0.1f%%\n", (int)model->volumes[v].faces.size() * 3, (int)optimizedModel->volumes[v].points.size(), float(optimizedModel->volumes[v].points.size()) / float(model->volumes[v].faces.size() * 3) * 100);
-            log("  Size: %f %f %f\n", INT2MM(optimizedModel->modelSize.x), INT2MM(optimizedModel->modelSize.y), INT2MM(optimizedModel->modelSize.z));
-            log("  vMin: %f %f %f\n", INT2MM(optimizedModel->vMin.x), INT2MM(optimizedModel->vMin.y), INT2MM(optimizedModel->vMin.z));
-            log("  vMax: %f %f %f\n", INT2MM(optimizedModel->vMax.x), INT2MM(optimizedModel->vMax.y), INT2MM(optimizedModel->vMax.z));
-            log("  vMin: %f %f %f\n", INT2MM(model->min().x), INT2MM(model->min().y), INT2MM(model->min().z));
-            log("  vMax: %f %f %f\n", INT2MM(model->max().x), INT2MM(model->max().y), INT2MM(model->max().z));
-            log("  Matrix: %f %f %f\n", config.matrix.m[0][0], config.matrix.m[1][0], config.matrix.m[2][0]);
-            log("  Matrix: %f %f %f\n", config.matrix.m[0][1], config.matrix.m[1][1], config.matrix.m[2][1]);
-            log("  Matrix: %f %f %f\n", config.matrix.m[0][2], config.matrix.m[1][2], config.matrix.m[2][2]);
-            if (INT2MM(optimizedModel->modelSize.x) > 10000.0 || INT2MM(optimizedModel->modelSize.y)  > 10000.0 || INT2MM(optimizedModel->modelSize.z) > 10000.0)
-            {
-                logError("Object is way to big, CuraEngine bug?");
-                exit(1);
-            }
-        }
-        delete model;
-        log("Optimize model %5.3fs \n", timeKeeper.restart());
-        //om->saveDebugSTL("c:\\models\\output.stl");
-
-        log("Slicing model...\n");
-        vector<Slicer*> slicerList;
-        for(unsigned int volumeIdx=0; volumeIdx < optimizedModel->volumes.size(); volumeIdx++)
-        {
-            Slicer* slicer = new Slicer(&optimizedModel->volumes[volumeIdx], config.initialLayerThickness - config.layerThickness / 2, config.layerThickness, config.fixHorrible & FIX_HORRIBLE_KEEP_NONE_CLOSED, config.fixHorrible & FIX_HORRIBLE_EXTENSIVE_STITCHING);
-            slicerList.push_back(slicer);
-            for(unsigned int layerNr=0; layerNr<slicer->layers.size(); layerNr++)
-            {
-                //Reporting the outline here slows down the engine quite a bit, so only do so when debugging.
-                //sendPolygonsToGui("outline", layerNr, slicer->layers[layerNr].z, slicer->layers[layerNr].polygonList);
-                sendPolygonsToGui("openoutline", layerNr, slicer->layers[layerNr].z, slicer->layers[layerNr].openPolygonList);
-            }
-        }
-        log("Sliced model in %5.3fs\n", timeKeeper.restart());
-
-        log("Generating support map...\n");
-        generateSupportGrid(storage.support, optimizedModel, config.supportAngle, config.supportEverywhere > 0, config.supportXYDistance, config.supportZDistance);
-
-        storage.modelSize = optimizedModel->modelSize;
-        storage.modelMin = optimizedModel->vMin;
-        storage.modelMax = optimizedModel->vMax;
-        delete optimizedModel;
-
-        log("Generating layer parts...\n");
-        for(unsigned int volumeIdx=0; volumeIdx < slicerList.size(); volumeIdx++)
-        {
-            storage.volumes.push_back(SliceVolumeStorage());
-            createLayerParts(storage.volumes[volumeIdx], slicerList[volumeIdx], config.fixHorrible & (FIX_HORRIBLE_UNION_ALL_TYPE_A | FIX_HORRIBLE_UNION_ALL_TYPE_B | FIX_HORRIBLE_UNION_ALL_TYPE_C));
-            delete slicerList[volumeIdx];
-            
-            //Add the raft offset to each layer.
-            for(unsigned int layerNr=0; layerNr<storage.volumes[volumeIdx].layers.size(); layerNr++)
-                storage.volumes[volumeIdx].layers[layerNr].printZ += config.raftBaseThickness + config.raftInterfaceThickness;
-        }
-        log("Generated layer parts in %5.3fs\n", timeKeeper.restart());
-        return true;
-    }
-
-    void processSliceData(SliceDataStorage& storage)
-    {
-        //carveMultipleVolumes(storage.volumes);
-        generateMultipleVolumesOverlap(storage.volumes, config.multiVolumeOverlap);
-        //dumpLayerparts(storage, "c:/models/output.html");
-
-        const unsigned int totalLayers = storage.volumes[0].layers.size();
-        for(unsigned int layerNr=0; layerNr<totalLayers; layerNr++)
-        {
-            for(unsigned int volumeIdx=0; volumeIdx<storage.volumes.size(); volumeIdx++)
-            {
-                int insetCount = config.insetCount;
-                if (config.spiralizeMode && int(layerNr) < config.downSkinCount && layerNr % 2 == 1)//Add extra insets every 2 layers when spiralizing, this makes bottoms of cups watertight.
-                    insetCount += 5;
-                SliceLayer* layer = &storage.volumes[volumeIdx].layers[layerNr];
-                int extrusionWidth = config.extrusionWidth;
-                if (layerNr == 0)
-                    extrusionWidth = config.layer0extrusionWidth;
-                generateInsets(layer, extrusionWidth, insetCount);
-
-                for(unsigned int partNr=0; partNr<layer->parts.size(); partNr++)
-                {
-                    if (layer->parts[partNr].insets.size() > 0)
-                    {
-                        sendPolygonsToGui("inset0", layerNr, layer->printZ, layer->parts[partNr].insets[0]);
-                        for(unsigned int inset=1; inset<layer->parts[partNr].insets.size(); inset++)
-                            sendPolygonsToGui("insetx", layerNr, layer->printZ, layer->parts[partNr].insets[inset]);
-                    }
-                }
-            }
-            logProgress("inset",layerNr+1,totalLayers);
-        }
-        if (config.enableOozeShield)
-        {
-            for(unsigned int layerNr=0; layerNr<totalLayers; layerNr++)
-            {
-                Polygons oozeShield;
-                for(unsigned int volumeIdx=0; volumeIdx<storage.volumes.size(); volumeIdx++)
-                {
-                    for(unsigned int partNr=0; partNr<storage.volumes[volumeIdx].layers[layerNr].parts.size(); partNr++)
-                    {
-                        oozeShield = oozeShield.unionPolygons(storage.volumes[volumeIdx].layers[layerNr].parts[partNr].outline.offset(MM2INT(2.0)));
-                    }
-                }
-                storage.oozeShield.push_back(oozeShield);
-            }
-
-            for(unsigned int layerNr=0; layerNr<totalLayers; layerNr++)
-                storage.oozeShield[layerNr] = storage.oozeShield[layerNr].offset(-MM2INT(1.0)).offset(MM2INT(1.0));
-            int offsetAngle = tan(60.0*M_PI/180) * config.layerThickness;//Allow for a 60deg angle in the oozeShield.
-            for(unsigned int layerNr=1; layerNr<totalLayers; layerNr++)
-                storage.oozeShield[layerNr] = storage.oozeShield[layerNr].unionPolygons(storage.oozeShield[layerNr-1].offset(-offsetAngle));
-            for(unsigned int layerNr=totalLayers-1; layerNr>0; layerNr--)
-                storage.oozeShield[layerNr-1] = storage.oozeShield[layerNr-1].unionPolygons(storage.oozeShield[layerNr].offset(-offsetAngle));
-        }
-        log("Generated inset in %5.3fs\n", timeKeeper.restart());
-
-        for(unsigned int layerNr=0; layerNr<totalLayers; layerNr++)
-        {
-            if (!config.spiralizeMode || int(layerNr) < config.downSkinCount)    //Only generate up/downskin and infill for the first X layers when spiralize is choosen.
-            {
-                for(unsigned int volumeIdx=0; volumeIdx<storage.volumes.size(); volumeIdx++)
-                {
-                    int extrusionWidth = config.extrusionWidth;
-                    if (layerNr == 0)
-                        extrusionWidth = config.layer0extrusionWidth;
-                    generateSkins(layerNr, storage.volumes[volumeIdx], extrusionWidth, config.downSkinCount, config.upSkinCount, config.infillOverlap);
-                    generateSparse(layerNr, storage.volumes[volumeIdx], extrusionWidth, config.downSkinCount, config.upSkinCount);
-
-                    SliceLayer* layer = &storage.volumes[volumeIdx].layers[layerNr];
-                    for(unsigned int partNr=0; partNr<layer->parts.size(); partNr++)
-                        sendPolygonsToGui("skin", layerNr, layer->printZ, layer->parts[partNr].skinOutline);
-                }
-            }
-            logProgress("skin",layerNr+1,totalLayers);
-        }
-        log("Generated up/down skin in %5.3fs\n", timeKeeper.restart());
-
-        if (config.wipeTowerSize > 0)
-        {
-            PolygonRef p = storage.wipeTower.newPoly();
-            p.add(Point(storage.modelMin.x - 3000, storage.modelMax.y + 3000));
-            p.add(Point(storage.modelMin.x - 3000, storage.modelMax.y + 3000 + config.wipeTowerSize));
-            p.add(Point(storage.modelMin.x - 3000 - config.wipeTowerSize, storage.modelMax.y + 3000 + config.wipeTowerSize));
-            p.add(Point(storage.modelMin.x - 3000 - config.wipeTowerSize, storage.modelMax.y + 3000));
-
-            storage.wipePoint = Point(storage.modelMin.x - 3000 - config.wipeTowerSize / 2, storage.modelMax.y + 3000 + config.wipeTowerSize / 2);
-        }
-
-        generateSkirt(storage, config.skirtDistance, config.layer0extrusionWidth, config.skirtLineCount, config.skirtMinLength, config.initialLayerThickness);
-        generateRaft(storage, config.raftMargin);
-
-        sendPolygonsToGui("skirt", 0, config.initialLayerThickness, storage.skirt);
-
-        for(unsigned int volumeIdx=0; volumeIdx<storage.volumes.size(); volumeIdx++)
-        {
-            for(unsigned int layerNr=0; layerNr<totalLayers; layerNr++)
-            {
-                for(unsigned int partNr=0; partNr<storage.volumes[volumeIdx].layers[layerNr].parts.size(); partNr++)
-                {
-                    if (layerNr > 0)
-                        storage.volumes[volumeIdx].layers[layerNr].parts[partNr].bridgeAngle = bridgeAngle(&storage.volumes[volumeIdx].layers[layerNr].parts[partNr], &storage.volumes[volumeIdx].layers[layerNr-1]);
-                    else
-                        storage.volumes[volumeIdx].layers[layerNr].parts[partNr].bridgeAngle = -1;
-                }
-            }
-        }
-    }
-
-    void writeGCode(SliceDataStorage& storage)
-    {
-        if (fileNr == 1)
-        {
-            if (gcode.getFlavor() == GCODE_FLAVOR_ULTIGCODE)
-            {
-                gcode.writeComment("FLAVOR:UltiGCode");
-                gcode.writeComment("TIME:<__TIME__>");
-                gcode.writeComment("MATERIAL:<FILAMENT>");
-                gcode.writeComment("MATERIAL2:<FILAMEN2>");
-            }
-            gcode.writeCode(config.startCode.c_str());
-            if (gcode.getFlavor() == GCODE_FLAVOR_BFB)
-            {
-                gcode.writeComment("enable auto-retraction");
-                gcode.writeLine("M227 S%d P%d", config.retractionAmount * 2560 / 1000, config.retractionAmount * 2560 / 1000);
-            }
-        }else{
-            gcode.writeFanCommand(0);
-            gcode.resetExtrusionValue();
-            gcode.writeRetraction();
-            gcode.setZ(maxObjectHeight + 5000);
-            gcode.writeMove(gcode.getPositionXY(), config.moveSpeed, 0);
-            gcode.writeMove(Point(storage.modelMin.x, storage.modelMin.y), config.moveSpeed, 0);
-        }
-        fileNr++;
-
-        unsigned int totalLayers = storage.volumes[0].layers.size();
-        gcode.writeComment("Layer count: %d", totalLayers);
-
-        if (config.anchorThickness > 0)
-        {
-            GCodePathConfig anchorConfig(config.anchorSpeed, config.anchorLinewidth, "ANCHOR");
-            gcode.writeComment("ANCHOR");
-            GCodePlanner gcodeLayer(gcode, config.moveSpeed, config.retractionMinimalDistance);
-            if (config.supportExtruder > 0)
-                gcodeLayer.setExtruder(config.supportExtruder);
-            gcodeLayer.setAlwaysRetract(true);
-            gcode.setZ(config.anchorThickness);
-            gcode.setExtrusion(config.anchorThickness, config.filamentDiameter, config.filamentFlow);
-            Polygons anchors;
-            PolygonRef anchorLine = anchors.newPoly();
-            anchorLine.add(Point(config.anchorFromX, config.anchorY));
-            anchorLine.add(Point(config.anchorToX, config.anchorY));
-            gcodeLayer.addPolygon(anchorLine, 0, &anchorConfig);
-            gcodeLayer.writeGCode(false, config.anchorThickness);
-        }
-
-        if (config.raftBaseThickness > 0 && config.raftInterfaceThickness > 0)
-        {
-            sendPolygonsToGui("support", 0, config.raftBaseThickness, storage.raftOutline);
-            sendPolygonsToGui("support", 0, config.raftBaseThickness + config.raftInterfaceThickness, storage.raftOutline);
-            
-            GCodePathConfig raftBaseConfig((config.raftBaseSpeed <= 0) ? config.initialLayerSpeed : config.raftBaseSpeed, config.raftBaseLinewidth, "SUPPORT");
-            GCodePathConfig raftMiddleConfig(config.printSpeed, config.raftInterfaceLinewidth, "SUPPORT");
-            GCodePathConfig raftInterfaceConfig(config.printSpeed, config.raftInterfaceLinewidth, "SUPPORT");
-            GCodePathConfig raftSurfaceConfig((config.raftSurfaceSpeed > 0) ? config.raftSurfaceSpeed : config.printSpeed, config.raftSurfaceLinewidth, "SUPPORT");
-            
-            {
-                gcode.writeComment("LAYER:-2");
-                gcode.writeComment("RAFT");
-                GCodePlanner gcodeLayer(gcode, config.moveSpeed, config.retractionMinimalDistance);
-                if (config.supportExtruder > 0)
-                    gcodeLayer.setExtruder(config.supportExtruder);
-                gcodeLayer.setAlwaysRetract(true);
-                gcode.setZ(config.raftBaseThickness);
-                gcode.setExtrusion(config.raftBaseThickness, config.filamentDiameter, config.filamentFlow);
-                gcodeLayer.addPolygonsByOptimizer(storage.raftOutline, &raftBaseConfig);
-
-                Polygons raftLines;
-                generateLineInfill(storage.raftOutline, raftLines, config.raftBaseLinewidth, config.raftLineSpacing, config.infillOverlap, 0);
-                gcodeLayer.addPolygonsByOptimizer(raftLines, &raftBaseConfig);
-
-                gcodeLayer.writeGCode(false, config.raftBaseThickness);
-            }
-<<<<<<< HEAD
-                
-=======
-
-            if (config.raftFanSpeed) {
-                gcode.writeFanCommand(config.raftFanSpeed);
-            }
-            
->>>>>>> 0ef0ae3c
-            {
-                gcode.writeComment("LAYER:-1");
-                gcode.writeComment("RAFT");
-                GCodePlanner gcodeLayer(gcode, config.moveSpeed, config.retractionMinimalDistance);
-                gcodeLayer.setAlwaysRetract(true);
-                gcode.setZ(config.raftBaseThickness + config.raftInterfaceThickness);
-                gcode.setExtrusion(config.raftInterfaceThickness, config.filamentDiameter, config.filamentFlow);
-
-                Polygons raftLines;
-                generateLineInfill(storage.raftOutline, raftLines, config.raftInterfaceLinewidth, config.raftInterfaceLineSpacing, config.infillOverlap, 45);
-                gcodeLayer.addPolygonsByOptimizer(raftLines, &raftInterfaceConfig);
-
-                gcodeLayer.writeGCode(false, config.raftInterfaceThickness);
-            }
-
-            for (int raftSurfaceLayer=1; raftSurfaceLayer<=config.raftSurfaceLayers; raftSurfaceLayer++)
-            {
-                gcode.writeComment("LAYER:FullRaft");
-                gcode.writeComment("RAFT");
-                GCodePlanner gcodeLayer(gcode, config.moveSpeed, config.retractionMinimalDistance);
-                gcodeLayer.setAlwaysRetract(true);
-                gcode.setZ(config.raftBaseThickness + config.raftInterfaceThickness + config.raftSurfaceThickness*raftSurfaceLayer);
-                gcode.setExtrusion(config.raftSurfaceThickness, config.filamentDiameter, config.filamentFlow);
-
-                Polygons raftLines;
-                generateLineInfill(storage.raftOutline, raftLines, config.raftSurfaceLinewidth, config.raftSurfaceLineSpacing, config.infillOverlap, 90);
-                gcodeLayer.addPolygonsByOptimizer(raftLines, &raftSurfaceConfig);
-
-                gcodeLayer.writeGCode(false, config.raftInterfaceThickness);
-            }
-        }
-
-        int volumeIdx = 0;
-        for(unsigned int layerNr=0; layerNr<totalLayers; layerNr++)
-        {
-            logProgress("export", layerNr+1, totalLayers);
-
-            int extrusionWidth = config.extrusionWidth;
-            if (layerNr == 0)
-                extrusionWidth = config.layer0extrusionWidth;
-            if (int(layerNr) < config.initialSpeedupLayers)
-            {
-                int n = config.initialSpeedupLayers;
-#define SPEED_SMOOTH(speed) \
-                std::min<int>((speed), (((speed)*layerNr)/n + (config.initialLayerSpeed*(n-layerNr)/n)))
-                skirtConfig.setData(SPEED_SMOOTH(config.printSpeed), extrusionWidth, "SKIRT");
-                inset0Config.setData(SPEED_SMOOTH(config.inset0Speed), extrusionWidth, "WALL-OUTER");
-                insetXConfig.setData(SPEED_SMOOTH(config.insetXSpeed), extrusionWidth, "WALL-INNER");
-                fillConfig.setData(SPEED_SMOOTH(config.infillSpeed), extrusionWidth,  "FILL");
-                supportConfig.setData(SPEED_SMOOTH(config.printSpeed), extrusionWidth, "SUPPORT");
-#undef SPEED_SMOOTH
-            }else{
-                skirtConfig.setData(config.printSpeed, extrusionWidth, "SKIRT");
-                inset0Config.setData(config.inset0Speed, extrusionWidth, "WALL-OUTER");
-                insetXConfig.setData(config.insetXSpeed, extrusionWidth, "WALL-INNER");
-                fillConfig.setData(config.infillSpeed, extrusionWidth, "FILL");
-                supportConfig.setData(config.printSpeed, extrusionWidth, "SUPPORT");
-            }
-
-            gcode.writeComment("LAYER:%d", layerNr);
-            if (layerNr == 0)
-                gcode.setExtrusion(config.initialLayerThickness, config.filamentDiameter, config.filamentFlow);
-            else
-                gcode.setExtrusion(config.layerThickness, config.filamentDiameter, config.filamentFlow);
-
-            GCodePlanner gcodeLayer(gcode, config.moveSpeed, config.retractionMinimalDistance);
-            int32_t z = config.initialLayerThickness + layerNr * config.layerThickness;
-            z += config.raftBaseThickness + config.raftInterfaceThickness + config.raftSurfaceLayers*config.raftSurfaceThickness;
-            if (layerNr == 0) {
-                z += config.raftAirGap;
-            }
-            gcode.setZ(z);
-
-            bool printSupportFirst = (storage.support.generated && config.supportExtruder > 0 && config.supportExtruder == gcodeLayer.getExtruder());
-            if (printSupportFirst)
-                addSupportToGCode(storage, gcodeLayer, layerNr);
-
-            for(unsigned int volumeCnt = 0; volumeCnt < storage.volumes.size(); volumeCnt++)
-            {
-                if (volumeCnt > 0)
-                    volumeIdx = (volumeIdx + 1) % storage.volumes.size();
-                addVolumeLayerToGCode(storage, gcodeLayer, volumeIdx, layerNr);
-            }
-            if (!printSupportFirst)
-                addSupportToGCode(storage, gcodeLayer, layerNr);
-
-            //Finish the layer by applying speed corrections for minimal layer times
-            gcodeLayer.forceMinimalLayerTime(config.minimalLayerTime, config.minimalFeedrate);
-
-            int fanSpeed = config.fanSpeedMin;
-            if (gcodeLayer.getExtrudeSpeedFactor() <= 50)
-            {
-                fanSpeed = config.fanSpeedMax;
-            }else{
-                int n = gcodeLayer.getExtrudeSpeedFactor() - 50;
-                fanSpeed = config.fanSpeedMin * n / 50 + config.fanSpeedMax * (50 - n) / 50;
-            }
-            if (int(layerNr) < config.fanFullOnLayerNr)
-            {
-                //Slow down the fan on the layers below the [fanFullOnLayerNr], where layer 0 is speed 0.
-                fanSpeed = fanSpeed * layerNr / config.fanFullOnLayerNr;
-            }
-            gcode.writeFanCommand(fanSpeed);
-
-            gcodeLayer.writeGCode(config.coolHeadLift > 0, int(layerNr) > 0 ? config.layerThickness : config.initialLayerThickness);
-        }
-
-        log("Wrote layers in %5.2fs.\n", timeKeeper.restart());
-        gcode.tellFileSize();
-        gcode.writeFanCommand(0);
-
-        //Store the object height for when we are printing multiple objects, as we need to clear every one of them when moving to the next position.
-        maxObjectHeight = std::max(maxObjectHeight, storage.modelSize.z);
-    }
-
-    //Add a single layer from a single mesh-volume to the GCode
-    void addVolumeLayerToGCode(SliceDataStorage& storage, GCodePlanner& gcodeLayer, int volumeIdx, int layerNr)
-    {
-        int prevExtruder = gcodeLayer.getExtruder();
-        bool extruderChanged = gcodeLayer.setExtruder(volumeIdx);
-        if (layerNr == 0 && volumeIdx == 0)
-        {
-            if (storage.skirt.size() > 0)
-                gcodeLayer.addTravel(storage.skirt[storage.skirt.size()-1].closestPointTo(gcode.getPositionXY()));
-            gcodeLayer.addPolygonsByOptimizer(storage.skirt, &skirtConfig);
-        }
-
-        SliceLayer* layer = &storage.volumes[volumeIdx].layers[layerNr];
-        if (extruderChanged)
-            addWipeTower(storage, gcodeLayer, layerNr, prevExtruder);
-
-        if (storage.oozeShield.size() > 0 && storage.volumes.size() > 1)
-        {
-            gcodeLayer.setAlwaysRetract(true);
-            gcodeLayer.addPolygonsByOptimizer(storage.oozeShield[layerNr], &skirtConfig);
-            sendPolygonsToGui("oozeshield", layerNr, layer->printZ, storage.oozeShield[layerNr]);
-            gcodeLayer.setAlwaysRetract(!config.enableCombing);
-        }
-
-        PathOrderOptimizer partOrderOptimizer(gcode.getPositionXY());
-        for(unsigned int partNr=0; partNr<layer->parts.size(); partNr++)
-        {
-            partOrderOptimizer.addPolygon(layer->parts[partNr].insets[0][0]);
-        }
-        partOrderOptimizer.optimize();
-
-        for(unsigned int partCounter=0; partCounter<partOrderOptimizer.polyOrder.size(); partCounter++)
-        {
-            SliceLayerPart* part = &layer->parts[partOrderOptimizer.polyOrder[partCounter]];
-
-            if (config.enableCombing)
-                gcodeLayer.setCombBoundary(&part->combBoundery);
-            else
-                gcodeLayer.setAlwaysRetract(true);
-
-            if (config.insetCount > 0)
-            {
-                if (config.spiralizeMode)
-                {
-                    if (int(layerNr) >= config.downSkinCount)
-                        inset0Config.spiralize = true;
-                    if (int(layerNr) == config.downSkinCount && part->insets.size() > 0)
-                        gcodeLayer.addPolygonsByOptimizer(part->insets[0], &insetXConfig);
-                }
-                for(int insetNr=part->insets.size()-1; insetNr>-1; insetNr--)
-                {
-                    if (insetNr == 0)
-                        gcodeLayer.addPolygonsByOptimizer(part->insets[insetNr], &inset0Config);
-                    else
-                        gcodeLayer.addPolygonsByOptimizer(part->insets[insetNr], &insetXConfig);
-                }
-            }
-
-            Polygons fillPolygons;
-            int fillAngle = 45;
-            if (layerNr & 1)
-                fillAngle += 90;
-            int extrusionWidth = config.extrusionWidth;
-            if (layerNr == 0)
-                extrusionWidth = config.layer0extrusionWidth;
-            generateLineInfill(part->skinOutline, fillPolygons, extrusionWidth, extrusionWidth, config.infillOverlap, (part->bridgeAngle > -1) ? part->bridgeAngle : fillAngle);
-            if (config.sparseInfillLineDistance > 0)
-            {
-                if (config.sparseInfillLineDistance > extrusionWidth * 4)
-                {
-                    generateLineInfill(part->sparseOutline, fillPolygons, extrusionWidth, config.sparseInfillLineDistance * 2, config.infillOverlap, 45);
-                    generateLineInfill(part->sparseOutline, fillPolygons, extrusionWidth, config.sparseInfillLineDistance * 2, config.infillOverlap, 45 + 90);
-                }
-                else
-                {
-                    generateLineInfill(part->sparseOutline, fillPolygons, extrusionWidth, config.sparseInfillLineDistance, config.infillOverlap, fillAngle);
-                }
-            }
-
-            gcodeLayer.addPolygonsByOptimizer(fillPolygons, &fillConfig);
-            //sendPolygonsToGui("infill", layerNr, layer->z, fillPolygons);
-
-            //After a layer part, make sure the nozzle is inside the comb boundary, so we do not retract on the perimeter.
-            if (!config.spiralizeMode || int(layerNr) < config.downSkinCount)
-                gcodeLayer.moveInsideCombBoundary(config.extrusionWidth * 2);
-        }
-        gcodeLayer.setCombBoundary(NULL);
-    }
-
-    void addSupportToGCode(SliceDataStorage& storage, GCodePlanner& gcodeLayer, int layerNr)
-    {
-        if (!storage.support.generated)
-            return;
-
-        if (config.supportExtruder > -1)
-        {
-            int prevExtruder = gcodeLayer.getExtruder();
-            if (gcodeLayer.setExtruder(config.supportExtruder))
-                addWipeTower(storage, gcodeLayer, layerNr, prevExtruder);
-
-            if (storage.oozeShield.size() > 0 && storage.volumes.size() == 1)
-            {
-                gcodeLayer.setAlwaysRetract(true);
-                gcodeLayer.addPolygonsByOptimizer(storage.oozeShield[layerNr], &skirtConfig);
-                gcodeLayer.setAlwaysRetract(!config.enableCombing);
-            }
-        }
-        int32_t z = config.initialLayerThickness + layerNr * config.layerThickness;
-        SupportPolyGenerator supportGenerator(storage.support, z);
-        for(unsigned int volumeCnt = 0; volumeCnt < storage.volumes.size(); volumeCnt++)
-        {
-            SliceLayer* layer = &storage.volumes[volumeCnt].layers[layerNr];
-            for(unsigned int n=0; n<layer->parts.size(); n++)
-                supportGenerator.polygons = supportGenerator.polygons.difference(layer->parts[n].outline.offset(config.supportXYDistance));
-        }
-        //Contract and expand the suppory polygons so small sections are removed and the final polygon is smoothed a bit.
-        supportGenerator.polygons = supportGenerator.polygons.offset(-config.extrusionWidth * 3);
-        supportGenerator.polygons = supportGenerator.polygons.offset(config.extrusionWidth * 3);
-        sendPolygonsToGui("support", layerNr, z, supportGenerator.polygons);
-
-        vector<Polygons> supportIslands = supportGenerator.polygons.splitIntoParts();
-
-        PathOrderOptimizer islandOrderOptimizer(gcode.getPositionXY());
-        for(unsigned int n=0; n<supportIslands.size(); n++)
-        {
-            islandOrderOptimizer.addPolygon(supportIslands[n][0]);
-        }
-        islandOrderOptimizer.optimize();
-
-        for(unsigned int n=0; n<supportIslands.size(); n++)
-        {
-            Polygons& island = supportIslands[islandOrderOptimizer.polyOrder[n]];
-
-            Polygons supportLines;
-            if (config.supportLineDistance > 0)
-            {
-                switch(config.supportType)
-                {
-                case SUPPORT_TYPE_GRID:
-                    if (config.supportLineDistance > config.extrusionWidth * 4)
-                    {
-                        generateLineInfill(island, supportLines, config.extrusionWidth, config.supportLineDistance*2, config.infillOverlap, 0);
-                        generateLineInfill(island, supportLines, config.extrusionWidth, config.supportLineDistance*2, config.infillOverlap, 90);
-                    }else{
-                        generateLineInfill(island, supportLines, config.extrusionWidth, config.supportLineDistance, config.infillOverlap, (layerNr & 1) ? 0 : 90);
-                    }
-                    break;
-                case SUPPORT_TYPE_LINES:
-                    generateLineInfill(island, supportLines, config.extrusionWidth, config.supportLineDistance, config.infillOverlap, 0);
-                    break;
-                }
-            }
-
-            gcodeLayer.forceRetract();
-            if (config.enableCombing)
-                gcodeLayer.setCombBoundary(&island);
-            if (config.supportType == SUPPORT_TYPE_GRID)
-                gcodeLayer.addPolygonsByOptimizer(island, &supportConfig);
-            gcodeLayer.addPolygonsByOptimizer(supportLines, &supportConfig);
-            gcodeLayer.setCombBoundary(NULL);
-        }
-    }
-
-    void addWipeTower(SliceDataStorage& storage, GCodePlanner& gcodeLayer, int layerNr, int prevExtruder)
-    {
-        if (config.wipeTowerSize < 1)
-            return;
-        //If we changed extruder, print the wipe/prime tower for this nozzle;
-        gcodeLayer.addPolygonsByOptimizer(storage.wipeTower, &supportConfig);
-        Polygons fillPolygons;
-        generateLineInfill(storage.wipeTower, fillPolygons, config.extrusionWidth, config.extrusionWidth, config.infillOverlap, 45 + 90 * (layerNr % 2));
-        gcodeLayer.addPolygonsByOptimizer(fillPolygons, &supportConfig);
-
-        //Make sure we wipe the old extruder on the wipe tower.
-        gcodeLayer.addTravel(storage.wipePoint - config.extruderOffset[prevExtruder].p() + config.extruderOffset[gcodeLayer.getExtruder()].p());
-    }
-};
-
-#endif//FFF_PROCESSOR_H
+#ifndef FFF_PROCESSOR_H
+#define FFF_PROCESSOR_H
+
+#include <algorithm>
+#include "utils/socket.h"
+
+#define GUI_CMD_REQUEST_MESH 0x01
+#define GUI_CMD_SEND_POLYGONS 0x02
+#define GUI_CMD_FINISH_OBJECT 0x03
+
+//FusedFilamentFabrication processor.
+class fffProcessor
+{
+private:
+    int maxObjectHeight;
+    int fileNr;
+    GCodeExport gcode;
+    ConfigSettings& config;
+    TimeKeeper timeKeeper;
+    ClientSocket guiSocket;
+
+    GCodePathConfig skirtConfig;
+    GCodePathConfig inset0Config;
+    GCodePathConfig insetXConfig;
+    GCodePathConfig fillConfig;
+    GCodePathConfig supportConfig;
+public:
+    fffProcessor(ConfigSettings& config)
+    : config(config)
+    {
+        fileNr = 1;
+        maxObjectHeight = 0;
+    }
+
+    void guiConnect(int portNr)
+    {
+        guiSocket.connectTo("127.0.0.1", portNr);
+    }
+
+    void sendPolygonsToGui(const char* name, int layerNr, int32_t z, Polygons& polygons)
+    {
+        guiSocket.sendNr(GUI_CMD_SEND_POLYGONS);
+        guiSocket.sendNr(polygons.size());
+        guiSocket.sendNr(layerNr);
+        guiSocket.sendNr(z);
+        guiSocket.sendNr(strlen(name));
+        guiSocket.sendAll(name, strlen(name));
+        for(unsigned int n=0; n<polygons.size(); n++)
+        {
+            PolygonRef polygon = polygons[n];
+            guiSocket.sendNr(polygon.size());
+            guiSocket.sendAll(polygon.data(), polygon.size() * sizeof(Point));
+        }
+    }
+
+    bool setTargetFile(const char* filename)
+    {
+        gcode.setFilename(filename);
+        if (gcode.isOpened())
+            gcode.writeComment("Generated with Cura_SteamEngine %s", VERSION);
+        return gcode.isOpened();
+    }
+
+    bool processFile(const char* input_filename)
+    {
+        if (!gcode.isOpened())
+            return false;
+
+        TimeKeeper timeKeeperTotal;
+        SliceDataStorage storage;
+        preSetup();
+        if (!prepareModel(storage, input_filename))
+            return false;
+
+        processSliceData(storage);
+        writeGCode(storage);
+
+        logProgress("process", 1, 1);//Report the GUI that a file has been fully processed.
+        log("Total time elapsed %5.2fs.\n", timeKeeperTotal.restart());
+        guiSocket.sendNr(GUI_CMD_FINISH_OBJECT);
+
+        return true;
+    }
+
+    void finalize()
+    {
+        if (!gcode.isOpened())
+            return;
+        gcode.finalize(maxObjectHeight, config.moveSpeed, config.endCode.c_str());
+    }
+
+private:
+    void preSetup()
+    {
+        skirtConfig.setData(config.printSpeed, config.extrusionWidth, "SKIRT");
+        inset0Config.setData(config.inset0Speed, config.extrusionWidth, "WALL-OUTER");
+        insetXConfig.setData(config.insetXSpeed, config.extrusionWidth, "WALL-INNER");
+        fillConfig.setData(config.infillSpeed, config.extrusionWidth, "FILL");
+        supportConfig.setData(config.printSpeed, config.extrusionWidth, "SUPPORT");
+
+        for(unsigned int n=1; n<MAX_EXTRUDERS;n++)
+            gcode.setExtruderOffset(n, config.extruderOffset[n].p());
+        gcode.setFlavor(config.gcodeFlavor);
+        gcode.setRetractionSettings(config.retractionAmount, config.retractionSpeed, config.retractionAmountExtruderSwitch, config.minimalExtrusionBeforeRetraction, config.retractionZHop, config.retractionAmountPrime);
+    }
+
+    bool prepareModel(SliceDataStorage& storage, const char* input_filename)
+    {
+        timeKeeper.restart();
+        SimpleModel* model = NULL;
+        if (input_filename[0] == '$')
+        {
+            model = new SimpleModel();
+            for(unsigned int n=0; input_filename[n]; n++)
+            {
+                model->volumes.push_back(SimpleVolume());
+                SimpleVolume* volume = &model->volumes[model->volumes.size()-1];
+                guiSocket.sendNr(GUI_CMD_REQUEST_MESH);
+
+                int32_t vertexCount = guiSocket.recvNr();
+                int pNr = 0;
+                log("Reading mesh from socket with %i vertexes\n", vertexCount);
+                Point3 v[3];
+                while(vertexCount)
+                {
+                    float f[3];
+                    guiSocket.recvAll(f, 3 * sizeof(float));
+                    FPoint3 fp(f[0], f[1], f[2]);
+                    v[pNr++] = config.matrix.apply(fp);
+                    if (pNr == 3)
+                    {
+                        volume->addFace(v[0], v[1], v[2]);
+                        pNr = 0;
+                    }
+                    vertexCount--;
+                }
+            }
+        }else{
+            log("Loading %s from disk...\n", input_filename);
+            model = loadModelFromFile(input_filename, config.matrix);
+        }
+        if (!model)
+        {
+            logError("Failed to load model: %s\n", input_filename);
+            return false;
+        }
+        log("Loaded from disk in %5.3fs\n", timeKeeper.restart());
+        log("Analyzing and optimizing model...\n");
+        OptimizedModel* optimizedModel = new OptimizedModel(model, Point3(config.objectPosition.X, config.objectPosition.Y, -config.objectSink));
+        for(unsigned int v = 0; v < model->volumes.size(); v++)
+        {
+            log("  Face counts: %i -> %i %0.1f%%\n", (int)model->volumes[v].faces.size(), (int)optimizedModel->volumes[v].faces.size(), float(optimizedModel->volumes[v].faces.size()) / float(model->volumes[v].faces.size()) * 100);
+            log("  Vertex counts: %i -> %i %0.1f%%\n", (int)model->volumes[v].faces.size() * 3, (int)optimizedModel->volumes[v].points.size(), float(optimizedModel->volumes[v].points.size()) / float(model->volumes[v].faces.size() * 3) * 100);
+            log("  Size: %f %f %f\n", INT2MM(optimizedModel->modelSize.x), INT2MM(optimizedModel->modelSize.y), INT2MM(optimizedModel->modelSize.z));
+            log("  vMin: %f %f %f\n", INT2MM(optimizedModel->vMin.x), INT2MM(optimizedModel->vMin.y), INT2MM(optimizedModel->vMin.z));
+            log("  vMax: %f %f %f\n", INT2MM(optimizedModel->vMax.x), INT2MM(optimizedModel->vMax.y), INT2MM(optimizedModel->vMax.z));
+            log("  vMin: %f %f %f\n", INT2MM(model->min().x), INT2MM(model->min().y), INT2MM(model->min().z));
+            log("  vMax: %f %f %f\n", INT2MM(model->max().x), INT2MM(model->max().y), INT2MM(model->max().z));
+            log("  Matrix: %f %f %f\n", config.matrix.m[0][0], config.matrix.m[1][0], config.matrix.m[2][0]);
+            log("  Matrix: %f %f %f\n", config.matrix.m[0][1], config.matrix.m[1][1], config.matrix.m[2][1]);
+            log("  Matrix: %f %f %f\n", config.matrix.m[0][2], config.matrix.m[1][2], config.matrix.m[2][2]);
+            if (INT2MM(optimizedModel->modelSize.x) > 10000.0 || INT2MM(optimizedModel->modelSize.y)  > 10000.0 || INT2MM(optimizedModel->modelSize.z) > 10000.0)
+            {
+                logError("Object is way to big, CuraEngine bug?");
+                exit(1);
+            }
+        }
+        delete model;
+        log("Optimize model %5.3fs \n", timeKeeper.restart());
+        //om->saveDebugSTL("c:\\models\\output.stl");
+
+        log("Slicing model...\n");
+        vector<Slicer*> slicerList;
+        for(unsigned int volumeIdx=0; volumeIdx < optimizedModel->volumes.size(); volumeIdx++)
+        {
+            Slicer* slicer = new Slicer(&optimizedModel->volumes[volumeIdx], config.initialLayerThickness - config.layerThickness / 2, config.layerThickness, config.fixHorrible & FIX_HORRIBLE_KEEP_NONE_CLOSED, config.fixHorrible & FIX_HORRIBLE_EXTENSIVE_STITCHING);
+            slicerList.push_back(slicer);
+            for(unsigned int layerNr=0; layerNr<slicer->layers.size(); layerNr++)
+            {
+                //Reporting the outline here slows down the engine quite a bit, so only do so when debugging.
+                //sendPolygonsToGui("outline", layerNr, slicer->layers[layerNr].z, slicer->layers[layerNr].polygonList);
+                sendPolygonsToGui("openoutline", layerNr, slicer->layers[layerNr].z, slicer->layers[layerNr].openPolygonList);
+            }
+        }
+        log("Sliced model in %5.3fs\n", timeKeeper.restart());
+
+        log("Generating support map...\n");
+        generateSupportGrid(storage.support, optimizedModel, config.supportAngle, config.supportEverywhere > 0, config.supportXYDistance, config.supportZDistance);
+
+        storage.modelSize = optimizedModel->modelSize;
+        storage.modelMin = optimizedModel->vMin;
+        storage.modelMax = optimizedModel->vMax;
+        delete optimizedModel;
+
+        log("Generating layer parts...\n");
+        for(unsigned int volumeIdx=0; volumeIdx < slicerList.size(); volumeIdx++)
+        {
+            storage.volumes.push_back(SliceVolumeStorage());
+            createLayerParts(storage.volumes[volumeIdx], slicerList[volumeIdx], config.fixHorrible & (FIX_HORRIBLE_UNION_ALL_TYPE_A | FIX_HORRIBLE_UNION_ALL_TYPE_B | FIX_HORRIBLE_UNION_ALL_TYPE_C));
+            delete slicerList[volumeIdx];
+            
+            //Add the raft offset to each layer.
+            for(unsigned int layerNr=0; layerNr<storage.volumes[volumeIdx].layers.size(); layerNr++)
+                storage.volumes[volumeIdx].layers[layerNr].printZ += config.raftBaseThickness + config.raftInterfaceThickness;
+        }
+        log("Generated layer parts in %5.3fs\n", timeKeeper.restart());
+        return true;
+    }
+
+    void processSliceData(SliceDataStorage& storage)
+    {
+        //carveMultipleVolumes(storage.volumes);
+        generateMultipleVolumesOverlap(storage.volumes, config.multiVolumeOverlap);
+        //dumpLayerparts(storage, "c:/models/output.html");
+
+        const unsigned int totalLayers = storage.volumes[0].layers.size();
+        for(unsigned int layerNr=0; layerNr<totalLayers; layerNr++)
+        {
+            for(unsigned int volumeIdx=0; volumeIdx<storage.volumes.size(); volumeIdx++)
+            {
+                int insetCount = config.insetCount;
+                if (config.spiralizeMode && int(layerNr) < config.downSkinCount && layerNr % 2 == 1)//Add extra insets every 2 layers when spiralizing, this makes bottoms of cups watertight.
+                    insetCount += 5;
+                SliceLayer* layer = &storage.volumes[volumeIdx].layers[layerNr];
+                int extrusionWidth = config.extrusionWidth;
+                if (layerNr == 0)
+                    extrusionWidth = config.layer0extrusionWidth;
+                generateInsets(layer, extrusionWidth, insetCount);
+
+                for(unsigned int partNr=0; partNr<layer->parts.size(); partNr++)
+                {
+                    if (layer->parts[partNr].insets.size() > 0)
+                    {
+                        sendPolygonsToGui("inset0", layerNr, layer->printZ, layer->parts[partNr].insets[0]);
+                        for(unsigned int inset=1; inset<layer->parts[partNr].insets.size(); inset++)
+                            sendPolygonsToGui("insetx", layerNr, layer->printZ, layer->parts[partNr].insets[inset]);
+                    }
+                }
+            }
+            logProgress("inset",layerNr+1,totalLayers);
+        }
+        if (config.enableOozeShield)
+        {
+            for(unsigned int layerNr=0; layerNr<totalLayers; layerNr++)
+            {
+                Polygons oozeShield;
+                for(unsigned int volumeIdx=0; volumeIdx<storage.volumes.size(); volumeIdx++)
+                {
+                    for(unsigned int partNr=0; partNr<storage.volumes[volumeIdx].layers[layerNr].parts.size(); partNr++)
+                    {
+                        oozeShield = oozeShield.unionPolygons(storage.volumes[volumeIdx].layers[layerNr].parts[partNr].outline.offset(MM2INT(2.0)));
+                    }
+                }
+                storage.oozeShield.push_back(oozeShield);
+            }
+
+            for(unsigned int layerNr=0; layerNr<totalLayers; layerNr++)
+                storage.oozeShield[layerNr] = storage.oozeShield[layerNr].offset(-MM2INT(1.0)).offset(MM2INT(1.0));
+            int offsetAngle = tan(60.0*M_PI/180) * config.layerThickness;//Allow for a 60deg angle in the oozeShield.
+            for(unsigned int layerNr=1; layerNr<totalLayers; layerNr++)
+                storage.oozeShield[layerNr] = storage.oozeShield[layerNr].unionPolygons(storage.oozeShield[layerNr-1].offset(-offsetAngle));
+            for(unsigned int layerNr=totalLayers-1; layerNr>0; layerNr--)
+                storage.oozeShield[layerNr-1] = storage.oozeShield[layerNr-1].unionPolygons(storage.oozeShield[layerNr].offset(-offsetAngle));
+        }
+        log("Generated inset in %5.3fs\n", timeKeeper.restart());
+
+        for(unsigned int layerNr=0; layerNr<totalLayers; layerNr++)
+        {
+            if (!config.spiralizeMode || int(layerNr) < config.downSkinCount)    //Only generate up/downskin and infill for the first X layers when spiralize is choosen.
+            {
+                for(unsigned int volumeIdx=0; volumeIdx<storage.volumes.size(); volumeIdx++)
+                {
+                    int extrusionWidth = config.extrusionWidth;
+                    if (layerNr == 0)
+                        extrusionWidth = config.layer0extrusionWidth;
+                    generateSkins(layerNr, storage.volumes[volumeIdx], extrusionWidth, config.downSkinCount, config.upSkinCount, config.infillOverlap);
+                    generateSparse(layerNr, storage.volumes[volumeIdx], extrusionWidth, config.downSkinCount, config.upSkinCount);
+
+                    SliceLayer* layer = &storage.volumes[volumeIdx].layers[layerNr];
+                    for(unsigned int partNr=0; partNr<layer->parts.size(); partNr++)
+                        sendPolygonsToGui("skin", layerNr, layer->printZ, layer->parts[partNr].skinOutline);
+                }
+            }
+            logProgress("skin",layerNr+1,totalLayers);
+        }
+        log("Generated up/down skin in %5.3fs\n", timeKeeper.restart());
+
+        if (config.wipeTowerSize > 0)
+        {
+            PolygonRef p = storage.wipeTower.newPoly();
+            p.add(Point(storage.modelMin.x - 3000, storage.modelMax.y + 3000));
+            p.add(Point(storage.modelMin.x - 3000, storage.modelMax.y + 3000 + config.wipeTowerSize));
+            p.add(Point(storage.modelMin.x - 3000 - config.wipeTowerSize, storage.modelMax.y + 3000 + config.wipeTowerSize));
+            p.add(Point(storage.modelMin.x - 3000 - config.wipeTowerSize, storage.modelMax.y + 3000));
+
+            storage.wipePoint = Point(storage.modelMin.x - 3000 - config.wipeTowerSize / 2, storage.modelMax.y + 3000 + config.wipeTowerSize / 2);
+        }
+
+        generateSkirt(storage, config.skirtDistance, config.layer0extrusionWidth, config.skirtLineCount, config.skirtMinLength, config.initialLayerThickness);
+        generateRaft(storage, config.raftMargin);
+
+        sendPolygonsToGui("skirt", 0, config.initialLayerThickness, storage.skirt);
+
+        for(unsigned int volumeIdx=0; volumeIdx<storage.volumes.size(); volumeIdx++)
+        {
+            for(unsigned int layerNr=0; layerNr<totalLayers; layerNr++)
+            {
+                for(unsigned int partNr=0; partNr<storage.volumes[volumeIdx].layers[layerNr].parts.size(); partNr++)
+                {
+                    if (layerNr > 0)
+                        storage.volumes[volumeIdx].layers[layerNr].parts[partNr].bridgeAngle = bridgeAngle(&storage.volumes[volumeIdx].layers[layerNr].parts[partNr], &storage.volumes[volumeIdx].layers[layerNr-1]);
+                    else
+                        storage.volumes[volumeIdx].layers[layerNr].parts[partNr].bridgeAngle = -1;
+                }
+            }
+        }
+    }
+
+    void writeGCode(SliceDataStorage& storage)
+    {
+        if (fileNr == 1)
+        {
+            if (gcode.getFlavor() == GCODE_FLAVOR_ULTIGCODE)
+            {
+                gcode.writeComment("FLAVOR:UltiGCode");
+                gcode.writeComment("TIME:<__TIME__>");
+                gcode.writeComment("MATERIAL:<FILAMENT>");
+                gcode.writeComment("MATERIAL2:<FILAMEN2>");
+            }
+            gcode.writeCode(config.startCode.c_str());
+            if (gcode.getFlavor() == GCODE_FLAVOR_BFB)
+            {
+                gcode.writeComment("enable auto-retraction");
+                gcode.writeLine("M227 S%d P%d", config.retractionAmount * 2560 / 1000, config.retractionAmount * 2560 / 1000);
+            }
+        }else{
+            gcode.writeFanCommand(0);
+            gcode.resetExtrusionValue();
+            gcode.writeRetraction();
+            gcode.setZ(maxObjectHeight + 5000);
+            gcode.writeMove(gcode.getPositionXY(), config.moveSpeed, 0);
+            gcode.writeMove(Point(storage.modelMin.x, storage.modelMin.y), config.moveSpeed, 0);
+        }
+        fileNr++;
+
+        unsigned int totalLayers = storage.volumes[0].layers.size();
+        gcode.writeComment("Layer count: %d", totalLayers);
+
+        if (config.anchorThickness > 0)
+        {
+            GCodePathConfig anchorConfig(config.anchorSpeed, config.anchorLinewidth, "ANCHOR");
+            gcode.writeComment("ANCHOR");
+            GCodePlanner gcodeLayer(gcode, config.moveSpeed, config.retractionMinimalDistance);
+            if (config.supportExtruder > 0)
+                gcodeLayer.setExtruder(config.supportExtruder);
+            gcodeLayer.setAlwaysRetract(true);
+            gcode.setZ(config.anchorThickness);
+            gcode.setExtrusion(config.anchorThickness, config.filamentDiameter, config.filamentFlow);
+            Polygons anchors;
+            PolygonRef anchorLine = anchors.newPoly();
+            anchorLine.add(Point(config.anchorFromX, config.anchorY));
+            anchorLine.add(Point(config.anchorToX, config.anchorY));
+            gcodeLayer.addPolygon(anchorLine, 0, &anchorConfig);
+            gcodeLayer.writeGCode(false, config.anchorThickness);
+        }
+
+        if (config.raftBaseThickness > 0 && config.raftInterfaceThickness > 0)
+        {
+            sendPolygonsToGui("support", 0, config.raftBaseThickness, storage.raftOutline);
+            sendPolygonsToGui("support", 0, config.raftBaseThickness + config.raftInterfaceThickness, storage.raftOutline);
+            
+            GCodePathConfig raftBaseConfig((config.raftBaseSpeed <= 0) ? config.initialLayerSpeed : config.raftBaseSpeed, config.raftBaseLinewidth, "SUPPORT");
+            GCodePathConfig raftMiddleConfig(config.printSpeed, config.raftInterfaceLinewidth, "SUPPORT");
+            GCodePathConfig raftInterfaceConfig(config.printSpeed, config.raftInterfaceLinewidth, "SUPPORT");
+            GCodePathConfig raftSurfaceConfig((config.raftSurfaceSpeed > 0) ? config.raftSurfaceSpeed : config.printSpeed, config.raftSurfaceLinewidth, "SUPPORT");
+            
+            {
+                gcode.writeComment("LAYER:-2");
+                gcode.writeComment("RAFT");
+                GCodePlanner gcodeLayer(gcode, config.moveSpeed, config.retractionMinimalDistance);
+                if (config.supportExtruder > 0)
+                    gcodeLayer.setExtruder(config.supportExtruder);
+                gcodeLayer.setAlwaysRetract(true);
+                gcode.setZ(config.raftBaseThickness);
+                gcode.setExtrusion(config.raftBaseThickness, config.filamentDiameter, config.filamentFlow);
+                gcodeLayer.addPolygonsByOptimizer(storage.raftOutline, &raftBaseConfig);
+
+                Polygons raftLines;
+                generateLineInfill(storage.raftOutline, raftLines, config.raftBaseLinewidth, config.raftLineSpacing, config.infillOverlap, 0);
+                gcodeLayer.addPolygonsByOptimizer(raftLines, &raftBaseConfig);
+
+                gcodeLayer.writeGCode(false, config.raftBaseThickness);
+            }
+                
+
+            if (config.raftFanSpeed) {
+                gcode.writeFanCommand(config.raftFanSpeed);
+            }
+            
+            {
+                gcode.writeComment("LAYER:-1");
+                gcode.writeComment("RAFT");
+                GCodePlanner gcodeLayer(gcode, config.moveSpeed, config.retractionMinimalDistance);
+                gcodeLayer.setAlwaysRetract(true);
+                gcode.setZ(config.raftBaseThickness + config.raftInterfaceThickness);
+                gcode.setExtrusion(config.raftInterfaceThickness, config.filamentDiameter, config.filamentFlow);
+
+                Polygons raftLines;
+                generateLineInfill(storage.raftOutline, raftLines, config.raftInterfaceLinewidth, config.raftInterfaceLineSpacing, config.infillOverlap, 45);
+                gcodeLayer.addPolygonsByOptimizer(raftLines, &raftInterfaceConfig);
+
+                gcodeLayer.writeGCode(false, config.raftInterfaceThickness);
+            }
+
+            for (int raftSurfaceLayer=1; raftSurfaceLayer<=config.raftSurfaceLayers; raftSurfaceLayer++)
+            {
+                gcode.writeComment("LAYER:FullRaft");
+                gcode.writeComment("RAFT");
+                GCodePlanner gcodeLayer(gcode, config.moveSpeed, config.retractionMinimalDistance);
+                gcodeLayer.setAlwaysRetract(true);
+                gcode.setZ(config.raftBaseThickness + config.raftInterfaceThickness + config.raftSurfaceThickness*raftSurfaceLayer);
+                gcode.setExtrusion(config.raftSurfaceThickness, config.filamentDiameter, config.filamentFlow);
+
+                Polygons raftLines;
+                generateLineInfill(storage.raftOutline, raftLines, config.raftSurfaceLinewidth, config.raftSurfaceLineSpacing, config.infillOverlap, 90);
+                gcodeLayer.addPolygonsByOptimizer(raftLines, &raftSurfaceConfig);
+
+                gcodeLayer.writeGCode(false, config.raftInterfaceThickness);
+            }
+        }
+
+        int volumeIdx = 0;
+        for(unsigned int layerNr=0; layerNr<totalLayers; layerNr++)
+        {
+            logProgress("export", layerNr+1, totalLayers);
+
+            int extrusionWidth = config.extrusionWidth;
+            if (layerNr == 0)
+                extrusionWidth = config.layer0extrusionWidth;
+            if (int(layerNr) < config.initialSpeedupLayers)
+            {
+                int n = config.initialSpeedupLayers;
+#define SPEED_SMOOTH(speed) \
+                std::min<int>((speed), (((speed)*layerNr)/n + (config.initialLayerSpeed*(n-layerNr)/n)))
+                skirtConfig.setData(SPEED_SMOOTH(config.printSpeed), extrusionWidth, "SKIRT");
+                inset0Config.setData(SPEED_SMOOTH(config.inset0Speed), extrusionWidth, "WALL-OUTER");
+                insetXConfig.setData(SPEED_SMOOTH(config.insetXSpeed), extrusionWidth, "WALL-INNER");
+                fillConfig.setData(SPEED_SMOOTH(config.infillSpeed), extrusionWidth,  "FILL");
+                supportConfig.setData(SPEED_SMOOTH(config.printSpeed), extrusionWidth, "SUPPORT");
+#undef SPEED_SMOOTH
+            }else{
+                skirtConfig.setData(config.printSpeed, extrusionWidth, "SKIRT");
+                inset0Config.setData(config.inset0Speed, extrusionWidth, "WALL-OUTER");
+                insetXConfig.setData(config.insetXSpeed, extrusionWidth, "WALL-INNER");
+                fillConfig.setData(config.infillSpeed, extrusionWidth, "FILL");
+                supportConfig.setData(config.printSpeed, extrusionWidth, "SUPPORT");
+            }
+
+            gcode.writeComment("LAYER:%d", layerNr);
+            if (layerNr == 0)
+                gcode.setExtrusion(config.initialLayerThickness, config.filamentDiameter, config.filamentFlow);
+            else
+                gcode.setExtrusion(config.layerThickness, config.filamentDiameter, config.filamentFlow);
+
+            GCodePlanner gcodeLayer(gcode, config.moveSpeed, config.retractionMinimalDistance);
+            int32_t z = config.initialLayerThickness + layerNr * config.layerThickness;
+            z += config.raftBaseThickness + config.raftInterfaceThickness + config.raftSurfaceLayers*config.raftSurfaceThickness;
+            if (layerNr == 0) {
+                z += config.raftAirGap;
+            }
+            gcode.setZ(z);
+
+            bool printSupportFirst = (storage.support.generated && config.supportExtruder > 0 && config.supportExtruder == gcodeLayer.getExtruder());
+            if (printSupportFirst)
+                addSupportToGCode(storage, gcodeLayer, layerNr);
+
+            for(unsigned int volumeCnt = 0; volumeCnt < storage.volumes.size(); volumeCnt++)
+            {
+                if (volumeCnt > 0)
+                    volumeIdx = (volumeIdx + 1) % storage.volumes.size();
+                addVolumeLayerToGCode(storage, gcodeLayer, volumeIdx, layerNr);
+            }
+            if (!printSupportFirst)
+                addSupportToGCode(storage, gcodeLayer, layerNr);
+
+            //Finish the layer by applying speed corrections for minimal layer times
+            gcodeLayer.forceMinimalLayerTime(config.minimalLayerTime, config.minimalFeedrate);
+
+            int fanSpeed = config.fanSpeedMin;
+            if (gcodeLayer.getExtrudeSpeedFactor() <= 50)
+            {
+                fanSpeed = config.fanSpeedMax;
+            }else{
+                int n = gcodeLayer.getExtrudeSpeedFactor() - 50;
+                fanSpeed = config.fanSpeedMin * n / 50 + config.fanSpeedMax * (50 - n) / 50;
+            }
+            if (int(layerNr) < config.fanFullOnLayerNr)
+            {
+                //Slow down the fan on the layers below the [fanFullOnLayerNr], where layer 0 is speed 0.
+                fanSpeed = fanSpeed * layerNr / config.fanFullOnLayerNr;
+            }
+            gcode.writeFanCommand(fanSpeed);
+
+            gcodeLayer.writeGCode(config.coolHeadLift > 0, int(layerNr) > 0 ? config.layerThickness : config.initialLayerThickness);
+        }
+
+        log("Wrote layers in %5.2fs.\n", timeKeeper.restart());
+        gcode.tellFileSize();
+        gcode.writeFanCommand(0);
+
+        //Store the object height for when we are printing multiple objects, as we need to clear every one of them when moving to the next position.
+        maxObjectHeight = std::max(maxObjectHeight, storage.modelSize.z);
+    }
+
+    //Add a single layer from a single mesh-volume to the GCode
+    void addVolumeLayerToGCode(SliceDataStorage& storage, GCodePlanner& gcodeLayer, int volumeIdx, int layerNr)
+    {
+        int prevExtruder = gcodeLayer.getExtruder();
+        bool extruderChanged = gcodeLayer.setExtruder(volumeIdx);
+        if (layerNr == 0 && volumeIdx == 0)
+        {
+            if (storage.skirt.size() > 0)
+                gcodeLayer.addTravel(storage.skirt[storage.skirt.size()-1].closestPointTo(gcode.getPositionXY()));
+            gcodeLayer.addPolygonsByOptimizer(storage.skirt, &skirtConfig);
+        }
+
+        SliceLayer* layer = &storage.volumes[volumeIdx].layers[layerNr];
+        if (extruderChanged)
+            addWipeTower(storage, gcodeLayer, layerNr, prevExtruder);
+
+        if (storage.oozeShield.size() > 0 && storage.volumes.size() > 1)
+        {
+            gcodeLayer.setAlwaysRetract(true);
+            gcodeLayer.addPolygonsByOptimizer(storage.oozeShield[layerNr], &skirtConfig);
+            sendPolygonsToGui("oozeshield", layerNr, layer->printZ, storage.oozeShield[layerNr]);
+            gcodeLayer.setAlwaysRetract(!config.enableCombing);
+        }
+
+        PathOrderOptimizer partOrderOptimizer(gcode.getPositionXY());
+        for(unsigned int partNr=0; partNr<layer->parts.size(); partNr++)
+        {
+            partOrderOptimizer.addPolygon(layer->parts[partNr].insets[0][0]);
+        }
+        partOrderOptimizer.optimize();
+
+        for(unsigned int partCounter=0; partCounter<partOrderOptimizer.polyOrder.size(); partCounter++)
+        {
+            SliceLayerPart* part = &layer->parts[partOrderOptimizer.polyOrder[partCounter]];
+
+            if (config.enableCombing)
+                gcodeLayer.setCombBoundary(&part->combBoundery);
+            else
+                gcodeLayer.setAlwaysRetract(true);
+
+            if (config.insetCount > 0)
+            {
+                if (config.spiralizeMode)
+                {
+                    if (int(layerNr) >= config.downSkinCount)
+                        inset0Config.spiralize = true;
+                    if (int(layerNr) == config.downSkinCount && part->insets.size() > 0)
+                        gcodeLayer.addPolygonsByOptimizer(part->insets[0], &insetXConfig);
+                }
+                for(int insetNr=part->insets.size()-1; insetNr>-1; insetNr--)
+                {
+                    if (insetNr == 0)
+                        gcodeLayer.addPolygonsByOptimizer(part->insets[insetNr], &inset0Config);
+                    else
+                        gcodeLayer.addPolygonsByOptimizer(part->insets[insetNr], &insetXConfig);
+                }
+            }
+
+            Polygons fillPolygons;
+            int fillAngle = 45;
+            if (layerNr & 1)
+                fillAngle += 90;
+            int extrusionWidth = config.extrusionWidth;
+            if (layerNr == 0)
+                extrusionWidth = config.layer0extrusionWidth;
+            generateLineInfill(part->skinOutline, fillPolygons, extrusionWidth, extrusionWidth, config.infillOverlap, (part->bridgeAngle > -1) ? part->bridgeAngle : fillAngle);
+            if (config.sparseInfillLineDistance > 0)
+            {
+                if (config.sparseInfillLineDistance > extrusionWidth * 4)
+                {
+                    generateLineInfill(part->sparseOutline, fillPolygons, extrusionWidth, config.sparseInfillLineDistance * 2, config.infillOverlap, 45);
+                    generateLineInfill(part->sparseOutline, fillPolygons, extrusionWidth, config.sparseInfillLineDistance * 2, config.infillOverlap, 45 + 90);
+                }
+                else
+                {
+                    generateLineInfill(part->sparseOutline, fillPolygons, extrusionWidth, config.sparseInfillLineDistance, config.infillOverlap, fillAngle);
+                }
+            }
+
+            gcodeLayer.addPolygonsByOptimizer(fillPolygons, &fillConfig);
+            //sendPolygonsToGui("infill", layerNr, layer->z, fillPolygons);
+
+            //After a layer part, make sure the nozzle is inside the comb boundary, so we do not retract on the perimeter.
+            if (!config.spiralizeMode || int(layerNr) < config.downSkinCount)
+                gcodeLayer.moveInsideCombBoundary(config.extrusionWidth * 2);
+        }
+        gcodeLayer.setCombBoundary(NULL);
+    }
+
+    void addSupportToGCode(SliceDataStorage& storage, GCodePlanner& gcodeLayer, int layerNr)
+    {
+        if (!storage.support.generated)
+            return;
+
+        if (config.supportExtruder > -1)
+        {
+            int prevExtruder = gcodeLayer.getExtruder();
+            if (gcodeLayer.setExtruder(config.supportExtruder))
+                addWipeTower(storage, gcodeLayer, layerNr, prevExtruder);
+
+            if (storage.oozeShield.size() > 0 && storage.volumes.size() == 1)
+            {
+                gcodeLayer.setAlwaysRetract(true);
+                gcodeLayer.addPolygonsByOptimizer(storage.oozeShield[layerNr], &skirtConfig);
+                gcodeLayer.setAlwaysRetract(!config.enableCombing);
+            }
+        }
+        int32_t z = config.initialLayerThickness + layerNr * config.layerThickness;
+        SupportPolyGenerator supportGenerator(storage.support, z);
+        for(unsigned int volumeCnt = 0; volumeCnt < storage.volumes.size(); volumeCnt++)
+        {
+            SliceLayer* layer = &storage.volumes[volumeCnt].layers[layerNr];
+            for(unsigned int n=0; n<layer->parts.size(); n++)
+                supportGenerator.polygons = supportGenerator.polygons.difference(layer->parts[n].outline.offset(config.supportXYDistance));
+        }
+        //Contract and expand the suppory polygons so small sections are removed and the final polygon is smoothed a bit.
+        supportGenerator.polygons = supportGenerator.polygons.offset(-config.extrusionWidth * 3);
+        supportGenerator.polygons = supportGenerator.polygons.offset(config.extrusionWidth * 3);
+        sendPolygonsToGui("support", layerNr, z, supportGenerator.polygons);
+
+        vector<Polygons> supportIslands = supportGenerator.polygons.splitIntoParts();
+
+        PathOrderOptimizer islandOrderOptimizer(gcode.getPositionXY());
+        for(unsigned int n=0; n<supportIslands.size(); n++)
+        {
+            islandOrderOptimizer.addPolygon(supportIslands[n][0]);
+        }
+        islandOrderOptimizer.optimize();
+
+        for(unsigned int n=0; n<supportIslands.size(); n++)
+        {
+            Polygons& island = supportIslands[islandOrderOptimizer.polyOrder[n]];
+
+            Polygons supportLines;
+            if (config.supportLineDistance > 0)
+            {
+                switch(config.supportType)
+                {
+                case SUPPORT_TYPE_GRID:
+                    if (config.supportLineDistance > config.extrusionWidth * 4)
+                    {
+                        generateLineInfill(island, supportLines, config.extrusionWidth, config.supportLineDistance*2, config.infillOverlap, 0);
+                        generateLineInfill(island, supportLines, config.extrusionWidth, config.supportLineDistance*2, config.infillOverlap, 90);
+                    }else{
+                        generateLineInfill(island, supportLines, config.extrusionWidth, config.supportLineDistance, config.infillOverlap, (layerNr & 1) ? 0 : 90);
+                    }
+                    break;
+                case SUPPORT_TYPE_LINES:
+                    generateLineInfill(island, supportLines, config.extrusionWidth, config.supportLineDistance, config.infillOverlap, 0);
+                    break;
+                }
+            }
+
+            gcodeLayer.forceRetract();
+            if (config.enableCombing)
+                gcodeLayer.setCombBoundary(&island);
+            if (config.supportType == SUPPORT_TYPE_GRID)
+                gcodeLayer.addPolygonsByOptimizer(island, &supportConfig);
+            gcodeLayer.addPolygonsByOptimizer(supportLines, &supportConfig);
+            gcodeLayer.setCombBoundary(NULL);
+        }
+    }
+
+    void addWipeTower(SliceDataStorage& storage, GCodePlanner& gcodeLayer, int layerNr, int prevExtruder)
+    {
+        if (config.wipeTowerSize < 1)
+            return;
+        //If we changed extruder, print the wipe/prime tower for this nozzle;
+        gcodeLayer.addPolygonsByOptimizer(storage.wipeTower, &supportConfig);
+        Polygons fillPolygons;
+        generateLineInfill(storage.wipeTower, fillPolygons, config.extrusionWidth, config.extrusionWidth, config.infillOverlap, 45 + 90 * (layerNr % 2));
+        gcodeLayer.addPolygonsByOptimizer(fillPolygons, &supportConfig);
+
+        //Make sure we wipe the old extruder on the wipe tower.
+        gcodeLayer.addTravel(storage.wipePoint - config.extruderOffset[prevExtruder].p() + config.extruderOffset[gcodeLayer.getExtruder()].p());
+    }
+};
+
+#endif//FFF_PROCESSOR_H